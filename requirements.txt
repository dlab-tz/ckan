#
# This file is autogenerated by pip-compile
# To update, run:
#
#    pip-compile --output-file requirements.txt requirements.in
#
<<<<<<< HEAD
alembic==1.0.0
argparse==1.4.0           # via ofs
=======
>>>>>>> 00dbb494
babel==2.3.4
beaker==1.10.0            # via pylons
bleach==3.0.2
certifi==2018.10.15       # via requests
chardet==3.0.4            # via requests
click==6.7
decorator==4.3.0          # via pylons, sqlalchemy-migrate
fanstatic==0.12
flask-babel==0.11.2
flask==0.12.4
formencode==1.3.1         # via pylons
funcsigs==1.0.2           # via beaker
idna==2.7                 # via requests
itsdangerous==0.24        # via flask
jinja2==2.10.1
mako==1.0.7               # via pylons
markdown==2.6.7
markupsafe==1.0           # via jinja2, mako, webhelpers
nose==1.3.7               # via pylons
passlib==1.6.5
paste==1.7.5.1
pastedeploy==1.5.2        # via pastescript, pylons
pastescript==2.0.2        # via pylons
pbr==5.1.3                # via sqlalchemy-migrate
polib==1.0.7
psycopg2==2.7.3.2
pygments==2.2.0           # via weberror
pylons==0.9.7
pysolr==3.6.0
python-dateutil==2.7.3
python-magic==0.4.15
pytz==2016.7
pyutilib.component.core==4.6.4
redis==2.10.6             # via rq
repoze.lru==0.7           # via routes
repoze.who-friendlyform==1.0.8
repoze.who==2.3
requests==2.21.0
routes==1.13
rq==0.6.0
simplejson==3.10.0
six==1.11.0               # via bleach, pastescript, python-dateutil, pyutilib.component.core, sqlalchemy-migrate
sqlalchemy-migrate==0.12.0
sqlalchemy==1.1.11
sqlparse==0.2.2
tempita==0.5.2            # via pylons, sqlalchemy-migrate, weberror
tzlocal==1.3
unicodecsv==0.14.1
urllib3==1.24             # via requests
vdm==0.14
webencodings==0.5.1       # via bleach
weberror==0.13.1          # via pylons
webhelpers==1.3
webob==1.0.8
webtest==1.4.3
werkzeug==0.14.1          # via flask
zope.interface==4.3.2<|MERGE_RESOLUTION|>--- conflicted
+++ resolved
@@ -4,11 +4,7 @@
 #
 #    pip-compile --output-file requirements.txt requirements.in
 #
-<<<<<<< HEAD
 alembic==1.0.0
-argparse==1.4.0           # via ofs
-=======
->>>>>>> 00dbb494
 babel==2.3.4
 beaker==1.10.0            # via pylons
 bleach==3.0.2
