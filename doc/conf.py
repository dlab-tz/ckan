# -*- coding: utf-8 -*-
#
# CKAN documentation build configuration file, created by
# sphinx-quickstart on Sun Oct 25 16:47:17 2009.
#
# This file is execfile()d with the current directory set to its containing dir.
#
# The contents of this file are pickled, so don't put values in the namespace
# that aren't pickleable (module imports are okay, they're removed automatically).
#
# Note that not all possible configuration values are present in this
# autogenerated file.
#
# All configuration values have a default; values that are commented out
# serve to show the default.

import re
import os
import subprocess
import six

import ckan

# If your extensions (or modules documented by autodoc) are in another directory,
# add these directories to sys.path here. If the directory is relative to the
# documentation root, use os.path.abspath to make it absolute, like shown here.
#sys.path.append(os.path.abspath('.'))

# General configuration
# ---------------------

rst_epilog = '''

.. |virtualenv_parent_dir| replace:: /usr/lib/ckan
.. |virtualenv| replace:: |virtualenv_parent_dir|/default
.. |activate| replace:: . |virtualenv|/bin/activate
.. |config_parent_dir| replace:: /etc/ckan
.. |config_dir| replace:: |config_parent_dir|/default
.. |production.ini| replace:: |config_dir|/production.ini
.. |development.ini| replace:: |config_dir|/development.ini
.. |ckan.ini| replace:: |config_dir|/ckan.ini
.. |git_url| replace:: \https://github.com/ckan/ckan.git
.. |raw_git_url| replace:: \https://raw.githubusercontent.com/ckan/ckan
.. |postgres| replace:: PostgreSQL
.. |database| replace:: ckan_default
.. |database_user| replace:: ckan_default
.. |datastore| replace:: datastore_default
.. |datastore_user| replace:: datastore_default
.. |test_database| replace:: ckan_test
.. |test_datastore| replace:: datastore_test
.. |apache_config_file| replace:: /etc/apache2/sites-available/ckan_default.conf
.. |apache.wsgi| replace:: |config_dir|/apache.wsgi
.. |wsgi.py| replace:: |config_dir|/wsgi.py
.. |data_dir| replace:: |config_dir|/data
.. |sstore| replace:: |config_dir|/sstore
.. |storage_parent_dir| replace:: /var/lib/ckan
.. |storage_dir| replace:: |storage_parent_dir|/default
.. |storage_path| replace:: |storage_parent_dir|/default
.. |reload_apache| replace:: sudo systemctl reload apache2
.. |restart_apache| replace:: sudo systemctl restart apache2
.. |restart_solr| replace:: sudo service jetty8 restart
.. |solr| replace:: Solr
.. |restructuredtext| replace:: reStructuredText
.. |nginx| replace:: Nginx
.. |sqlite| replace:: SQLite
.. |python| replace:: Python
.. |sqlalchemy| replace:: SQLAlchemy
.. |javascript| replace:: JavaScript
.. |apache| replace:: Apache
.. |nginx_config_file| replace:: /etc/nginx/sites-available/ckan
<<<<<<< HEAD
.. |reload_nginx| replace:: sudo service nginx reload
.. |restart_nginx| replace:: sudo service nginx restart
=======
.. |restart_nginx| replace:: sudo systemctl restart nginx
>>>>>>> 5153c52e
.. |jquery| replace:: jQuery
.. |nodejs| replace:: Node.js

.. _Jinja2: http://jinja.pocoo.org/
.. _CKAN front page: http://127.0.0.1:5000
.. _bootstrap: http://getbootstrap.com/2.3.2/
.. _CKAN issue tracker: https://github.com/ckan/ckan/issues

'''

# Add any Sphinx extension module names here, as strings. They can be extensions
# coming with Sphinx (named 'sphinx.ext.*') or your custom ones.
extensions = ['sphinx.ext.autodoc', 'sphinx.ext.todo',
    'sphinx.ext.autosummary', 'ckan.plugins.toolkit_sphinx_extension']
autodoc_member_order = 'bysource'
todo_include_todos = True

# Add any paths that contain templates here, relative to this directory.
templates_path = ['_templates']

# The suffix of source filenames.
source_suffix = '.rst'

# The encoding of source files.
#source_encoding = 'utf-8'

# The master toctree document.
master_doc = 'contents'

# General information about the project.
project = u'CKAN'
project_short_name = u'CKAN'
copyright = u'''&copy; 2009-2018 <a href="https://okfn.org/">Open Knowledge Foundation</a> and <a href="https://github.com/ckan/ckan/graphs/contributors">contributors</a>.
    Licensed under <a
    href="https://creativecommons.org/licenses/by-sa/3.0/">Creative Commons
    Attribution ShareAlike (Unported) v3.0 License</a>.<br />
    <img src="https://licensebuttons.net/l/by-sa/3.0/80x15.png" alt="CC License Logo" />
    <a href="https://opendefinition.org/"><img src="https://assets.okfn.org/images/ok_buttons/oc_80x15_blue.png" border="0"
      alt="{{ _('Open Content') }}" /></a>
  '''
html_show_sphinx = False

# The version info for the project you're documenting, acts as replacement for
# |version| and |release|, also used in various other places throughout the
# built documents.
#
# The short X.Y version.
version = ckan.__version__.rstrip('abcdefgh')
# The full version, including alpha/beta/rc tags.
release = ckan.__version__
version_re = None
point_releases_ = None

SUPPORTED_CKAN_VERSIONS = 3


def get_release_tags():
    git_tags = subprocess.check_output(
        ['git', 'tag', '-l'], stderr=subprocess.STDOUT).split()
    release_tags_ = [tag for tag in git_tags if tag.startswith(six.b('ckan-'))]

    # git tag -l prints out the tags in the right order anyway, but don't rely
    # on that, sort them again here for good measure.
    release_tags_.sort()

    return release_tags_


def parse_version(version_):
    '''Parses version string
        ckan-2.1.3 -> ('2', '1', '3')
        ckan-2.1   -> ('2', '1', None)  (the occasion when we didn't do semver)
    '''
    global version_re
    if version_re is None:
        version_re = re.compile('(?:ckan-)?(\d+)\.(\d+)(?:\.(\d+))?[a-z]?')
    if isinstance(version_, six.binary_type):
        version_ = version_.decode()
    return version_re.match(version_).groups()


def get_equivalent_point_release(version_):
    '''Returns the equivalent point release of any given version.

    e.g.
        ckan-2.1.3 -> ckan-2.1
        ckan-2.1   -> ckan-2.1  (the occasion when we didn't do semver)
    '''
    return 'ckan-%s.%s' % parse_version(version_)[:2]


def get_point_releases():
    '''
    returns ['ckan-1.3', 'ckan-1.4', ... 'ckan-2.0', 'ckan-2.1', ...]
    '''
    global point_releases_
    if point_releases_ is None:
        releases = get_release_tags()
        point_releases_ = []
        for release in releases:
            point_release = get_equivalent_point_release(release)
            if point_release not in point_releases_:
                point_releases_.append(point_release)
    return point_releases_


def get_status_of_this_version():
    '''Returns whether this release is supported or another category.
    '''
    equiv_point_release = get_equivalent_point_release(version)
    point_releases_ = get_point_releases()
    supported_point_releases = point_releases_[-int(SUPPORTED_CKAN_VERSIONS):]
    if equiv_point_release in supported_point_releases:
        return 'supported'
    else:
        return 'unsupported'


def get_current_release_tag():
    ''' Return the name of the tag for the current release

    e.g.: "ckan-2.7.4"

    '''
    release_tags_ = get_release_tags()

    current_tag = "ckan-{}".format(version)

    if release_tags_.__contains__(current_tag):
        return current_tag
    else:
        return 'COULD_NOT_DETECT_TAG_VERSION'


def get_latest_release_tag():
    '''Return the name of the git tag for the latest stable release.

    e.g.: "ckan-2.7.4"

    This requires git to be installed.

    '''
    release_tags_ = get_release_tags()

    if release_tags_:
        return release_tags_[-1]
    else:
        return 'COULD_NOT_DETECT_VERSION_NUMBER'


def get_latest_release_version():
    '''Return the version number of the latest stable release.

    e.g. "2.1.1"

    '''
    version = get_latest_release_tag()[len('ckan-'):]

    # TODO: We could assert here that latest_version matches X.Y.Z.

    return version


def get_current_release_version():
    '''Return the version number of the current release.

    e.g. "2.1.1"

    '''
    version = get_current_release_tag()[len('ckan-'):]

    # TODO: We could assert here that latest_version matches X.Y.Z.

    return version


def get_latest_package_name(distro='trusty'):
    '''Return the filename of the Ubuntu package for the latest stable release.

    e.g. "python-ckan_2.1-trusty_amd64.deb"

    '''
    # We don't create a new package file name for a patch release like 2.1.1,
    # instead we just update the existing 2.1 package. So package names only
    # have the X.Y part of the version number in them, not X.Y.Z.
    latest_minor_version = get_latest_release_version()[:3]

    return 'python-ckan_{version}-{distro}_amd64.deb'.format(
        version=latest_minor_version, distro=distro)


def get_min_setuptools_version():
    '''
    Get the minimum setuptools version as defined in requirement-setuptools.txt
    '''
    filename = os.path.join(os.path.dirname(__file__), '..',
                            'requirement-setuptools.txt')
    with open(filename) as f:
        return f.read().split('==')[1].strip()


def write_substitutions_file(**kwargs):
    '''
    Write a file in the doc/ dir containing reStructuredText substitutions.

    Any keyword argument is stored as a substitution.
    '''
    filename = '_substitutions.rst'
    header = ''':orphan:

.. Some common reStructuredText substitutions.

   **This file is autogenerated!** So don't edit it by hand.

   You can include this file at the top of your ``*.rst`` file with a line
   like::

     .. include:: {filename}

   Then use the substitutions in this file, e.g.::

     |latest_release_version|

'''
    with open(filename, 'w') as f:
        f.write(header.format(filename=filename))
        for name, substitution in kwargs.items():
            f.write('.. |{name}| replace:: {substitution}\n'.format(
                    name=name, substitution=substitution))

current_release_tag = get_current_release_tag()
current_release_version = get_current_release_version()
latest_release_tag_value = get_latest_release_tag()
latest_release_version = get_latest_release_version()
latest_minor_version = latest_release_version[:3]
is_master = release.endswith('a')
is_supported = get_status_of_this_version() == 'supported'
is_latest_version = version == latest_release_version

write_substitutions_file(
    latest_release_tag=latest_release_tag_value,
    latest_release_version=latest_release_version,
    latest_package_name_precise=get_latest_package_name('precise'),
    latest_package_name_trusty=get_latest_package_name('trusty'),
    latest_package_name_xenial=get_latest_package_name('xenial'),
    latest_package_name_bionic=get_latest_package_name('bionic'),
    min_setuptools_version=get_min_setuptools_version(),
)


# The language for content autogenerated by Sphinx. Refer to documentation
# for a list of supported languages.
#language = None

# There are two options for replacing |today|: either, you set today to some
# non-false value, then it is used:
#today = ''
# Else, today_fmt is used as the format for a strftime call.
#today_fmt = '%B %d, %Y'

# List of documents that shouldn't be included in the build.
#unused_docs = []

# List of directories, relative to source directory, that shouldn't be searched
# for source files.
exclude_trees = ['.build']

# The reST default role (used for this markup: `text`) to use for all documents.
#default_role = None

# If true, '()' will be appended to :func: etc. cross-reference text.
#add_function_parentheses = True

# If true, the current module name will be prepended to all description
# unit titles (such as .. function::).
#add_module_names = True

# If true, sectionauthor and moduleauthor directives will be shown in the
# output. They are ignored by default.
#show_authors = False

# The name of the Pygments (syntax highlighting) style to use.
pygments_style = 'sphinx'


# Options for HTML output
# -----------------------

extra_css_files = ['_static/css/custom.css']

on_rtd = os.environ.get('READTHEDOCS', None) == 'True'
if not on_rtd:
    import sphinx_rtd_theme
    html_theme = 'sphinx_rtd_theme'
    html_theme_path = [sphinx_rtd_theme.get_html_theme_path()]

html_sidebars = {
    '**':  ['globaltoc.html'],
}

html_context = {
    'latest_release_tag_value': latest_release_tag_value,
    'is_master': is_master,
    'is_supported': is_supported,
    'is_latest_version': is_latest_version,
    'extra_css_files': extra_css_files,
    'latest_minor_version': latest_minor_version,
}

# The style sheet to use for HTML and HTML Help pages. A file of that name
# must exist either in Sphinx' static/ path, or in one of the custom paths
# given in html_static_path.
#html_style = 'default.css'

# The name for this set of Sphinx documents.  If None, it defaults to
# "<project> v<release> documentation".
# html_title = "%s v%s Guide" % (project, release)

# A shorter title for the navigation bar.  Default is the same as html_title.
# html_short_title = "%s Admin Guide" % (project_short_name)

# The name of an image file (relative to this directory) to place at the top
# of the sidebar.
# html_logo = None

# The name of an image file (within the static path) to use as favicon of the
# docs.  This file should be a Windows icon file (.ico) being 16x16 or 32x32
# pixels large.
#html_favicon = 'images/favicon.ico'

# Add any paths that contain custom static files (such as style sheets) here,
# relative to this directory. They are copied after the builtin static files,
# so a file named "default.css" will overwrite the builtin "default.css".
html_static_path = ['_static']

# If not '', a 'Last updated on:' timestamp is inserted at every page bottom,
# using the given strftime format.
#html_last_updated_fmt = '%b %d, %Y'

# If true, SmartyPants will be used to convert quotes and dashes to
# typographically correct entities.
#html_use_smartypants = True

# Additional templates that should be rendered to pages, maps page names to
# template names.
#html_additional_pages = {}

# If false, no module index is generated.
#html_use_modindex = True

# If false, no index is generated.
#html_use_index = True

# If true, the index is split into individual pages for each letter.
#html_split_index = False

# If true, the reST sources are included in the HTML build as _sources/<name>.
#html_copy_source = True

# If true, an OpenSearch description file will be output, and all pages will
# contain a <link> tag referring to it.  The value of this option must be the
# base URL from which the finished HTML is served.
#html_use_opensearch = ''

# If nonempty, this is the file name suffix for HTML files (e.g. ".xhtml").
#html_file_suffix = ''

# Output file base name for HTML help builder.
htmlhelp_basename = 'CKANdoc'


# Options for LaTeX output
# ------------------------

# The paper size ('letter' or 'a4').
#latex_paper_size = 'letter'

# The font size ('10pt', '11pt' or '12pt').
#latex_font_size = '10pt'

# Grouping the document tree into LaTeX files. List of tuples
# (source start file, target name, title, author, document class [howto/manual]).
latex_documents = [
  ('contents', 'CKAN.tex', u'CKAN documentation',
   u'CKAN contributors', 'manual'),
]

# The name of an image file (relative to this directory) to place at the top of
# the title page.
#latex_logo = None

# For "manual" documents, if this is true, then toplevel headings are parts,
# not chapters.
#latex_use_parts = False

# Additional stuff for the LaTeX preamble.
#latex_preamble = ''

# Documents to append as an appendix to all manuals.
#latex_appendices = []

# If false, no module index is generated.
#latex_use_modindex = True<|MERGE_RESOLUTION|>--- conflicted
+++ resolved
@@ -68,12 +68,8 @@
 .. |javascript| replace:: JavaScript
 .. |apache| replace:: Apache
 .. |nginx_config_file| replace:: /etc/nginx/sites-available/ckan
-<<<<<<< HEAD
 .. |reload_nginx| replace:: sudo service nginx reload
 .. |restart_nginx| replace:: sudo service nginx restart
-=======
-.. |restart_nginx| replace:: sudo systemctl restart nginx
->>>>>>> 5153c52e
 .. |jquery| replace:: jQuery
 .. |nodejs| replace:: Node.js
 
