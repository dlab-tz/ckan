# encoding: utf-8

<<<<<<< HEAD
from typing import Optional


log = __import__('logging').getLogger(__name__)
=======
import logging
log = logging.getLogger(__name__)
>>>>>>> b7c1c878


class State(object):
    ACTIVE = u'active'
    DELETED = u'deleted'
    PENDING = u'pending'


class StatefulObjectMixin(object):
    __stateful__ = True
    state: Optional[str] = None

    def delete(self) -> None:
        log.debug('Running delete on %s', self)
        self.state = State.DELETED

    def undelete(self) -> None:
        self.state = State.ACTIVE

    def is_active(self) -> bool:
        # also support None in case this object is not yet refreshed ...
        return self.state is None or self.state == State.ACTIVE<|MERGE_RESOLUTION|>--- conflicted
+++ resolved
@@ -1,14 +1,9 @@
 # encoding: utf-8
 
-<<<<<<< HEAD
+import logging
 from typing import Optional
 
-
-log = __import__('logging').getLogger(__name__)
-=======
-import logging
 log = logging.getLogger(__name__)
->>>>>>> b7c1c878
 
 
 class State(object):
