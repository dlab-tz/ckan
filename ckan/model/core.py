from meta import *
import vdm.sqlalchemy

from domain_object import DomainObject

## VDM-specific tables
revision_table = vdm.sqlalchemy.make_revision_table(metadata)

<<<<<<< HEAD
=======
## Our Domain Object Tables

package_table = Table('package', metadata,
        Column('id', types.UnicodeText, primary_key=True, default=make_uuid),
        Column('name', types.Unicode(100), unique=True, nullable=False),
        Column('title', types.UnicodeText),
        Column('version', types.Unicode(100)),
        Column('url', types.UnicodeText),
        Column('author', types.UnicodeText),
        Column('author_email', types.UnicodeText),
        Column('maintainer', types.UnicodeText),
        Column('maintainer_email', types.UnicodeText),                      
        Column('notes', types.UnicodeText),
        Column('license_id', types.UnicodeText),
)

tag_table = Table('tag', metadata,
        Column('id', types.UnicodeText, primary_key=True, default=make_uuid),
        Column('name', types.Unicode(100), unique=True, nullable=False),
)

package_tag_table = Table('package_tag', metadata,
        Column('id', types.UnicodeText, primary_key=True, default=make_uuid),
        Column('package_id', types.UnicodeText, ForeignKey('package.id')),
        Column('tag_id', types.UnicodeText, ForeignKey('tag.id')),
        )


vdm.sqlalchemy.make_table_stateful(package_table)
vdm.sqlalchemy.make_table_stateful(package_tag_table)
package_revision_table = vdm.sqlalchemy.make_revisioned_table(package_table)
# TODO: this has a composite primary key ...
package_tag_revision_table = vdm.sqlalchemy.make_revisioned_table(package_tag_table)


## -------------------
## Mapped classes

# TODO: replace this (or at least inherit from) standard SqlalchemyMixin in vdm
class DomainObject(object):
    
    text_search_fields = []

    def __init__(self, **kwargs):
        for k,v in kwargs.items():
            setattr(self, k, v)

    @classmethod
    def by_name(self, name, autoflush=True):
        obj = Session.query(self).autoflush(autoflush).filter_by(name=name).first()
        return obj

    @classmethod
    def text_search(self, query, term):
        register = self
        make_like = lambda x,y: x.ilike('%' + y + '%')
        q = None
        for field in self.text_search_fields:
            attr = getattr(register, field)
            q = or_(q, make_like(attr, term))
        return query.filter(q)

    @classmethod
    def active(self):
        return Session.query(self).filter_by(state=State.ACTIVE)

    def purge(self):
        sess = orm.object_session(self)
        if hasattr(self, '__revisioned__'): # only for versioned objects ...
            # this actually should auto occur due to cascade relationships but
            # ...
            for rev in self.all_revisions:
                sess.delete(rev)
        sess.delete(self)

    def as_dict(self):
        _dict = OrderedDict()
        table = orm.class_mapper(self.__class__).mapped_table
        for col in table.c:
            val = getattr(self, col.name)
            if isinstance(val, datetime.date):
                val = str(val)
            _dict[col.name] = val
        return _dict

    def __str__(self):
        return self.__unicode__().encode('utf8')

    def __unicode__(self):
        repr = u'<%s' % self.__class__.__name__
        table = orm.class_mapper(self.__class__).mapped_table
        for col in table.c:
            repr += u' %s=%s' % (col.name, getattr(self, col.name))
        repr += '>'
        return repr

    def __repr__(self):
        return self.__unicode__()


class Package(vdm.sqlalchemy.RevisionedObjectMixin,
        vdm.sqlalchemy.StatefulObjectMixin,
        DomainObject):
    
    text_search_fields = ['name', 'title']

    @classmethod
    def search_by_name(self, text_query):
        text_query = text_query
        return Session.query(self).filter(self.name.contains(text_query.lower()))

    @classmethod
    def get(cls, reference):
        '''Returns a package object referenced by its id or name.'''
        pkg = Session.query(cls).get(reference)
        if pkg == None:
            pkg = cls.by_name(reference)            
        return pkg
    # Todo: Make sure package names can't be changed to look like package IDs?

    def update_resources(self, res_dicts, autoflush=True):
        '''Change this package\'s resources.
        @param res_dicts - ordered list of dicts, each detailing a resource
        The resource dictionaries contain 'url', 'format' etc. Optionally they
        can also provide the 'id' of the PackageResource, to help matching
        res_dicts to existing PackageResources. Otherwise, it searches
        for an exactly matching PackageResource.
        The caller is responsible for creating a revision and committing.'''
        import resource
        assert isinstance(res_dicts, (list, tuple))
        # Map the incoming res_dicts (by index) to existing resources
        index_to_res = {}
        # Match up the res_dicts by id
        for i, res_dict in enumerate(res_dicts):
            assert isinstance(res_dict, dict)
            id = res_dict.get('id')
            if id:
                res = Session.query(resource.PackageResource).autoflush(autoflush).get(id)
                index_to_res[i] = res
            elif res_dict.has_key('id'):
                # get rid of blank id - disrupts creation of new resource
                del res_dict['id']
        # Edit resources and create the new ones
        new_res_list = []
        for i, res_dict in enumerate(res_dicts):
            if i in index_to_res:
                res = index_to_res[i]
                for col, value in res_dict.items():
                    setattr(res, col, value)
            else:
                res = resource.PackageResource(**res_dict)
            new_res_list.append(res)
        self.resources = new_res_list

    def add_resource(self, url, format=u'', description=u'', hash=u''):
        import resource
        self.resources.append(resource.PackageResource(
            package_id=self.id,
            url=url,
            format=format,
            description=description,
            hash=hash))

    def add_tag_by_name(self, tagname, autoflush=True):
        if not tagname:
            return
        tag = Tag.by_name(tagname, autoflush=autoflush)
        if not tag:
            tag = Tag(name=tagname)
        if not tag in self.tags:
            self.tags.append(tag)

    @property
    def tags_ordered(self):
        ourcmp = lambda tag1, tag2: cmp(tag1.name, tag2.name)
        return sorted(self.tags, cmp=ourcmp)

    def isopen(self):
        if self.license and self.license.isopen():
            return True
        return False

    def get_average_rating(self):
        total = 0
        for rating in self.ratings:
            total += rating.rating
        if total == 0:
            return None
        else:
            return total / len(self.ratings)

    def as_dict(self, ref_package_with_attr='id'):
        _dict = DomainObject.as_dict(self)
        # Set 'license' in _dict to cater for old clients.
        # Todo: Remove this ASAP.
        _dict['license'] = self.license.title if self.license else _dict.get('license_id', '')
        _dict['tags'] = [tag.name for tag in self.tags]
        _dict['groups'] = [group.name for group in self.groups]
        _dict['extras'] = dict([(extra.key, extra.value) for key, extra in self._extras.items()])
        _dict['ratings_average'] = self.get_average_rating()
        _dict['ratings_count'] = len(self.ratings)
        _dict['resources'] = [{'url':res.url, 'format':res.format, 'description':res.description} for res in self.resources]
        _dict['download_url'] = self.resources[0].url if self.resources else ''
        ckan_host = config.get('ckan_host', None)
        if ckan_host:
            _dict['ckan_url'] = 'http://%s/package/%s' % (ckan_host, self.name)
        _dict['relationships'] = [rel.as_dict(self, ref_package_with_attr=ref_package_with_attr) for rel in self.get_relationships()]
        return _dict

    def add_relationship(self, type_, related_package, comment=u''):
        '''Creates a new relationship between this package and a
        related_package. It leaves the caller to commit the change.'''
        import package_relationship
        if type_ in package_relationship.PackageRelationship.get_forward_types():
            subject = self
            object_ = related_package
        elif type_ in package_relationship.PackageRelationship.get_reverse_types():
            type_ = package_relationship.PackageRelationship.reverse_to_forward_type(type_)
            assert type_
            subject = related_package
            object_ = self
        else:
            raise NotImplementedError, 'Package relationship type: %r' % type_
            
        rel = package_relationship.PackageRelationship(
            subject=subject,
            object=object_,
            type=type_,
            comment=comment)
        Session.add(rel)
        return rel

    def get_relationships(self, with_package=None, type=None, active=True,
                          direction='both'):
        '''Returns relationships this package has.
        Keeps stored type/ordering (not from pov of self).'''
        assert direction in ('both', 'forward', 'reverse')
        if with_package:
            assert isinstance(with_package, Package)
        from package_relationship import PackageRelationship
        forward_filters = [PackageRelationship.subject==self]
        reverse_filters = [PackageRelationship.object==self]
        if with_package:
            forward_filters.append(PackageRelationship.object==with_package)
            reverse_filters.append(PackageRelationship.subject==with_package)
        if active:
            forward_filters.append(PackageRelationship.state==State.ACTIVE)
            reverse_filters.append(PackageRelationship.state==State.ACTIVE)
        if type:
            forward_filters.append(PackageRelationship.type==type)
            reverse_type = PackageRelationship.reverse_type(type)
            reverse_filters.append(PackageRelationship.type==reverse_type)
        q = Session.query(PackageRelationship)
        if direction == 'both':
            q = q.filter(or_(
            and_(*forward_filters),
            and_(*reverse_filters),
            ))
        elif direction == 'forward':
            q = q.filter(and_(*forward_filters))
        elif direction == 'reverse':
            q = q.filter(and_(*reverse_filters))
        return q.all()

    def get_relationships_with(self, other_package, type=None, active=True):
        return self.get_relationships(with_package=other_package,
                                      type=type,
                                      active=active)

    def get_relationships_printable(self):
        '''Returns a list of tuples describing related packages, including
        non-direct relationships (such as siblings).
        @return: e.g. [(annakarenina, u"is a parent"), ...]
        '''
        from package_relationship import PackageRelationship
        rel_list = []
        for rel in self.get_relationships():
            if rel.subject == self:
                type_printable = PackageRelationship.make_type_printable(rel.type)
                rel_list.append((rel.object, type_printable))
            else:
                type_printable = PackageRelationship.make_type_printable(\
                    PackageRelationship.forward_to_reverse_type(
                        rel.type)
                    )
                rel_list.append((rel.subject, type_printable))
        # sibling types
        # e.g. 'gary' is a child of 'mum', looking for 'bert' is a child of 'mum'
        # i.e. for each 'child_of' type relationship ...
        for rel_as_subject in self.get_relationships(direction='forward'):
            # ... parent is the object
            parent_pkg = rel_as_subject.object
            # Now look for the parent's other relationships as object ...
            for parent_rel_as_object in parent_pkg.get_relationships(direction='reverse'):
                # and check children
                child_pkg = parent_rel_as_object.subject
                if child_pkg != self and \
                       parent_rel_as_object.type == rel_as_subject.type:
                    type_printable = PackageRelationship.inferred_types_printable['sibling']
                    rel_list.append((child_pkg, type_printable))
        return rel_list
    #
    ## Licenses are currently integrated into the domain model here.   
 
    @classmethod
    def get_license_register(self):
        if not hasattr(self, '_license_register'):
            self._license_register = LicenseRegister()
        return self._license_register

    @classmethod
    def get_license_options(self):
        register = self.get_license_register()
        return [(l.title, l.id) for l in register.values()]

    def get_license(self):
        license = None
        if self.license_id:
            try:
                license = self.get_license_register()[self.license_id]
            except Exception, inst:
                # Todo: Log a warning.
                pass
        return license

    def set_license(self, license):
        if type(license) == License:
            self.license_id = license.id
        elif type(license) == dict:
            self.license_id = license['id']
        else:
            msg = "Value not a license object or entity: %s" % repr(license)
            raise Exception, msg

    license = property(get_license, set_license)

    @property
    def all_related_revisions(self):
        '''Returns chronological list of all object revisions related to
        this package. Includes PackageRevisions, PackageTagRevisions,
        PackageExtraRevisions and PackageResourceRevisions.
        @return List of tuples (revision, [list of object revisions of this
                                           revision])
                Ordered by most recent first.
        '''
        results = {} # revision:[PackageRevision1, PackageTagRevision1, etc.]
        for pkg_rev in self.all_revisions:
            if not results.has_key(pkg_rev.revision):
                results[pkg_rev.revision] = []
            results[pkg_rev.revision].append(pkg_rev)
        for class_ in get_revisioned_classes_related_to_package():
            rev_class = class_.__revision_class__
            obj_revisions = Session.query(rev_class).filter_by(package_id=self.id).all()
            for obj_rev in obj_revisions:
                if not results.has_key(obj_rev.revision):
                    results[obj_rev.revision] = []
                results[obj_rev.revision].append(obj_rev)
        result_list = results.items()
        ourcmp = lambda rev_tuple1, rev_tuple2: \
                 cmp(rev_tuple2[0].timestamp, rev_tuple1[0].timestamp)
        return sorted(result_list, cmp=ourcmp)

    def diff(self, to_revision=None, from_revision=None):
        '''Overrides the diff in vdm, so that related obj revisions are
        diffed as well as PackageRevisions'''
        import extras, resource
        results = {} # field_name:diffs
        results.update(super(Package, self).diff(to_revision, from_revision))
        # Iterate over PackageTag, PackageExtra, PackageResources etc.
        for obj_class in get_revisioned_classes_related_to_package():
            obj_rev_class = obj_class.__revision_class__
            # Query for object revisions related to this package            
            obj_rev_query = Session.query(obj_rev_class).\
                            filter_by(package_id=self.id).\
                            join('revision').\
                            order_by(Revision.timestamp.desc())
            # Columns to include in the diff
            cols_to_diff = obj_class.revisioned_fields()
            cols_to_diff.remove('id')
            cols_to_diff.remove('package_id')
            # Particular object types are better known by an invariant field
            if obj_class.__name__ == 'PackageTag':
                cols_to_diff.remove('tag_id')
            elif obj_class.__name__ == 'PackageExtra':
                cols_to_diff.remove('key')
            # Iterate over each object ID
            # e.g. for PackageTag, iterate over Tag objects
            related_obj_ids = set([related_obj.id for related_obj in obj_rev_query.all()])
            for related_obj_id in related_obj_ids:
                q = obj_rev_query.filter(obj_rev_class.id==related_obj_id)
                to_obj_rev, from_obj_rev = super(Package, self).\
                    get_obj_revisions_to_diff(
                    q, to_revision, from_revision)
                for col in cols_to_diff:
                    values = [getattr(obj_rev, col) if obj_rev else '' for obj_rev in (from_obj_rev, to_obj_rev)]
                    value_diff = self._differ(*values)
                    if value_diff:
                        if obj_class.__name__ == 'PackageTag':
                            display_id = to_obj_rev.tag.name
                        elif obj_class.__name__ == 'PackageExtra':
                            display_id = to_obj_rev.key
                        else:
                            display_id = related_obj_id[:4]
                        key = '%s-%s-%s' % (obj_class.__name__, display_id, col)
                        results[key] = value_diff
        return results


class Tag(DomainObject):
    def __init__(self, name=''):
        self.name = name

    # not stateful so same as purge
    def delete(self):
        self.purge()

    @classmethod
    def search_by_name(self, text_query):
        text_query = text_query.strip().lower()
        return Session.query(self).filter(self.name.contains(text_query))

    @property
    def packages_ordered(self):
        ourcmp = lambda pkg1, pkg2: cmp(pkg1.name, pkg2.name)
        return sorted(self.packages, cmp=ourcmp)

    def __repr__(self):
        return '<Tag %s>' % self.name


class PackageTag(vdm.sqlalchemy.RevisionedObjectMixin,
        vdm.sqlalchemy.StatefulObjectMixin,
        DomainObject):
    def __init__(self, package=None, tag=None, state=None, **kwargs):
        self.package = package
        self.tag = tag
        self.state = state
        for k,v in kwargs.items():
            setattr(self, k, v)

    def __repr__(self):
        return '<PackageTag %s %s>' % (self.package, self.tag)

>>>>>>> fcce7881
class System(DomainObject):
    def __str__(self):
        return 'System'
    def purge(self):
        pass

# VDM-specific domain objects
State = vdm.sqlalchemy.State
State.all = [ State.ACTIVE, State.DELETED ]
Revision = vdm.sqlalchemy.make_Revision(mapper, revision_table)
<|MERGE_RESOLUTION|>--- conflicted
+++ resolved
@@ -1,13 +1,18 @@
+import datetime
+
+from pylons import config
 from meta import *
 import vdm.sqlalchemy
-
-from domain_object import DomainObject
+from sqlalchemy.util import OrderedDict
+
+from types import make_uuid
+import full_search
+from license import License, LicenseRegister
 
 ## VDM-specific tables
+
 revision_table = vdm.sqlalchemy.make_revision_table(metadata)
 
-<<<<<<< HEAD
-=======
 ## Our Domain Object Tables
 
 package_table = Table('package', metadata,
@@ -451,14 +456,69 @@
     def __repr__(self):
         return '<PackageTag %s %s>' % (self.package, self.tag)
 
->>>>>>> fcce7881
 class System(DomainObject):
     def __str__(self):
         return 'System'
     def purge(self):
         pass
 
+def get_revisioned_classes_related_to_package():
+    import resource
+    import extras
+    return [PackageTag, resource.PackageResource,
+            extras.PackageExtra]
+
 # VDM-specific domain objects
 State = vdm.sqlalchemy.State
 State.all = [ State.ACTIVE, State.DELETED ]
 Revision = vdm.sqlalchemy.make_Revision(mapper, revision_table)
+
+mapper(Package, package_table, properties={
+    # delete-orphan on cascade does NOT work!
+    # Why? Answer: because of way SQLAlchemy/our code works there are points
+    # where PackageTag object is created *and* flushed but does not yet have
+    # the package_id set (this cause us other problems ...). Some time later a
+    # second commit happens in which the package_id is correctly set.
+    # However after first commit PackageTag does not have Package and
+    # delete-orphan kicks in to remove it!
+    'package_tags':relation(PackageTag, backref='package',
+        cascade='all, delete', #, delete-orphan',
+        ),
+    'package_search':relation(full_search.PackageSearch,
+        cascade='all, delete', #, delete-orphan',
+        ),
+    },
+    order_by=package_table.c.name,
+    extension = [vdm.sqlalchemy.Revisioner(package_revision_table),
+                 full_search.SearchVectorTrigger()]
+    )
+
+mapper(Tag, tag_table, properties={
+    'package_tags':relation(PackageTag, backref='tag',
+        cascade='all, delete, delete-orphan',
+        )
+    },
+    order_by=tag_table.c.name,
+    )
+
+mapper(PackageTag, package_tag_table, properties={
+    },
+    order_by=package_tag_table.c.id,
+    extension = [vdm.sqlalchemy.Revisioner(package_tag_revision_table),
+                 full_search.SearchVectorTrigger()],
+    )
+
+vdm.sqlalchemy.modify_base_object_mapper(Package, Revision, State)
+vdm.sqlalchemy.modify_base_object_mapper(PackageTag, Revision, State)
+PackageRevision = vdm.sqlalchemy.create_object_version(mapper, Package,
+        package_revision_table)
+PackageTagRevision = vdm.sqlalchemy.create_object_version(mapper, PackageTag,
+        package_tag_revision_table)
+
+from vdm.sqlalchemy.base import add_stateful_versioned_m2m 
+vdm.sqlalchemy.add_stateful_versioned_m2m(Package, PackageTag, 'tags', 'tag',
+        'package_tags')
+vdm.sqlalchemy.add_stateful_versioned_m2m_on_version(PackageRevision, 'tags')
+vdm.sqlalchemy.add_stateful_versioned_m2m(Tag, PackageTag, 'packages', 'package',
+        'package_tags')
+
