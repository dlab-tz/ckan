--- conflicted
+++ resolved
@@ -15,25 +15,15 @@
            'JsonType', 'JsonDictType']
 
 
-<<<<<<< HEAD
 def make_uuid() -> str:
-    return text_type(uuid.uuid4())
-=======
-def make_uuid():
     return str(uuid.uuid4())
->>>>>>> c5c529d1
 
 
 class UuidType(types.TypeDecorator):
     impl = types.Unicode
 
-<<<<<<< HEAD
     def process_bind_param(self, value: Any, dialect: Any):
-        return text_type(value)
-=======
-    def process_bind_param(self, value, engine):
         return str(value)
->>>>>>> c5c529d1
 
     def process_result_value(self, value: Any, dialect: Any):
         return value
@@ -106,13 +96,9 @@
     # to call this to convert it into a datetime type. When running on
     # postgres then you have a datetime anyway, so this function doesn't
     # do anything.
-<<<<<<< HEAD
+
     if meta.engine_is_sqlite() and isinstance(
             datetime_or_iso_date_if_sqlite, str):
-=======
-    is_string = isinstance(datetime_or_iso_date_if_sqlite, str)
-    if meta.engine_is_sqlite() and is_string:
->>>>>>> c5c529d1
         return datetime.strptime(datetime_or_iso_date_if_sqlite,
                                  '%Y-%m-%d %H:%M:%S.%f')
 
