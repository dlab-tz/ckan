# encoding: utf-8
from typing import Any, List


from sqlalchemy import orm, types, Column, Table, ForeignKey
from sqlalchemy.ext.associationproxy import association_proxy

import ckan.model.meta as meta
import ckan.model.core as core
import ckan.model.package as _package
import ckan.model.extension as extension
import ckan.model.domain_object as domain_object
import ckan.model.types as _types


__all__ = ['PackageExtra', 'package_extra_table']

package_extra_table = Table('package_extra', meta.metadata,
    Column('id', types.UnicodeText, primary_key=True, default=_types.make_uuid),
    # NB: only (package, key) pair is unique
    Column('package_id', types.UnicodeText, ForeignKey('package.id')),
    Column('key', types.UnicodeText),
    Column('value', types.UnicodeText),
    Column('state', types.UnicodeText, default=core.State.ACTIVE),
)


class PackageExtra(core.StatefulObjectMixin, domain_object.DomainObject):
    id: str
    package_id: str
    key: str
    value: str
    state: str

    package: _package.Package

    def related_packages(self) -> List[_package.Package]:
        return [self.package]


# type_ignore_reason: incomplete SQLAlchemy types
meta.mapper(PackageExtra, package_extra_table, properties={
    'package': orm.relation(_package.Package,
        backref=orm.backref('_extras',
            collection_class=orm.collections.attribute_mapped_collection(u'key'),  # type: ignore
            cascade='all, delete, delete-orphan',
            ),
        ),
    },
    order_by=[package_extra_table.c.package_id, package_extra_table.c.key],  # type: ignore
    extension=[extension.PluginMapperExtension()],
)


<<<<<<< HEAD
def _create_extra(key: str, value: Any):
    return PackageExtra(key=text_type(key), value=value)
=======
def _create_extra(key, value):
    return PackageExtra(key=str(key), value=value)
>>>>>>> c5c529d1

_package.Package.extras = association_proxy(
    '_extras', 'value', creator=_create_extra)<|MERGE_RESOLUTION|>--- conflicted
+++ resolved
@@ -52,13 +52,8 @@
 )
 
 
-<<<<<<< HEAD
 def _create_extra(key: str, value: Any):
-    return PackageExtra(key=text_type(key), value=value)
-=======
-def _create_extra(key, value):
     return PackageExtra(key=str(key), value=value)
->>>>>>> c5c529d1
 
 _package.Package.extras = association_proxy(
     '_extras', 'value', creator=_create_extra)