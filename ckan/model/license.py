--- conflicted
+++ resolved
@@ -239,13 +239,8 @@
     def copy(self) -> Dict[str, Any]:
         ''' create a dict of the license used by the licenses api '''
         out = {}
-<<<<<<< HEAD
         for key in self._keys:
-            out[key] = text_type(getattr(self, key))
-=======
-        for key in self.keys:
             out[key] = str(getattr(self, key))
->>>>>>> c5c529d1
         return out
 
 class LicenseNotSpecified(DefaultLicense):
