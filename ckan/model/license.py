# encoding: utf-8

import datetime
import re
import logging
import requests

from ckan.common import config
from ckan.common import asbool
import six
from six import text_type, string_types

from ckan.common import _, json
import ckan.lib.maintain as maintain
from typing import Any, Dict, Generic, Iterable, Iterator, List, Optional, Tuple, TypeVar, Union

TLicense = TypeVar('TLicense', bound='DefaultLicense')

log = logging.getLogger(__name__)


class License(Generic[TLicense]):
    """Domain object for a license."""
    def __init__(self, data: TLicense) -> None:
        # convert old keys if necessary
        if 'is_okd_compliant' in data:
            data['od_conformance'] = 'approved' \
                if asbool(data['is_okd_compliant']) else ''
            del data['is_okd_compliant']
        if 'is_osi_compliant' in data:
            data['osd_conformance'] = 'approved' \
                if asbool(data['is_osi_compliant']) else ''
            del data['is_osi_compliant']

        self._data = data
        for (key, value) in self._data.items():
            if key == 'date_created':
                # Parse ISO formatted datetime.
                value = datetime.datetime(*list(
                    int(item) for item
                    in re.split(r'[^\d]', value)  # type: ignore
                ))
                self._data[key] = value
            elif isinstance(value, str):
                if six.PY2:
                    # Convert str to unicode
                    # (keeps Pylons and SQLAlchemy happy).
                    value = six.ensure_text(value)
                self._data[key] = value

    def __getattr__(self, name: str) -> Any:
        if name == 'is_okd_compliant':
            log.warn('license.is_okd_compliant is deprecated - use '
                     'od_conformance instead.')
            return self._data['od_conformance'] == 'approved'
        if name == 'is_osi_compliant':
            log.warn('license.is_osi_compliant is deprecated - use '
                     'osd_conformance instead.')
            return self._data['osd_conformance'] == 'approved'
        try:
            return self._data[name]
        except KeyError as e:
            # Python3 strictly requires `AttributeError` for correct
            # behavior of `hasattr`
            raise AttributeError(*e.args)

    @maintain.deprecated("License.__getitem__() is deprecated and will be "
                         "removed in a future version of CKAN. Instead, "
<<<<<<< HEAD
                         "please use attribute access.")
    def __getitem__(self, key: str) -> Any:
=======
                         "please use attribute access.", since="2.4.0")
    def __getitem__(self, key):
>>>>>>> b7c1c878
        '''NB This method is deprecated and will be removed in a future version
        of CKAN. Instead, please use attribute access.
        '''
        return self.__getattr__(key)

    def isopen(self) -> bool:
        if not hasattr(self, '_isopen'):
            self._isopen = self.od_conformance == 'approved' or \
                self.osd_conformance == 'approved'
        return self._isopen

    @maintain.deprecated("License.as_dict() is deprecated and will be "
                         "removed in a future version of CKAN. Instead, "
<<<<<<< HEAD
                         "please use attribute access.")
    def as_dict(self) -> Dict[str, Any]:
=======
                         "please use attribute access.", since="2.4.0")
    def as_dict(self):
>>>>>>> b7c1c878
        '''NB This method is deprecated and will be removed in a future version
        of CKAN. Instead, please use attribute access.
        '''
        data = self._data.copy()
        if 'date_created' in data:
            value = data['date_created']
            value = value.isoformat()
            data['date_created'] = value

        # deprecated keys
        if 'od_conformance' in data:
            data['is_okd_compliant'] = data['od_conformance'] == 'approved'
        if 'osd_conformance' in data:
            data['is_osi_compliant'] = data['osd_conformance'] == 'approved'

        return data


class LicenseRegister(object):
    """Dictionary-like interface to a group of licenses."""
    licenses: List[License]

    def __init__(self) -> None:
        group_url = config.get('licenses_group_url', None)
        if group_url:
            self.load_licenses(group_url)
        else:
            default_license_list = [
                LicenseNotSpecified(),
                LicenseOpenDataCommonsPDDL(),
                LicenseOpenDataCommonsOpenDatabase(),
                LicenseOpenDataAttribution(),
                LicenseCreativeCommonsZero(),
                LicenseCreativeCommonsAttribution(),
                LicenseCreativeCommonsAttributionShareAlike(),
                LicenseGNUFreeDocument(),
                LicenseOtherOpen(),
                LicenseOtherPublicDomain(),
                LicenseOtherAttribution(),
                LicenseOpenGovernment(),
                LicenseCreativeCommonsNonCommercial(),
                LicenseOtherNonCommercial(),
                LicenseOtherClosed(),
                ]
            self._create_license_list(default_license_list)

    def load_licenses(self, license_url: str) -> None:
        try:
            if license_url.startswith('file://'):
                with open(license_url.replace('file://', ''), 'r') as f:
                    license_data = json.load(f)
            else:
                response = requests.get(license_url)
                license_data = response.json()
        except requests.RequestException as e:
            msg = "Couldn't get the licenses file {}: {}".format(license_url, e)
            raise Exception(msg)
        except ValueError as e:
            msg = "Couldn't parse the licenses file {}: {}".format(license_url, e)
            raise Exception(msg)
        for license in license_data:
            if isinstance(license, string_types):
                license = license_data[license]
            if license.get('title'):
                license['title'] = _(license['title'])
        self._create_license_list(license_data, license_url)

    def _create_license_list(
            self, license_data: Union[Iterable[TLicense], Dict[str, TLicense]],
            license_url: str=''):
        if isinstance(license_data, dict):
            self.licenses = [License(entity) for entity in license_data.values()]
        elif isinstance(license_data, list):
            self.licenses = [License(entity) for entity in license_data]
        else:
            msg = "Licenses at %s must be dictionary or list" % license_url
            raise ValueError(msg)

    def __getitem__(self, key: str, default: Any=Exception) -> Union[License, Any]:
        for license in self.licenses:
            if key == license.id:
                return license
        if default != Exception:
            return default
        else:
            raise KeyError("License not found: %s" % key)

    def get(self, key: str, default: Optional[Any]=None) -> Union[License, Any]:
        return self.__getitem__(key, default)

    def keys(self) -> List[str]:
        return [license.id for license in self.licenses]

    def values(self) -> List[License]:
        return self.licenses

    def items(self) -> List[Tuple[str, License]]:
        return [(license.id, license) for license in self.licenses]

    def __iter__(self) -> Iterator[str]:
        return iter(self.keys())

    def __len__(self) -> int:
        return len(self.licenses)


class DefaultLicense(dict):
    ''' The license was a dict but this did not allow translation of the
    title.  This is a slightly changed dict that allows us to have the title
    as a property and so translated. '''

    domain_content: bool = False
    domain_data: bool = False
    domain_software: bool = False
    family: str = ''
    is_generic: bool = False
    od_conformance: str = 'not reviewed'
    osd_conformance: str = 'not reviewed'
    maintainer: str = ''
    status: str = 'active'
    url: str = ''
    title: str = ''
    id: str = ''

    _keys: List[str] = ['domain_content',
            'id',
            'domain_data',
            'domain_software',
            'family',
            'is_generic',
            'od_conformance',
            'osd_conformance',
            'maintainer',
            'status',
            'url',
            'title']

    def __getitem__(self, key: str) -> Any:
        ''' behave like a dict but get from attributes '''
        if key in self._keys:
            value = getattr(self, key)
            if isinstance(value, str):
                return text_type(value)
            else:
                return value
        else:
            raise KeyError(key)

    def copy(self) -> Dict[str, Any]:
        ''' create a dict of the license used by the licenses api '''
        out = {}
        for key in self._keys:
            out[key] = text_type(getattr(self, key))
        return out

class LicenseNotSpecified(DefaultLicense):
    id = "notspecified"
    is_generic = True

    @property
    def title(self):
        return _("License not specified")

class LicenseOpenDataCommonsPDDL(DefaultLicense):
    domain_data = True
    id = "odc-pddl"
    od_conformance = 'approved'
    url = "http://www.opendefinition.org/licenses/odc-pddl"

    @property
    def title(self):
        return _("Open Data Commons Public Domain Dedication and License (PDDL)")

class LicenseOpenDataCommonsOpenDatabase(DefaultLicense):
    domain_data = True
    id = "odc-odbl"
    od_conformance = 'approved'
    url = "http://www.opendefinition.org/licenses/odc-odbl"

    @property
    def title(self):
        return _("Open Data Commons Open Database License (ODbL)")

class LicenseOpenDataAttribution(DefaultLicense):
    domain_data = True
    id = "odc-by"
    od_conformance = 'approved'
    url = "http://www.opendefinition.org/licenses/odc-by"

    @property
    def title(self):
        return _("Open Data Commons Attribution License")

class LicenseCreativeCommonsZero(DefaultLicense):
    domain_content = True
    domain_data = True
    id = "cc-zero"
    od_conformance = 'approved'
    url = "http://www.opendefinition.org/licenses/cc-zero"

    @property
    def title(self):
        return _("Creative Commons CCZero")

class LicenseCreativeCommonsAttribution(DefaultLicense):
    id = "cc-by"
    od_conformance = 'approved'
    url = "http://www.opendefinition.org/licenses/cc-by"

    @property
    def title(self):
        return _("Creative Commons Attribution")

class LicenseCreativeCommonsAttributionShareAlike(DefaultLicense):
    domain_content = True
    id = "cc-by-sa"
    od_conformance = 'approved'
    url = "http://www.opendefinition.org/licenses/cc-by-sa"

    @property
    def title(self):
        return _("Creative Commons Attribution Share-Alike")

class LicenseGNUFreeDocument(DefaultLicense):
    domain_content = True
    id = "gfdl"
    od_conformance = 'approved'
    url = "http://www.opendefinition.org/licenses/gfdl"
    @property
    def title(self):
        return _("GNU Free Documentation License")

class LicenseOtherOpen(DefaultLicense):
    domain_content = True
    id = "other-open"
    is_generic = True
    od_conformance = 'approved'

    @property
    def title(self):
        return _("Other (Open)")

class LicenseOtherPublicDomain(DefaultLicense):
    domain_content = True
    id = "other-pd"
    is_generic = True
    od_conformance = 'approved'

    @property
    def title(self):
        return _("Other (Public Domain)")

class LicenseOtherAttribution(DefaultLicense):
    domain_content = True
    id = "other-at"
    is_generic = True
    od_conformance = 'approved'

    @property
    def title(self):
        return _("Other (Attribution)")

class LicenseOpenGovernment(DefaultLicense):
    domain_content = True
    id = "uk-ogl"
    od_conformance = 'approved'
    # CS: bad_spelling ignore
    url = "http://reference.data.gov.uk/id/open-government-licence"

    @property
    def title(self):
        # CS: bad_spelling ignore
        return _("UK Open Government Licence (OGL)")

class LicenseCreativeCommonsNonCommercial(DefaultLicense):
    id = "cc-nc"
    url = "http://creativecommons.org/licenses/by-nc/2.0/"

    @property
    def title(self):
        return _("Creative Commons Non-Commercial (Any)")

class LicenseOtherNonCommercial(DefaultLicense):
    id = "other-nc"
    is_generic = True

    @property
    def title(self):
        return _("Other (Non-Commercial)")

class LicenseOtherClosed(DefaultLicense):
    id = "other-closed"
    is_generic = True

    @property
    def title(self):
        return _("Other (Not Open)")<|MERGE_RESOLUTION|>--- conflicted
+++ resolved
@@ -66,13 +66,8 @@
 
     @maintain.deprecated("License.__getitem__() is deprecated and will be "
                          "removed in a future version of CKAN. Instead, "
-<<<<<<< HEAD
-                         "please use attribute access.")
+                         "please use attribute access.", since="2.4.0")
     def __getitem__(self, key: str) -> Any:
-=======
-                         "please use attribute access.", since="2.4.0")
-    def __getitem__(self, key):
->>>>>>> b7c1c878
         '''NB This method is deprecated and will be removed in a future version
         of CKAN. Instead, please use attribute access.
         '''
@@ -86,13 +81,8 @@
 
     @maintain.deprecated("License.as_dict() is deprecated and will be "
                          "removed in a future version of CKAN. Instead, "
-<<<<<<< HEAD
-                         "please use attribute access.")
+                         "please use attribute access.", since="2.4.0")
     def as_dict(self) -> Dict[str, Any]:
-=======
-                         "please use attribute access.", since="2.4.0")
-    def as_dict(self):
->>>>>>> b7c1c878
         '''NB This method is deprecated and will be removed in a future version
         of CKAN. Instead, please use attribute access.
         '''
