# encoding: utf-8

from typing import Any
from sqlalchemy import orm, types, Column, Table, ForeignKey
from sqlalchemy.ext.associationproxy import association_proxy


import ckan.model.group as group
import ckan.model.meta as meta
import ckan.model.core as core
import ckan.model.types as _types
import ckan.model.domain_object as domain_object


__all__ = ['GroupExtra', 'group_extra_table']

group_extra_table = Table('group_extra', meta.metadata,
    Column('id', types.UnicodeText, primary_key=True, default=_types.make_uuid),
    Column('group_id', types.UnicodeText, ForeignKey('group.id')),
    Column('key', types.UnicodeText),
    Column('value', types.UnicodeText),
    Column('state', types.UnicodeText, default=core.State.ACTIVE),
)


class GroupExtra(core.StatefulObjectMixin,
                 domain_object.DomainObject):
    id: str
    group_id: str
    key: str
    value: str
    state: str

    group: group.Group

# type_ignore_reason: incomplete SQLAlchemy types
meta.mapper(GroupExtra, group_extra_table, properties={
    'group': orm.relation(group.Group,
        backref=orm.backref(
            '_extras',
            collection_class=orm.collections.attribute_mapped_collection(u'key'),  # type: ignore
            cascade='all, delete, delete-orphan',
            ),
        )
    },
    order_by=[group_extra_table.c.group_id, group_extra_table.c.key],  # type: ignore
)

<<<<<<< HEAD
def _create_extra(key: str, value: Any):
    return GroupExtra(key=text_type(key), value=value)
=======
def _create_extra(key, value):
    return GroupExtra(key=str(key), value=value)
>>>>>>> c5c529d1

group.Group.extras = association_proxy(
    '_extras', 'value', creator=_create_extra)<|MERGE_RESOLUTION|>--- conflicted
+++ resolved
@@ -46,13 +46,8 @@
     order_by=[group_extra_table.c.group_id, group_extra_table.c.key],  # type: ignore
 )
 
-<<<<<<< HEAD
 def _create_extra(key: str, value: Any):
-    return GroupExtra(key=text_type(key), value=value)
-=======
-def _create_extra(key, value):
     return GroupExtra(key=str(key), value=value)
->>>>>>> c5c529d1
 
 group.Group.extras = association_proxy(
     '_extras', 'value', creator=_create_extra)