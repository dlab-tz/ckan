--- conflicted
+++ resolved
@@ -186,14 +186,10 @@
 
 class DictProxy(object):
 
-<<<<<<< HEAD
     def __init__(
             self,
             target_key: str, target_dict: Any,
-            data_type: Callable[[Any], Any] = text_type):
-=======
-    def __init__(self, target_key, target_dict, data_type=str):
->>>>>>> c5c529d1
+            data_type: Callable[[Any], Any] = str):
         self.target_key = target_key
         self.target_dict = target_dict
         self.data_type = data_type
