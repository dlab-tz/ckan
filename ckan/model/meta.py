# encoding: utf-8

from typing import Any, Optional

"""SQLAlchemy Metadata and Session object"""
from sqlalchemy import MetaData
import sqlalchemy.orm as orm
from sqlalchemy.orm.session import SessionExtension  # type: ignore
from sqlalchemy.engine import Engine

import ckan.model.extension as extension
from ckan.types import AlchemySession

__all__ = ['Session', 'engine_is_sqlite', 'engine_is_pg']


<<<<<<< HEAD
class CkanCacheExtension(SessionExtension):  # type: ignore
    ''' This extension checks what tables have been affected by
    database access and allows us to act on them. Currently this is
    used by the page cache to flush the cache when data in the database
    is altered. '''

    def __init__(self, *args: Any, **kw: Any):
        super(CkanCacheExtension, self).__init__(*args, **kw)

    def after_commit(self, session: Any):
        if hasattr(session, '_object_cache'):
            oc = session._object_cache
            oc_list = oc['new']
            oc_list.update(oc['changed'])
            oc_list.update(oc['deleted'])
            objs = set()
            for item in oc_list:
                objs.add(item.__class__.__name__)


class CkanSessionExtension(SessionExtension):  # type: ignore
=======
class CkanSessionExtension(SessionExtension):
>>>>>>> 168b409a

    def before_flush(self, session: Any, flush_context: Any, instances: Any):
        if not hasattr(session, '_object_cache'):
            session._object_cache= {'new': set(),
                                    'deleted': set(),
                                    'changed': set()}

        changed = [obj for obj in session.dirty if
            session.is_modified(obj, include_collections=False, passive=True)]

        session._object_cache['new'].update(session.new)
        session._object_cache['deleted'].update(session.deleted)
        session._object_cache['changed'].update(changed)


    def before_commit(self, session: Any):
        session.flush()
        try:
            obj_cache = session._object_cache
        except AttributeError:
            return

    def after_commit(self, session: Any):
        if hasattr(session, '_object_cache'):
            del session._object_cache

    def after_rollback(self, session: Any):
        if hasattr(session, '_object_cache'):
            del session._object_cache

# __all__ = ['Session', 'engine', 'metadata', 'mapper']

# SQLAlchemy database engine. Updated by model.init_model()
engine: Optional[Engine] = None

Session: AlchemySession = orm.scoped_session(orm.sessionmaker(
    autoflush=False,
    autocommit=False,
    expire_on_commit=False,
    extension=[CkanSessionExtension(),
               extension.PluginSessionExtension(),
    ],
))

create_local_session = orm.sessionmaker(
    autoflush=False,
    autocommit=False,
    expire_on_commit=False,
    extension=[CkanSessionExtension(),
               extension.PluginSessionExtension(),
    ],
)

#mapper = Session.mapper
mapper = orm.mapper

# Global metadata. If you have multiple databases with overlapping table
# names, you'll need a metadata for each database
metadata = MetaData()


def engine_is_sqlite(sa_engine: Optional[Engine]=None) -> bool:
    # Returns true iff the engine is connected to a sqlite database.
    e = sa_engine or engine
    assert e
    return e.engine.url.drivername == 'sqlite'


def engine_is_pg(sa_engine: Optional[Engine]=None) -> bool:
    # Returns true iff the engine is connected to a postgresql database.
    # According to http://docs.sqlalchemy.org/en/latest/core/engines.html#postgresql
    # all Postgres driver names start with `postgres`
    e = sa_engine or engine
    assert e
    return e.engine.url.drivername.startswith('postgres')<|MERGE_RESOLUTION|>--- conflicted
+++ resolved
@@ -14,31 +14,7 @@
 __all__ = ['Session', 'engine_is_sqlite', 'engine_is_pg']
 
 
-<<<<<<< HEAD
-class CkanCacheExtension(SessionExtension):  # type: ignore
-    ''' This extension checks what tables have been affected by
-    database access and allows us to act on them. Currently this is
-    used by the page cache to flush the cache when data in the database
-    is altered. '''
-
-    def __init__(self, *args: Any, **kw: Any):
-        super(CkanCacheExtension, self).__init__(*args, **kw)
-
-    def after_commit(self, session: Any):
-        if hasattr(session, '_object_cache'):
-            oc = session._object_cache
-            oc_list = oc['new']
-            oc_list.update(oc['changed'])
-            oc_list.update(oc['deleted'])
-            objs = set()
-            for item in oc_list:
-                objs.add(item.__class__.__name__)
-
-
 class CkanSessionExtension(SessionExtension):  # type: ignore
-=======
-class CkanSessionExtension(SessionExtension):
->>>>>>> 168b409a
 
     def before_flush(self, session: Any, flush_context: Any, instances: Any):
         if not hasattr(session, '_object_cache'):
