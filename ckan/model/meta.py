# encoding: utf-8

from typing import Any, Optional

"""SQLAlchemy Metadata and Session object"""
from sqlalchemy import MetaData, event
import sqlalchemy.orm as orm
<<<<<<< HEAD
from sqlalchemy.orm.session import SessionExtension  # type: ignore
from sqlalchemy.engine import Engine
=======
>>>>>>> 326284c7

import ckan.model.extension as extension
from ckan.types import AlchemySession

__all__ = ['Session', 'engine_is_sqlite', 'engine_is_pg']


<<<<<<< HEAD
class CkanSessionExtension(SessionExtension):  # type: ignore

    def before_flush(self, session: Any, flush_context: Any, instances: Any):
        if not hasattr(session, '_object_cache'):
            session._object_cache= {'new': set(),
                                    'deleted': set(),
                                    'changed': set()}

        changed = [obj for obj in session.dirty if
            session.is_modified(obj, include_collections=False, passive=True)]

        session._object_cache['new'].update(session.new)
        session._object_cache['deleted'].update(session.deleted)
        session._object_cache['changed'].update(changed)


    def before_commit(self, session: Any):
        session.flush()
        try:
            obj_cache = session._object_cache
        except AttributeError:
            return

    def after_commit(self, session: Any):
        if hasattr(session, '_object_cache'):
            del session._object_cache

    def after_rollback(self, session: Any):
        if hasattr(session, '_object_cache'):
            del session._object_cache

# __all__ = ['Session', 'engine', 'metadata', 'mapper']

=======
>>>>>>> 326284c7
# SQLAlchemy database engine. Updated by model.init_model()
engine: Optional[Engine] = None

<<<<<<< HEAD
Session: AlchemySession = orm.scoped_session(orm.sessionmaker(
=======

Session = orm.scoped_session(orm.sessionmaker(
>>>>>>> 326284c7
    autoflush=False,
    autocommit=False,
    expire_on_commit=False,
    extension=[extension.PluginSessionExtension(),],
))


create_local_session = orm.sessionmaker(
    autoflush=False,
    autocommit=False,
    expire_on_commit=False,
    extension=[extension.PluginSessionExtension(),],
)


@event.listens_for(create_local_session, 'before_flush')
@event.listens_for(Session, 'before_flush')
def ckan_before_flush(session, flush_context, instances):
    """ Create a new _object_cache in the Session object.

    _object_cache is used in DomainObjectModificationExtension to trigger
    notifications on changes. e.g: re-indexing a package in solr upon update.
    """
    if not hasattr(session, '_object_cache'):
        session._object_cache= {'new': set(),
                                'deleted': set(),
                                'changed': set()}

    changed = [obj for obj in session.dirty if
        session.is_modified(obj, include_collections=False, passive=True)]

    session._object_cache['new'].update(session.new)
    session._object_cache['deleted'].update(session.deleted)
    session._object_cache['changed'].update(changed)

@event.listens_for(create_local_session, 'after_commit')
@event.listens_for(Session, 'after_commit')
def ckan_after_commit(session):
    """ Cleans our custom _object_cache attribute after commiting.
    """
    if hasattr(session, '_object_cache'):
        del session._object_cache

@event.listens_for(create_local_session, 'before_commit')
@event.listens_for(Session, 'before_commit')
def ckan_before_commit(session):
    session.flush()
    try:
        session._object_cache
    except AttributeError:
        return

@event.listens_for(create_local_session, 'after_rollback')
@event.listens_for(Session, 'after_rollback')
def ckan_after_rollback(session):
    """ Cleans our custom _object_cache attribute after rollback.
    """
    if hasattr(session, '_object_cache'):
        del session._object_cache


#mapper = Session.mapper
mapper = orm.mapper

# Global metadata. If you have multiple databases with overlapping table
# names, you'll need a metadata for each database
metadata = MetaData()


def engine_is_sqlite(sa_engine: Optional[Engine]=None) -> bool:
    # Returns true iff the engine is connected to a sqlite database.
    e = sa_engine or engine
    assert e
    return e.engine.url.drivername == 'sqlite'


def engine_is_pg(sa_engine: Optional[Engine]=None) -> bool:
    # Returns true iff the engine is connected to a postgresql database.
    # According to http://docs.sqlalchemy.org/en/latest/core/engines.html#postgresql
    # all Postgres driver names start with `postgres`
    e = sa_engine or engine
    assert e
    return e.engine.url.drivername.startswith('postgres')<|MERGE_RESOLUTION|>--- conflicted
+++ resolved
@@ -1,15 +1,10 @@
 # encoding: utf-8
 
+"""SQLAlchemy Metadata and Session object"""
 from typing import Any, Optional
-
-"""SQLAlchemy Metadata and Session object"""
 from sqlalchemy import MetaData, event
 import sqlalchemy.orm as orm
-<<<<<<< HEAD
-from sqlalchemy.orm.session import SessionExtension  # type: ignore
 from sqlalchemy.engine import Engine
-=======
->>>>>>> 326284c7
 
 import ckan.model.extension as extension
 from ckan.types import AlchemySession
@@ -17,51 +12,11 @@
 __all__ = ['Session', 'engine_is_sqlite', 'engine_is_pg']
 
 
-<<<<<<< HEAD
-class CkanSessionExtension(SessionExtension):  # type: ignore
-
-    def before_flush(self, session: Any, flush_context: Any, instances: Any):
-        if not hasattr(session, '_object_cache'):
-            session._object_cache= {'new': set(),
-                                    'deleted': set(),
-                                    'changed': set()}
-
-        changed = [obj for obj in session.dirty if
-            session.is_modified(obj, include_collections=False, passive=True)]
-
-        session._object_cache['new'].update(session.new)
-        session._object_cache['deleted'].update(session.deleted)
-        session._object_cache['changed'].update(changed)
-
-
-    def before_commit(self, session: Any):
-        session.flush()
-        try:
-            obj_cache = session._object_cache
-        except AttributeError:
-            return
-
-    def after_commit(self, session: Any):
-        if hasattr(session, '_object_cache'):
-            del session._object_cache
-
-    def after_rollback(self, session: Any):
-        if hasattr(session, '_object_cache'):
-            del session._object_cache
-
-# __all__ = ['Session', 'engine', 'metadata', 'mapper']
-
-=======
->>>>>>> 326284c7
 # SQLAlchemy database engine. Updated by model.init_model()
 engine: Optional[Engine] = None
 
-<<<<<<< HEAD
+
 Session: AlchemySession = orm.scoped_session(orm.sessionmaker(
-=======
-
-Session = orm.scoped_session(orm.sessionmaker(
->>>>>>> 326284c7
     autoflush=False,
     autocommit=False,
     expire_on_commit=False,
@@ -79,7 +34,7 @@
 
 @event.listens_for(create_local_session, 'before_flush')
 @event.listens_for(Session, 'before_flush')
-def ckan_before_flush(session, flush_context, instances):
+def ckan_before_flush(session: Any, flush_context: Any, instances: Any):
     """ Create a new _object_cache in the Session object.
 
     _object_cache is used in DomainObjectModificationExtension to trigger
@@ -99,7 +54,7 @@
 
 @event.listens_for(create_local_session, 'after_commit')
 @event.listens_for(Session, 'after_commit')
-def ckan_after_commit(session):
+def ckan_after_commit(session: Any):
     """ Cleans our custom _object_cache attribute after commiting.
     """
     if hasattr(session, '_object_cache'):
@@ -107,7 +62,7 @@
 
 @event.listens_for(create_local_session, 'before_commit')
 @event.listens_for(Session, 'before_commit')
-def ckan_before_commit(session):
+def ckan_before_commit(session: Any):
     session.flush()
     try:
         session._object_cache
@@ -116,7 +71,7 @@
 
 @event.listens_for(create_local_session, 'after_rollback')
 @event.listens_for(Session, 'after_rollback')
-def ckan_after_rollback(session):
+def ckan_after_rollback(session: Any):
     """ Cleans our custom _object_cache attribute after rollback.
     """
     if hasattr(session, '_object_cache'):
