# encoding: utf-8

import warnings
import logging
import os
import re
from time import sleep
from os.path import splitext
from typing import Any, Dict, List, Optional, Tuple

from sqlalchemy import MetaData, Table
from sqlalchemy.exc import ProgrammingError

from alembic.command import (
    upgrade as alembic_upgrade,
    downgrade as alembic_downgrade,
    current as alembic_current
)
from alembic.config import Config as AlembicConfig

import ckan.model.meta as meta

from ckan.model.meta import (
    Session,
    engine_is_sqlite,
    engine_is_pg,
)
from ckan.model.core import (
    State,
)
from ckan.model.system import (
    System,
)
from ckan.model.package import (
    Package,
    PackageMember,
    PACKAGE_NAME_MIN_LENGTH,
    PACKAGE_NAME_MAX_LENGTH,
    PACKAGE_VERSION_MAX_LENGTH,
    package_table,
    package_member_table,
)
from ckan.model.tag import (
    Tag,
    PackageTag,
    MAX_TAG_LENGTH,
    MIN_TAG_LENGTH,
    tag_table,
    package_tag_table,
)
from ckan.model.user import (
    User,
    user_table,
)
from ckan.model.group import (
    Member,
    Group,
    group_table,
    member_table,
)
from ckan.model.group_extra import (
    GroupExtra,
    group_extra_table,
)
from ckan.model.package_extra import (
    PackageExtra,
    package_extra_table,
)
from ckan.model.resource import (
    Resource,
    DictProxy,
    resource_table,
)
from ckan.model.resource_view import (
    ResourceView,
    resource_view_table,
)
from ckan.model.tracking import (
    tracking_summary_table,
    TrackingSummary,
    tracking_raw_table
)
from ckan.model.rating import (
    Rating,
    MIN_RATING,
    MAX_RATING,
)
from ckan.model.package_relationship import (
    PackageRelationship,
    package_relationship_table,
)
from ckan.model.task_status import (
    TaskStatus,
    task_status_table,
)
from ckan.model.vocabulary import (
    Vocabulary,
    VOCABULARY_NAME_MAX_LENGTH,
    VOCABULARY_NAME_MIN_LENGTH,
)
from ckan.model.activity import (
    Activity,
    ActivityDetail,
    activity_table,
    activity_detail_table,
)
from ckan.model.term_translation import (
    term_translation_table,
)
from ckan.model.follower import (
    UserFollowingUser,
    UserFollowingDataset,
    UserFollowingGroup,
)
from ckan.model.system_info import (
    system_info_table,
    SystemInfo,
    get_system_info,
    set_system_info,
    delete_system_info,
)
from ckan.model.domain_object import (
    DomainObjectOperation,
    DomainObject,
)
from ckan.model.dashboard import (
    Dashboard,
)
from ckan.model.api_token import (
    ApiToken,
)

import ckan.migration
from ckan.common import config
from . import (
    activity,
    tag,
    vocabulary,
)
from sqlalchemy.engine import Engine
from ckan.types import AlchemySession


log = logging.getLogger(__name__)

DB_CONNECT_RETRIES: int = 10


def init_model(engine: Engine) -> None:
    '''Call me before using any of the tables or classes in the model'''
    meta.Session.remove()
    meta.Session.configure(bind=engine)
    meta.create_local_session.configure(bind=engine)
    meta.engine = engine
    meta.metadata.bind = engine
    # sqlalchemy migrate version table
    import sqlalchemy.exc
    for i in reversed(range(DB_CONNECT_RETRIES)):
        try:
            Table('alembic_version', meta.metadata, autoload=True)
            break
        except sqlalchemy.exc.NoSuchTableError:
            break
        except sqlalchemy.exc.OperationalError as e:
            if 'database system is starting up' in repr(e.orig) and i:
                sleep(DB_CONNECT_RETRIES - i)
                continue
            raise


class Repository():
    metadata: MetaData
    session: AlchemySession
    commit: Any

    _alembic_ini: str = os.path.join(
        os.path.dirname(ckan.migration.__file__),
        u"alembic.ini"
    )
    _alembic_output: List[Tuple[str, ...]]

    # note: tables_created value is not sustained between instantiations
    #       so only useful for tests. The alternative is to use
    #       are_tables_created().
    tables_created_and_initialised: bool = False

    def __init__(self, metadata: MetaData, session: AlchemySession) -> None:
        self.metadata = metadata
        self.session = session
        self.commit = session.commit

    def commit_and_remove(self) -> None:
        self.session.commit()
        self.session.remove()

    def init_db(self) -> None:
        '''Ensures tables, const data and some default config is created.
        This method MUST be run before using CKAN for the first time.
        Before this method is run, you can either have a clean db or tables
        that may have been setup with either upgrade_db or a previous run of
        init_db.
        '''
        warnings.filterwarnings('ignore', 'SAWarning')
        self.session.rollback()
        self.session.remove()
        # sqlite database needs to be recreated each time as the
        # memory database is lost.

        assert self.metadata.bind
        if self.metadata.bind.engine.url.drivername == 'sqlite':
            # this creates the tables, which isn't required inbetween tests
            # that have simply called rebuild_db.
            self.create_db()
        else:
            if not self.tables_created_and_initialised:
                self.upgrade_db()
                self.tables_created_and_initialised = True
        log.info('Database initialised')

    def clean_db(self) -> None:
        self.commit_and_remove()
        meta.metadata = MetaData(self.metadata.bind)
        with warnings.catch_warnings():
            warnings.filterwarnings('ignore', '.*(reflection|tsvector).*')
            meta.metadata.reflect()

        meta.metadata.drop_all()
        self.tables_created_and_initialised = False
        log.info('Database tables dropped')

    def create_db(self) -> None:
        '''Ensures tables, const data and some default config is created.
        i.e. the same as init_db APART from when running tests, when init_db
        has shortcuts.
        '''
        self.metadata.create_all(bind=self.metadata.bind)
        log.info('Database tables created')

    def rebuild_db(self) -> None:
        '''Clean and init the db'''
        if self.tables_created_and_initialised:
            # just delete data, leaving tables - this is faster
            self.delete_all()
        else:
            # delete tables and data
            self.clean_db()
        self.session.remove()
        self.init_db()
        self.session.flush()
        log.info('Database rebuilt')

    def delete_all(self) -> None:
        '''Delete all data from all tables.'''
        self.session.remove()
        ## use raw connection for performance
        connection = self.session.connection()
        tables = reversed(self.metadata.sorted_tables)
        for table in tables:
            if table.name == 'alembic_version':
                continue
            connection.execute('delete from "%s"' % table.name)
        self.session.commit()
        log.info('Database table data deleted')

    def reset_alembic_output(self) -> None:
        self._alembic_output = []

    def add_alembic_output(self, *args: str) -> None:
        self._alembic_output.append(args)

    def take_alembic_output(self,
                            with_reset: bool=True) -> List[Tuple[str, ...]]:
        output = self._alembic_output
        if with_reset:
            self.reset_alembic_output()
        return output

    def setup_migration_version_control(self) -> None:
        assert isinstance(self.metadata.bind, Engine)
        self.reset_alembic_output()
        alembic_config = AlembicConfig(self._alembic_ini)
        alembic_config.set_main_option(
            "sqlalchemy.url", config.get("sqlalchemy.url")
        )
        try:
            sqlalchemy_migrate_version = self.metadata.bind.execute(
                u'select version from migrate_version'
            ).scalar()
        except ProgrammingError:
            sqlalchemy_migrate_version = 0

        # this value is used for graceful upgrade from
        # sqlalchemy-migrate to alembic
        alembic_config.set_main_option(
            "sqlalchemy_migrate_version", str(sqlalchemy_migrate_version)
        )
        # This is an interceptor for alembic output. Otherwise,
        # everything will be printed to stdout
        alembic_config.print_stdout = self.add_alembic_output

        self.alembic_config = alembic_config

<<<<<<< HEAD
    def current_version(self) -> str:
=======
    def current_version(self):
        """Returns current revision of the migration repository.

        Returns None for plugins that has no migrations and "base" for plugins
        that has migrations but none of them were applied. If current revision
        is the newest one, ` (head)` suffix added to the result

        """
        from alembic.util import CommandError
>>>>>>> 5c386b8c
        try:
            alembic_current(self.alembic_config)
            return self.take_alembic_output()[0][0]
        except (TypeError, IndexError):
            # alembic is not initialized yet
            return 'base'
        except CommandError:
            # trying to get revision of plugin without migrations
            return None

    def downgrade_db(self, version: str='base') -> None:
        self.setup_migration_version_control()
        alembic_downgrade(self.alembic_config, version)
        log.info(u'CKAN database version set to: %s', version)

    def upgrade_db(self, version: str='head') -> None:
        '''Upgrade db using sqlalchemy migrations.

        @param version: version to upgrade to (if None upgrade to latest)
        '''
        assert meta.engine
        _assert_engine_msg = (
            u'Database migration - only Postgresql engine supported (not %s).'
        ) % meta.engine.name
        assert meta.engine.name in (
            u'postgres', u'postgresql'
        ), _assert_engine_msg
        self.setup_migration_version_control()
        version_before = self.current_version()
        alembic_upgrade(self.alembic_config, version)
        version_after = self.current_version()

        if version_after != version_before:
            log.info(
                u'CKAN database version upgraded: %s -> %s',
                version_before,
                version_after
            )
        else:
            log.info(u'CKAN database version remains as: %s', version_after)

    def are_tables_created(self) -> bool:
        meta.metadata = MetaData(self.metadata.bind)
        with warnings.catch_warnings():
            warnings.filterwarnings('ignore', '.*(reflection|geometry).*')
            meta.metadata.reflect()
        return bool(meta.metadata.tables)


repo = Repository(meta.metadata, meta.Session)


def is_id(id_string: str) -> bool:
    '''Tells the client if the string looks like a revision id or not'''
    reg_ex = '^[0-9a-f]{8}-[0-9a-f]{4}-[0-9a-f]{4}-[0-9a-f]{4}-[0-9a-f]{12}$'
    return bool(re.match(reg_ex, id_string))


def parse_db_config(
        config_key: str=u'sqlalchemy.url') -> Optional[Dict[str, str]]:
    u''' Takes a config key for a database connection url and parses it into
    a dictionary. Expects a url like:

    'postgres://tester:pass@localhost/ckantest3'

    Returns None if the url could not be parsed.
    '''
    url = config[config_key]
    regex = [
        u'^\\s*(?P<db_type>\\w*)', u'://', u'(?P<db_user>[^:]*)', u':?',
        u'(?P<db_pass>[^@]*)', u'@', u'(?P<db_host>[^/:]*)', u':?',
        u'(?P<db_port>[^/]*)', u'/', u'(?P<db_name>[\\w.-]*)'
    ]
    db_details_match = re.match(u''.join(regex), url)
    if not db_details_match:
        return None
    return db_details_match.groupdict()<|MERGE_RESOLUTION|>--- conflicted
+++ resolved
@@ -300,10 +300,7 @@
 
         self.alembic_config = alembic_config
 
-<<<<<<< HEAD
-    def current_version(self) -> str:
-=======
-    def current_version(self):
+    def current_version(self) -> Optional[str]:
         """Returns current revision of the migration repository.
 
         Returns None for plugins that has no migrations and "base" for plugins
@@ -312,7 +309,6 @@
 
         """
         from alembic.util import CommandError
->>>>>>> 5c386b8c
         try:
             alembic_current(self.alembic_config)
             return self.take_alembic_output()[0][0]
