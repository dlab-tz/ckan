import datetime
from time import gmtime
from calendar import timegm

from sqlalchemy.sql import select, and_, union, expression, or_
from sqlalchemy.orm import eagerload_all
from sqlalchemy import types, Column, Table
from pylons import config
from meta import metadata, Session
import vdm.sqlalchemy

from types import make_uuid, iso_date_to_datetime_for_sqlite
from core import make_revisioned_table, Revision, State
from license import License, LicenseRegister
from domain_object import DomainObject
import ckan.misc

__all__ = ['Package', 'package_table', 'package_revision_table',
           'PACKAGE_NAME_MAX_LENGTH', 'PACKAGE_NAME_MIN_LENGTH',
           'PACKAGE_VERSION_MAX_LENGTH']

PACKAGE_NAME_MAX_LENGTH = 100
PACKAGE_NAME_MIN_LENGTH = 2
PACKAGE_VERSION_MAX_LENGTH = 100

## Our Domain Object Tables
package_table = Table('package', metadata,
        Column('id', types.UnicodeText, primary_key=True, default=make_uuid),
        Column('name', types.Unicode(PACKAGE_NAME_MAX_LENGTH),
               nullable=False, unique=True),
        Column('title', types.UnicodeText),
        Column('version', types.Unicode(PACKAGE_VERSION_MAX_LENGTH)),
        Column('url', types.UnicodeText),
        Column('author', types.UnicodeText),
        Column('author_email', types.UnicodeText),
        Column('maintainer', types.UnicodeText),
        Column('maintainer_email', types.UnicodeText),                      
        Column('notes', types.UnicodeText),
        Column('license_id', types.UnicodeText),
)


vdm.sqlalchemy.make_table_stateful(package_table)
package_revision_table = make_revisioned_table(package_table)

## -------------------
## Mapped classes


class Package(vdm.sqlalchemy.RevisionedObjectMixin,
        vdm.sqlalchemy.StatefulObjectMixin,
        DomainObject):
    
    text_search_fields = ['name', 'title']

    def __init__(self, **kw):
        from ckan import model
        super(Package, self).__init__(**kw)
        resource_group = model.ResourceGroup(label="default")
        self.resource_groups.append(resource_group)

    @classmethod
    def search_by_name(cls, text_query):
        text_query = text_query
        return Session.query(cls).filter(cls.name.contains(text_query.lower()))

    @classmethod
    def get(cls, reference):
        '''Returns a package object referenced by its id or name.'''
        query = Session.query(cls).filter(cls.id==reference)
        query = query.options(eagerload_all('package_tags.tag'))
        query = query.options(eagerload_all('resource_groups_all.resources_all'))
        pkg = query.first()
        if pkg == None:
            pkg = cls.by_name(reference)            
        return pkg
    # Todo: Make sure package names can't be changed to look like package IDs?

    @property
    def resources(self):
        if len(self.resource_groups_all) == 0:
            return []

        assert len(self.resource_groups_all) == 1, "can only use resources on packages if there is only one resource_group"
        return self.resource_groups_all[0].resources
    
    def update_resources(self, res_dicts, autoflush=True):
        '''Change this package\'s resources.
        @param res_dicts - ordered list of dicts, each detailing a resource
        The resource dictionaries contain 'url', 'format' etc. Optionally they
        can also provide the 'id' of the Resource, to help matching
        res_dicts to existing Resources. Otherwise, it searches
        for an otherwise exactly matching Resource.
        The caller is responsible for creating a revision and committing.'''
        from ckan import model
        assert isinstance(res_dicts, (list, tuple))
        # Map the incoming res_dicts (by index) to existing resources
        index_to_res = {}
        # Match up the res_dicts by id
        def get_resource_identity(resource_obj_or_dict):
            if isinstance(resource_obj_or_dict, dict):
                # Convert dict into a Resource object, since that ensures
                # all columns exist when you redictize it. This object is
                # garbage collected as it isn't added to the Session.
                res_keys = set(resource_obj_or_dict.keys()) - \
                           set(('id', 'position'))
                res_dict = dict([(res_key, resource_obj_or_dict[res_key]) \
                                 for res_key in res_keys])
                resource = model.Resource(**res_dict)
            else:
                resource = resource_obj_or_dict
            res_dict = resource.as_dict(core_columns_only=True)
            return res_dict
        existing_res_identites = [get_resource_identity(res) \
                                  for res in self.resources]
        for i, res_dict in enumerate(res_dicts):
            assert isinstance(res_dict, dict)
            id = res_dict.get('id')
            if id:
                res = Session.query(model.Resource).autoflush(autoflush).get(id)
                if res:
                    index_to_res[i] = res
            else:
                res_identity = get_resource_identity(res_dict)
                try:
                    matching_res_index = existing_res_identites.index(res_identity)
                except ValueError:
                    continue
                index_to_res[i] = self.resources[matching_res_index]
                
        # Edit resources and create the new ones
        new_res_list = []

        for i, res_dict in enumerate(res_dicts):
            if i in index_to_res:
                res = index_to_res[i]
                for col in set(res_dict.keys()) - set(('id', 'position')):
                    setattr(res, col, res_dict[col])
            else:
                # ignore particular keys that disrupt creation of new resource
                for key in set(res_dict.keys()) & set(('id', 'position')):
                    del res_dict[key]
                res = model.Resource(**res_dict)
                model.Session.add(res)
            new_res_list.append(res)
        self.resource_groups[0].resources = new_res_list

    def related_packages(self):
        return [self]

    def add_resource(self, url, format=u'', description=u'', hash=u'', **kw):
        import resource
        self.resources.append(resource.Resource(
            resource_group_id=self.resource_groups[0].id,
            url=url,
            format=format,
            description=description,
            hash=hash,
            **kw))

    def add_tag_by_name(self, tagname, autoflush=True):
        from tag import Tag
        if not tagname:
            return
        tag = Tag.by_name(tagname, autoflush=autoflush)
        if not tag:
            tag = Tag(name=tagname)
        if not tag in self.tags:
            self.tags.append(tag)

    @property
    def tags_ordered(self):
        ourcmp = lambda tag1, tag2: cmp(tag1.name, tag2.name)
        return sorted(self.tags, cmp=ourcmp)

    def isopen(self):
        if self.license and self.license.isopen():
            return True
        return False

    def get_average_rating(self):
        total = 0
        for rating in self.ratings:
            total += rating.rating
        if total == 0:
            return None
        else:
            return total / len(self.ratings)

    def as_dict(self, ref_package_by='name', ref_group_by='name'):
        _dict = DomainObject.as_dict(self)
        # Set 'license' in _dict to cater for old clients.
        # Todo: Remove from Version 2?
        _dict['license'] = self.license.title if self.license else _dict.get('license_id', '')
        _dict['isopen'] = self.isopen()
        tags = [tag.name for tag in self.tags]
        tags.sort() # so it is determinable
        _dict['tags'] = tags
        groups = [getattr(group, ref_group_by) for group in self.get_groups()]
        groups.sort()
        _dict['groups'] = groups
        _dict['extras'] = dict([(key, value) for key, value in self.extras.items()])
        _dict['ratings_average'] = self.get_average_rating()
        _dict['ratings_count'] = len(self.ratings)
        _dict['resources'] = [res.as_dict(core_columns_only=False) \
                              for res in self.resources]
        site_url = config.get('ckan.site_url', None)
        if site_url:
            _dict['ckan_url'] = '%s/dataset/%s' % (site_url, self.name)
        _dict['relationships'] = [rel.as_dict(self, ref_package_by=ref_package_by) for rel in self.get_relationships()]
        _dict['metadata_modified'] = self.metadata_modified.isoformat() \
            if self.metadata_modified else None
        _dict['metadata_created'] = self.metadata_created.isoformat() \
            if self.metadata_created else None
        _dict['notes_rendered'] = ckan.misc.MarkdownFormat().to_html(self.notes)
        return _dict

    def add_relationship(self, type_, related_package, comment=u''):
        '''Creates a new relationship between this package and a
        related_package. It leaves the caller to commit the change.'''
        import package_relationship
        from ckan import model
        if type_ in package_relationship.PackageRelationship.get_forward_types():
            subject = self
            object_ = related_package
        elif type_ in package_relationship.PackageRelationship.get_reverse_types():
            type_ = package_relationship.PackageRelationship.reverse_to_forward_type(type_)
            assert type_
            subject = related_package
            object_ = self
        else:
            raise KeyError, 'Package relationship type: %r' % type_

        rels = self.get_relationships(with_package=related_package,
                                      type=type_, active=False, direction="forward")
        if rels:
            rel = rels[0]
            if comment:
                rel.comment=comment
            if rel.state == model.State.DELETED:
                rel.undelete()
        else:
            rel = package_relationship.PackageRelationship(
                subject=subject,
                object=object_,
                type=type_,
                comment=comment)
        Session.add(rel)
        return rel

    def get_relationships(self, with_package=None, type=None, active=True,
                          direction='both'):
        '''Returns relationships this package has.
        Keeps stored type/ordering (not from pov of self).'''
        assert direction in ('both', 'forward', 'reverse')
        if with_package:
            assert isinstance(with_package, Package)
        from package_relationship import PackageRelationship
        forward_filters = [PackageRelationship.subject==self]
        reverse_filters = [PackageRelationship.object==self]
        if with_package:
            forward_filters.append(PackageRelationship.object==with_package)
            reverse_filters.append(PackageRelationship.subject==with_package)
        if active:
            forward_filters.append(PackageRelationship.state==State.ACTIVE)
            reverse_filters.append(PackageRelationship.state==State.ACTIVE)
        if type:
            forward_filters.append(PackageRelationship.type==type)
            reverse_type = PackageRelationship.reverse_type(type)
            reverse_filters.append(PackageRelationship.type==reverse_type)
        q = Session.query(PackageRelationship)
        if direction == 'both':
            q = q.filter(or_(
            and_(*forward_filters),
            and_(*reverse_filters),
            ))
        elif direction == 'forward':
            q = q.filter(and_(*forward_filters))
        elif direction == 'reverse':
            q = q.filter(and_(*reverse_filters))
        return q.all()

    def get_relationships_with(self, other_package, type=None, active=True):
        return self.get_relationships(with_package=other_package,
                                      type=type,
                                      active=active)

    def get_relationships_printable(self):
        '''Returns a list of tuples describing related packages, including
        non-direct relationships (such as siblings).
        @return: e.g. [(annakarenina, u"is a parent"), ...]
        '''
        from package_relationship import PackageRelationship
        rel_list = []
        for rel in self.get_relationships():
            if rel.subject == self:
                type_printable = PackageRelationship.make_type_printable(rel.type)
                rel_list.append((rel.object, type_printable, rel.comment))
            else:
                type_printable = PackageRelationship.make_type_printable(\
                    PackageRelationship.forward_to_reverse_type(
                        rel.type)
                    )
                rel_list.append((rel.subject, type_printable, rel.comment))
        # sibling types
        # e.g. 'gary' is a child of 'mum', looking for 'bert' is a child of 'mum'
        # i.e. for each 'child_of' type relationship ...
        for rel_as_subject in self.get_relationships(direction='forward'):
            if rel_as_subject.state != State.ACTIVE:
                continue
            # ... parent is the object
            parent_pkg = rel_as_subject.object
            # Now look for the parent's other relationships as object ...
            for parent_rel_as_object in parent_pkg.get_relationships(direction='reverse'):
                if parent_rel_as_object.state != State.ACTIVE:
                    continue
                # and check children
                child_pkg = parent_rel_as_object.subject
                if (child_pkg != self and 
                    parent_rel_as_object.type == rel_as_subject.type and
                    child_pkg.state == State.ACTIVE):
                    type_printable = PackageRelationship.inferred_types_printable['sibling']
                    rel_list.append((child_pkg, type_printable, None))
        return sorted(list(set(rel_list)))
    #
    ## Licenses are currently integrated into the domain model here.   
 
    @classmethod
    def get_license_register(cls):
        if not hasattr(cls, '_license_register'):
            cls._license_register = LicenseRegister()
        return cls._license_register

    @classmethod
    def get_license_options(cls):
        register = cls.get_license_register()
        return [(l.title, l.id) for l in register.values()]

    def get_license(self):
        if self.license_id:
            try:
                license = self.get_license_register()[self.license_id]
            except KeyError:
                license = None
        else:
            license = None
        return license

    def set_license(self, license):
        if type(license) == License:
            self.license_id = license.id
        elif type(license) == dict:
            self.license_id = license['id']
        else:
            msg = "Value not a license object or entity: %s" % repr(license)
            raise Exception, msg

    license = property(get_license, set_license)

    @property
    def all_related_revisions(self):
        '''Returns chronological list of all object revisions related to
        this package. Includes PackageRevisions, PackageTagRevisions,
        PackageExtraRevisions and ResourceRevisions.
        @return List of tuples (revision, [list of object revisions of this
                                           revision])
                Ordered by most recent first.
        '''
        from tag import PackageTag
        from resource import ResourceGroup, Resource
        from package_extra import PackageExtra

        results = {} # revision:[PackageRevision1, PackageTagRevision1, etc.]
        for pkg_rev in self.all_revisions:
            if not results.has_key(pkg_rev.revision):
                results[pkg_rev.revision] = []
            results[pkg_rev.revision].append(pkg_rev)
        for class_ in [ResourceGroup, Resource, PackageExtra, PackageTag]:
            rev_class = class_.__revision_class__
            if class_ == Resource:
                q = Session.query(rev_class).join('continuity',
                                                  'resource_group')
                obj_revisions = q.filter(ResourceGroup.package_id == self.id).all()
            else:
                obj_revisions = Session.query(rev_class).filter_by(package_id=self.id).all()
            for obj_rev in obj_revisions:
                if not results.has_key(obj_rev.revision):
                    results[obj_rev.revision] = []
                results[obj_rev.revision].append(obj_rev)

        result_list = results.items()
        ourcmp = lambda rev_tuple1, rev_tuple2: \
                 cmp(rev_tuple2[0].timestamp, rev_tuple1[0].timestamp)
        return sorted(result_list, cmp=ourcmp)

    @property
    def latest_related_revision(self):
        '''Returns the latest revision for the package and its related
        objects.'''
        return self.all_related_revisions[0][0]
        
    def diff(self, to_revision=None, from_revision=None):
        '''Overrides the diff in vdm, so that related obj revisions are
        diffed as well as PackageRevisions'''
        from tag import PackageTag
        from resource import ResourceGroup, Resource
        from package_extra import PackageExtra

        results = {} # field_name:diffs
        results.update(super(Package, self).diff(to_revision, from_revision))
        # Iterate over PackageTag, PackageExtra, Resources etc.
        for obj_class in [ResourceGroup, Resource, PackageExtra, PackageTag]:
            obj_rev_class = obj_class.__revision_class__
            # Query for object revisions related to this package            
            if obj_class == Resource:
                obj_rev_query = Session.query(obj_rev_class).\
                                join('continuity', 'resource_group').\
                                join('revision').\
                                filter(ResourceGroup.package_id == self.id).\
                                order_by(Revision.timestamp.desc())
            else:
                obj_rev_query = Session.query(obj_rev_class).\
                                filter_by(package_id=self.id).\
                                join('revision').\
                                order_by(Revision.timestamp.desc())
            # Columns to include in the diff
            cols_to_diff = obj_class.revisioned_fields()
            cols_to_diff.remove('id')
            if obj_class is Resource:
                cols_to_diff.remove('resource_group_id')
            else:
                cols_to_diff.remove('package_id')
            # Particular object types are better known by an invariant field
            if obj_class is PackageTag:
                cols_to_diff.remove('tag_id')
            elif obj_class is PackageExtra:
                cols_to_diff.remove('key')
            # Iterate over each object ID
            # e.g. for PackageTag, iterate over Tag objects
            related_obj_ids = set([related_obj.id for related_obj in obj_rev_query.all()])
            for related_obj_id in related_obj_ids:
                q = obj_rev_query.filter(obj_rev_class.id==related_obj_id)
                to_obj_rev, from_obj_rev = super(Package, self).\
                    get_obj_revisions_to_diff(
                    q, to_revision, from_revision)
                for col in cols_to_diff:
                    values = [getattr(obj_rev, col) if obj_rev else '' for obj_rev in (from_obj_rev, to_obj_rev)]
                    value_diff = self._differ(*values)
                    if value_diff:
                        if obj_class.__name__ == 'PackageTag':
                            display_id = to_obj_rev.tag.name
                        elif obj_class.__name__ == 'PackageExtra':
                            display_id = to_obj_rev.key
                        else:
                            display_id = related_obj_id[:4]
                        key = '%s-%s-%s' % (obj_class.__name__, display_id, col)
                        results[key] = value_diff
        return results

    @property
    def metadata_modified(self):
        """
        Return most recent timestamp for revisions related to this package.
        NB Excludes changes to the package's groups
        """
        import ckan.model as model

        where = [model.package_table.c.id == self.id]
        where_clauses = [
            and_(model.package_table.c.revision_id == model.revision_table.c.id, *where),
            and_(model.package_extra_table.c.package_id == model.package_table.c.id,
                 model.package_extra_table.c.revision_id == model.revision_table.c.id, *where),
            and_(model.package_relationship_table.c.subject_package_id == model.package_table.c.id,
                 model.package_relationship_table.c.revision_id == model.revision_table.c.id, *where),
            and_(model.package_relationship_table.c.object_package_id == model.package_table.c.id,
                 model.package_relationship_table.c.revision_id == model.revision_table.c.id, *where),
            and_(model.resource_group_table.c.package_id == model.package_table.c.id,
                 model.resource_group_table.c.revision_id == model.revision_table.c.id, *where),
            and_(model.resource_group_table.c.package_id == model.package_table.c.id,
                 model.resource_table.c.resource_group_id == model.resource_group_table.c.id,
                 model.resource_table.c.revision_id == model.revision_table.c.id, *where),
            and_(model.package_tag_table.c.package_id == model.package_table.c.id,
                 model.package_tag_table.c.revision_id == model.revision_table.c.id, *where)
            ]

        query = union(*[select([model.revision_table.c.timestamp], x) for x in where_clauses]
                      ).order_by('timestamp DESC').limit(1)
        # Use current connection because we might be in a 'before_commit' of
        # a SessionExtension - only by using the current connection can we get
        # at the newly created revision etc. objects.
        conn = model.Session.connection() 
        result = conn.execute(query).fetchone()

        if result:
            result_datetime = iso_date_to_datetime_for_sqlite(result[0])
            timestamp_without_usecs = result_datetime.utctimetuple()
            usecs = float(result_datetime.microsecond) / 1e6
            # use timegm instead of mktime, because we don't want it localised
            timestamp_float = timegm(timestamp_without_usecs) + usecs
            return datetime.datetime.utcfromtimestamp(timestamp_float)

    @property
<<<<<<< HEAD
    def metadata_modified(self):
        import ckan.model as model
        epochtime = self.last_modified(model.package_table.c.id==self.id)
        return datetime.datetime.utcfromtimestamp(epochtime)

    def get_groups(self):
        import ckan.model as model
        if '_groups' not in self.__dict__:
            self._groups = model.Session.query(model.Group).\
               join(model.Member, model.Member.group_id == model.Group.id).\
               join(model.Package, model.Package.id == model.Member.table_id).\
               filter(model.Member.state == 'active').\
               filter(model.Package.id == self.id).all()
        return self._groups


    @property
=======
>>>>>>> dba8879f
    def metadata_created(self):
        import ckan.model as model
        q = model.Session.query(model.PackageRevision)\
            .filter(model.PackageRevision.id == self.id)\
            .order_by(model.PackageRevision.revision_timestamp.asc())\
            .limit(1)
        ts = q.first()
        if ts is not None:
            return ts.revision_timestamp

    @staticmethod
    def get_fields(core_only=False, fields_to_ignore=None):
        '''Returns a list of the properties of a package.
        @param core_only - limit it to fields actually in the package table and
                           not those on related objects, such as tags & extras.
        @param fields_to_ignore - a list of names of fields to not return if
                           present.
        '''
        # ['id', 'name', 'title', 'version', 'url', 'author', 'author_email', 'maintainer', 'maintainer_email', 'notes', 'license_id', 'state']
        fields = Package.revisioned_fields()
        if not core_only:
            fields += ['resources', 'tags', 'groups', 'extras', 'relationships']

        if fields_to_ignore:
            for field in fields_to_ignore:
                fields.remove(field)

        return fields
<|MERGE_RESOLUTION|>--- conflicted
+++ resolved
@@ -499,13 +499,6 @@
             timestamp_float = timegm(timestamp_without_usecs) + usecs
             return datetime.datetime.utcfromtimestamp(timestamp_float)
 
-    @property
-<<<<<<< HEAD
-    def metadata_modified(self):
-        import ckan.model as model
-        epochtime = self.last_modified(model.package_table.c.id==self.id)
-        return datetime.datetime.utcfromtimestamp(epochtime)
-
     def get_groups(self):
         import ckan.model as model
         if '_groups' not in self.__dict__:
@@ -516,10 +509,7 @@
                filter(model.Package.id == self.id).all()
         return self._groups
 
-
     @property
-=======
->>>>>>> dba8879f
     def metadata_created(self):
         import ckan.model as model
         q = model.Session.query(model.PackageRevision)\
