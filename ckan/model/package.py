# encoding: utf-8

from typing import (
    ClassVar, Dict, Iterable,
    List,
    Optional,
    TYPE_CHECKING,
    Tuple,
    Union,
    Any, cast,
)

import datetime
import logging
from sqlalchemy.ext.associationproxy import AssociationProxy

from sqlalchemy.sql import and_, or_
from sqlalchemy import orm, types, Column, Table, ForeignKey

from ckan.common import config

import ckan.model.meta as meta
import ckan.model.core as core
import ckan.model.license as _license
import ckan.model.types as _types
import ckan.model.domain_object as domain_object
import ckan.model.activity as activity
import ckan.model.extension as extension

import ckan.lib.maintain as maintain
from ckan.types import Context, Query

if TYPE_CHECKING:
    from ckan.model import (
     Rating,
     PackageExtra, PackageRelationship, Resource,
     PackageTag, Tag, Vocabulary,
     User, Group,
    )


PrintableRelationship = Tuple["Package", str, Optional[str]]

logger = logging.getLogger(__name__)

__all__ = ['Package', 'package_table', 'PackageMember', 'package_member_table',
           'PACKAGE_NAME_MAX_LENGTH', 'PACKAGE_NAME_MIN_LENGTH',
           'PACKAGE_VERSION_MAX_LENGTH',
           ]


PACKAGE_NAME_MAX_LENGTH: int = 100
PACKAGE_NAME_MIN_LENGTH: int = 2
PACKAGE_VERSION_MAX_LENGTH: int = 100


# Our Domain Object Tables
package_table = Table('package', meta.metadata,
        Column('id', types.UnicodeText, primary_key=True, default=_types.make_uuid),
        Column('name', types.Unicode(PACKAGE_NAME_MAX_LENGTH),
               nullable=False, unique=True),
        Column('title', types.UnicodeText, doc='remove_if_not_provided'),
        Column('version', types.Unicode(PACKAGE_VERSION_MAX_LENGTH),
               doc='remove_if_not_provided'),
        Column('url', types.UnicodeText, doc='remove_if_not_provided'),
        Column('author', types.UnicodeText, doc='remove_if_not_provided'),
        Column('author_email', types.UnicodeText, doc='remove_if_not_provided'),
        Column('maintainer', types.UnicodeText, doc='remove_if_not_provided'),
        Column('maintainer_email', types.UnicodeText, doc='remove_if_not_provided'),
        Column('notes', types.UnicodeText, doc='remove_if_not_provided'),
        Column('license_id', types.UnicodeText, doc='remove_if_not_provided'),
        Column('type', types.UnicodeText, default=u'dataset'),
        Column('owner_org', types.UnicodeText),
        Column('creator_user_id', types.UnicodeText),
        Column('metadata_created', types.DateTime, default=datetime.datetime.utcnow),
        Column('metadata_modified', types.DateTime, default=datetime.datetime.utcnow),
        Column('private', types.Boolean, default=False),
        Column('state', types.UnicodeText, default=core.State.ACTIVE),
)


package_member_table = Table(
    'package_member',
    meta.metadata,
    Column('package_id', ForeignKey('package.id'), primary_key=True),
    Column('user_id', ForeignKey('user.id'), primary_key = True),
    Column('capacity', types.UnicodeText, nullable=False),
    Column('modified', types.DateTime, default=datetime.datetime.utcnow),
)


## -------------------
## Mapped classes

class Package(core.StatefulObjectMixin,
              domain_object.DomainObject):
    id: str
    name: str
    title: str
    version: str
    url: str
    author: str
    author_email: str
    maintainer: str
    maintainer_email: str
    notes: str
    licensce_id: str
    type: str
    owner_org: Optional[str]
    creator_user_id: str
    metadata_created: datetime.datetime
    metadata_modified: datetime.datetime
    private: bool
    state: str

    package_tags: List["PackageTag"]
    package_tag_all: List["PackageTag"]

    resources_all: List["Resource"]
    ratings: List["Rating"]
    _extras: Dict[str, Any]  # List['PackageExtra']
    extras: AssociationProxy

    relationships_as_subject: 'PackageRelationship'
    relationships_as_object: 'PackageRelationship'

    _license_register: ClassVar['_license.LicenseRegister']

    text_search_fields: List[str] = ['name', 'title']

    def __init__(self, **kw: Any) -> None:
        from ckan import model
        super(Package, self).__init__(**kw)

    @classmethod
    def search_by_name(cls, text_query: str) -> 'Query[Package]':
        text_query = text_query
        return meta.Session.query(cls).filter(
            # type_ignore_reason: incomplete SQLAlchemy types
            cls.name.contains(text_query.lower())  # type: ignore
        )

    @classmethod
    def get(cls,
            reference: Optional[str],
            for_update: bool = False) -> Optional["Package"]:
        '''Returns a package object referenced by its id or name.'''
        if not reference:
            return None

        q = meta.Session.query(cls)
        if for_update:
            q = q.with_for_update()
        pkg = q.get(reference)
        if pkg == None:
            pkg = cls.by_name(reference, for_update=for_update)
        return pkg
    # Todo: Make sure package names can't be changed to look like package IDs?

    @property
    def resources(self) -> List["Resource"]:
        return [resource for resource in
                self.resources_all
                if resource.state != 'deleted']

    def related_packages(self) -> List["Package"]:
        return [self]

    def add_resource(
            self, url: str, format: str=u'',
            description: str=u'', hash: str=u'', **kw: Any) -> None:
        from ckan.model import resource
        self.resources_all.append(resource.Resource(
            package_id=self.id,
            url=url,
            format=format,
            description=description,
            hash=hash,
            **kw)
        )

    def add_tag(self, tag: "Tag") -> None:
        import ckan.model as model
        if tag in self.get_tags(tag.vocabulary):
            return
        else:
            package_tag = model.PackageTag(self, tag)
            meta.Session.add(package_tag)


    def add_tags(self, tags: Iterable["Tag"]) -> None:
        for tag in tags:
            self.add_tag(tag)

    def add_tag_by_name(
            self, tag_name: str,
            vocab: Optional["Vocabulary"] = None, autoflush: bool=True):
        """Add a tag with the given name to this package's tags.

        By default the given tag_name will be searched for among the free tags
        (tags which do not belong to any vocabulary) only. If the optional
        argument `vocab` is given then the named vocab will be searched for the
        tag name instead.

        If no tag with the given name is found, one will be created. If the
        optional argument vocab is given and there is no tag with the given
        name in the given vocabulary, then a new tag will be created and added
        to the vocabulary.

        """
        from ckan.model.tag import Tag
        if not tag_name:
            return
        # Get the named tag.
        tag = Tag.by_name(tag_name, vocab=vocab, autoflush=autoflush)
        if not tag:
            # Tag doesn't exist yet, make a new one.
            if vocab:
                tag = Tag(name=tag_name, vocabulary_id=vocab.id)
            else:
                tag = Tag(name=tag_name)
        assert tag is not None
        self.add_tag(tag)

    def get_tags(self, vocab: Optional["Vocabulary"] = None) -> List["Tag"]:
        """Return a sorted list of this package's tags

        Tags are sorted by their names.

        """
        import ckan.model as model
        query: 'Query[model.Tag]' = meta.Session.query(model.Tag)
        query = query.join(model.PackageTag)
        query = query.filter(model.PackageTag.tag_id == model.Tag.id)
        query = query.filter(model.PackageTag.package_id == self.id)
        query = query.filter(model.PackageTag.state == 'active')
        if vocab:
            query = query.filter(model.Tag.vocabulary_id == vocab.id)
        else:
            query = query.filter(model.Tag.vocabulary_id == None)
        query = query.order_by(model.Tag.name)
        tags = query.all()
        return tags

    def remove_tag(self, tag: "Tag") -> None:
        import ckan.model as model
        query = meta.Session.query(model.PackageTag)
        query = query.filter(model.PackageTag.package_id == self.id)
        query = query.filter(model.PackageTag.tag_id == tag.id)
        package_tag = query.one()
        package_tag.delete()
        meta.Session.commit()

    def isopen(self) -> bool:
        if self.license and self.license.isopen():
            return True
        return False

<<<<<<< HEAD
    def get_average_rating(self) -> float:
        total = 0.0
        if not len(self.ratings):
            return total
        for rating in self.ratings:
            total += rating.rating
        return total / len(self.ratings)

    def as_dict(self, ref_package_by: str='name',
                ref_group_by: str='name') -> Dict[str, Any]:
=======
    def as_dict(self, ref_package_by='name', ref_group_by='name'):
>>>>>>> c14ef260
        _dict = domain_object.DomainObject.as_dict(self)
        # Set 'license' in _dict to cater for old clients.
        # Todo: Remove from Version 2?
        _dict['license'] = self.license.title if self.license else _dict.get('license_id', '')
        _dict['isopen'] = self.isopen()
        tags = [tag.name for tag in self.get_tags()]
        tags.sort() # so it is determinable
        _dict['tags'] = tags
        groups = [getattr(group, ref_group_by) for group in self.get_groups()]
        groups.sort()
        _dict['groups'] = groups
        _dict['extras'] = {key: value for key, value in self.extras.items()}
        _dict['resources'] = [res.as_dict(core_columns_only=False) \
                              for res in self.resources]
        site_url = config.get('ckan.site_url', None)
        if site_url:
            _dict['ckan_url'] = '%s/dataset/%s' % (site_url, self.name)
        _dict['relationships'] = [rel.as_dict(self, ref_package_by=ref_package_by) for rel in self.get_relationships()]
        _dict['metadata_modified'] = self.metadata_modified.isoformat() \
            if self.metadata_modified else None
        _dict['metadata_created'] = self.metadata_created.isoformat() \
            if self.metadata_created else None
        import ckan.lib.helpers as h
        _dict['notes_rendered'] = h.render_markdown(self.notes)
        _dict['type'] = self.type or u'dataset'
        return _dict

    def add_relationship(self, type_: str, related_package: "Package",
                         comment: str=u''):
        '''Creates a new relationship between this package and a
        related_package. It leaves the caller to commit the change.

        Raises KeyError if the type_ is invalid.
        '''
        from ckan.model import package_relationship
        if type_ in package_relationship.PackageRelationship.get_forward_types():
            subject = self
            object_ = related_package
            direction = "forward"
        elif type_ in package_relationship.PackageRelationship.get_reverse_types():
            rev_type = package_relationship.PackageRelationship.reverse_to_forward_type(type_)
            assert rev_type
            type_ = rev_type
            subject = related_package
            object_ = self
            direction = "reverse"
        else:
            raise KeyError('Package relationship type: %r' % type_)

        rels = self.get_relationships(with_package=related_package,
                                      type=type_, active=False, direction=direction)
        if rels:
            rel = rels[0]
            if comment:
                rel.comment=comment
            if rel.state == core.State.DELETED:
                rel.undelete()
        else:
            rel = package_relationship.PackageRelationship(
                subject=subject,
                object=object_,
                type=type_,
                comment=comment)
        meta.Session.add(rel)
        return rel

    def get_relationships(
            self, with_package: Optional["Package"]=None, type:
            Optional[str]=None, active: bool=True,
            direction: str='both') -> List["PackageRelationship"]:
        '''Returns relationships this package has.
        Keeps stored type/ordering (not from pov of self).'''
        assert direction in ('both', 'forward', 'reverse')
        if with_package:
            assert isinstance(with_package, Package)
        from ckan.model.package_relationship import PackageRelationship
        forward_filters = [PackageRelationship.subject==self]
        reverse_filters = [PackageRelationship.object==self]
        if with_package:
            forward_filters.append(PackageRelationship.object==with_package)
            reverse_filters.append(PackageRelationship.subject==with_package)
        if active:
            forward_filters.append(PackageRelationship.state==core.State.ACTIVE)
            reverse_filters.append(PackageRelationship.state==core.State.ACTIVE)
        if type:
            forward_filters.append(PackageRelationship.type==type)
            reverse_type = PackageRelationship.reverse_type(type)
            reverse_filters.append(PackageRelationship.type==reverse_type)
        q = meta.Session.query(PackageRelationship)
        if direction == 'both':
            q = q.filter(or_(
            and_(*forward_filters),
            and_(*reverse_filters),
            ))
        elif direction == 'forward':
            q = q.filter(and_(*forward_filters))
        elif direction == 'reverse':
            q = q.filter(and_(*reverse_filters))
        return q.all()

    def get_relationships_with(
            self, other_package: "Package", type: Optional[str]=None,
            active: bool=True) -> List["PackageRelationship"]:
        return self.get_relationships(with_package=other_package,
                                      type=type,
                                      active=active)

    def get_relationships_printable(self) -> List[PrintableRelationship]:
        '''Returns a list of tuples describing related packages, including
        non-direct relationships (such as siblings).
        @return: e.g. [(annakarenina, u"is a parent"), ...]
        '''
        from ckan.model.package_relationship import PackageRelationship
        rel_list: List[PrintableRelationship] = []
        for rel in self.get_relationships():
            if rel.subject == self:
                type_printable = PackageRelationship.make_type_printable(rel.type)
                rel_list.append((rel.object, type_printable, rel.comment))
            else:
                type_ = PackageRelationship.forward_to_reverse_type(rel.type)
                assert type_
                type_printable = PackageRelationship.make_type_printable(type_)
                rel_list.append((rel.subject, type_printable, rel.comment))
        # sibling types
        # e.g. 'gary' is a child of 'mum', looking for 'bert' is a child of 'mum'
        # i.e. for each 'child_of' type relationship ...
        for rel_as_subject in self.get_relationships(direction='forward'):
            if rel_as_subject.state != core.State.ACTIVE:
                continue
            # ... parent is the object
            parent_pkg = rel_as_subject.object
            # Now look for the parent's other relationships as object ...
            for parent_rel_as_object in parent_pkg.get_relationships(direction='reverse'):
                if parent_rel_as_object.state != core.State.ACTIVE:
                    continue
                # and check children
                child_pkg = parent_rel_as_object.subject
                if (child_pkg != self and
                    parent_rel_as_object.type == rel_as_subject.type and
                    child_pkg.state == core.State.ACTIVE):
                    type_printable = PackageRelationship.inferred_types_printable['sibling']
                    rel_list.append((child_pkg, type_printable, None))
        return sorted(list(set(rel_list)))
    #
    ## Licenses are currently integrated into the domain model here.

    @classmethod
    def get_license_register(cls) -> "_license.LicenseRegister":
        if not hasattr(cls, '_license_register'):
            cls._license_register = _license.LicenseRegister()
        return cls._license_register

    @classmethod
    def get_license_options(cls) -> List[Tuple[str, str]]:
        register = cls.get_license_register()
        return [(l.title, l.id) for l in register.values()]

    def get_license(self) -> Optional["_license.License"]:
        if self.license_id:
            try:
                license: Optional['_license.License'] = self.get_license_register()[self.license_id]
            except KeyError:
                license = None
        else:
            license = None
        return license

    def set_license(self, license: Any) -> None:
        if isinstance(license, _license.License):
            self.license_id = license.id
        elif isinstance(license, dict):
            self.license_id = license['id']
        else:
            msg = "Value not a license object or entity: %s" % repr(license)
            raise Exception(msg)

    license = property(get_license, set_license)

    @maintain.deprecated('`is_private` attriute of model.Package is ' +
                         'deprecated and should not be used.  Use `private`',
                         since="2.1.0")

    def _is_private(self):
        """
        DEPRECATED in 2.1

        A package is private if belongs to any private groups
        """
        return self.private

    is_private = property(_is_private)

    def is_in_group(self, group: "Group") -> bool:
        return group in self.get_groups()

    def get_groups(self, group_type: Optional[str]=None,
                   capacity: Optional[str]=None) -> List["Group"]:
        import ckan.model as model

        # Gets [ (group, capacity,) ...]
        pairs: List[Tuple[model.Group, str]] = model.Session.query(
            model.Group,model.Member.capacity
        ). join(
            model.Member, model.Member.group_id == model.Group.id and
            model.Member.table_name == 'package'
        ).join(
            model.Package, model.Package.id == model.Member.table_id
        ).filter(model.Member.state == 'active').filter(
            model.Member.table_id == self.id
        ).all()

        if group_type:
            pairs = [pair for pair in pairs if pair[0].type == group_type]

        groups = [group for (group, cap) in pairs if not capacity or cap == capacity]
        return groups

    def activity_stream_item(
            self, activity_type: str,
            user_id: str) -> Optional["activity.Activity"]:
        import ckan.model
        import ckan.logic

        assert activity_type in ("new", "changed"), (
            str(activity_type))

        # Handle 'deleted' objects.
        # When the user marks a package as deleted this comes through here as
        # a 'changed' package activity. We detect this and change it to a
        # 'deleted' activity.
        if activity_type == 'changed' and self.state == u'deleted':
            if meta.Session.query(activity.Activity).filter_by(
                    object_id=self.id, activity_type='deleted').all():
                # A 'deleted' activity for this object has already been emitted
                # FIXME: What if the object was deleted and then activated
                # again?
                return None
            else:
                # Emit a 'deleted' activity for this object.
                activity_type = 'deleted'

        try:
            # We save the entire rendered package dict so we can support
            # viewing the past packages from the activity feed.
            dictized_package = ckan.logic.get_action('package_show')(
                cast(Context, {
                    'model': ckan.model,
                    'session': ckan.model.Session,
                    'for_view': False,  # avoid ckanext-multilingual translating it
                    'ignore_auth': True
                }), {
                    'id': self.id,
                    'include_tracking': False
                })
        except ckan.logic.NotFound:
            # This happens if this package is being purged and therefore has no
            # current revision.
            # TODO: Purge all related activity stream items when a model object
            # is purged.
            return None

        actor = meta.Session.query(ckan.model.User).get(user_id)

        return activity.Activity(
            user_id,
            self.id,
            "%s package" % activity_type,
            {
                'package': dictized_package,
                # We keep the acting user name around so that actions can be
                # properly displayed even if the user is deleted in the future.
                'actor': actor.name if actor else None
            }
        )

<<<<<<< HEAD
    def set_rating(self,
                   user_or_ip: Union["User", str], rating: float) -> None:
        '''Record a user's rating of this package.

        The caller function is responsible for doing the commit.

        If a rating is outside the range MAX_RATING - MIN_RATING then a
        RatingValueException is raised.

        @param user_or_ip - user object or an IP address string
        '''
        user = None
        ip = None
        from ckan.model.user import User
        from ckan.model.rating import Rating, MAX_RATING, MIN_RATING

        try:
            rating = float(rating)
        except TypeError:
            raise RatingValueException
        except ValueError:
            raise RatingValueException
        if rating > MAX_RATING or rating < MIN_RATING:
            raise RatingValueException

        if isinstance(user_or_ip, User):
            user = user_or_ip
            rating_obj = meta.Session.query(Rating)\
                               .filter_by(package=self, user=user).first()
        else:
            ip = user_or_ip
            rating_obj = meta.Session.query(Rating)\
                               .filter_by(package=self, user_ip_address=ip)\
                               .first()
        if rating_obj:
            rating_obj.rating = rating
        elif user:
            rating_obj = Rating(package=self,
                            user=user,
                            rating=rating)
            meta.Session.add(rating_obj)
        else:
            rating_obj = Rating(package=self,
                            user_ip_address=ip,
                            rating=rating)
            meta.Session.add(rating_obj)

=======
>>>>>>> c14ef260
    @property
    @maintain.deprecated(since="2.9.0")
    def extras_list(self) -> List['PackageExtra']:
        '''DEPRECATED in 2.9

        Returns a list of the dataset's extras, as PackageExtra object
        NB includes deleted ones too (state='deleted')
        '''
        from ckan.model.package_extra import PackageExtra
        return meta.Session.query(PackageExtra) \
            .filter_by(package_id=self.id) \
            .all()


class PackageMember(domain_object.DomainObject):
    package_id: str
    user_id: str
    capacity: str
    modified: datetime.datetime


# import here to prevent circular import
from ckan.model import tag

# type_ignore_reason: incomplete SQLAlchemy types
meta.mapper(Package, package_table, properties={
    # delete-orphan on cascade does NOT work!
    # Why? Answer: because of way SQLAlchemy/our code works there are points
    # where PackageTag object is created *and* flushed but does not yet have
    # the package_id set (this cause us other problems ...). Some time later a
    # second commit happens in which the package_id is correctly set.
    # However after first commit PackageTag does not have Package and
    # delete-orphan kicks in to remove it!
    'package_tags':orm.relation(tag.PackageTag, backref='package',
        cascade='all, delete', #, delete-orphan',
        ),
    },
    order_by=package_table.c.name,  # type: ignore
    extension=[extension.PluginMapperExtension()],
    )

meta.mapper(tag.PackageTag, tag.package_tag_table, properties={
    'pkg':orm.relation(Package, backref='package_tag_all',
        cascade='none',
        )
    },
    order_by=tag.package_tag_table.c.id,  # type: ignore
    extension=[extension.PluginMapperExtension()],
    )

meta.mapper(PackageMember, package_member_table)<|MERGE_RESOLUTION|>--- conflicted
+++ resolved
@@ -32,7 +32,6 @@
 
 if TYPE_CHECKING:
     from ckan.model import (
-     Rating,
      PackageExtra, PackageRelationship, Resource,
      PackageTag, Tag, Vocabulary,
      User, Group,
@@ -117,7 +116,6 @@
     package_tag_all: List["PackageTag"]
 
     resources_all: List["Resource"]
-    ratings: List["Rating"]
     _extras: Dict[str, Any]  # List['PackageExtra']
     extras: AssociationProxy
 
@@ -256,20 +254,8 @@
             return True
         return False
 
-<<<<<<< HEAD
-    def get_average_rating(self) -> float:
-        total = 0.0
-        if not len(self.ratings):
-            return total
-        for rating in self.ratings:
-            total += rating.rating
-        return total / len(self.ratings)
-
     def as_dict(self, ref_package_by: str='name',
                 ref_group_by: str='name') -> Dict[str, Any]:
-=======
-    def as_dict(self, ref_package_by='name', ref_group_by='name'):
->>>>>>> c14ef260
         _dict = domain_object.DomainObject.as_dict(self)
         # Set 'license' in _dict to cater for old clients.
         # Todo: Remove from Version 2?
@@ -545,56 +531,6 @@
             }
         )
 
-<<<<<<< HEAD
-    def set_rating(self,
-                   user_or_ip: Union["User", str], rating: float) -> None:
-        '''Record a user's rating of this package.
-
-        The caller function is responsible for doing the commit.
-
-        If a rating is outside the range MAX_RATING - MIN_RATING then a
-        RatingValueException is raised.
-
-        @param user_or_ip - user object or an IP address string
-        '''
-        user = None
-        ip = None
-        from ckan.model.user import User
-        from ckan.model.rating import Rating, MAX_RATING, MIN_RATING
-
-        try:
-            rating = float(rating)
-        except TypeError:
-            raise RatingValueException
-        except ValueError:
-            raise RatingValueException
-        if rating > MAX_RATING or rating < MIN_RATING:
-            raise RatingValueException
-
-        if isinstance(user_or_ip, User):
-            user = user_or_ip
-            rating_obj = meta.Session.query(Rating)\
-                               .filter_by(package=self, user=user).first()
-        else:
-            ip = user_or_ip
-            rating_obj = meta.Session.query(Rating)\
-                               .filter_by(package=self, user_ip_address=ip)\
-                               .first()
-        if rating_obj:
-            rating_obj.rating = rating
-        elif user:
-            rating_obj = Rating(package=self,
-                            user=user,
-                            rating=rating)
-            meta.Session.add(rating_obj)
-        else:
-            rating_obj = Rating(package=self,
-                            user_ip_address=ip,
-                            rating=rating)
-            meta.Session.add(rating_obj)
-
-=======
->>>>>>> c14ef260
     @property
     @maintain.deprecated(since="2.9.0")
     def extras_list(self) -> List['PackageExtra']:
