--- conflicted
+++ resolved
@@ -16,20 +16,13 @@
 import ckan.misc
 
 __all__ = ['Package', 'package_table', 'package_revision_table',
-<<<<<<< HEAD
-           'PACKAGE_NAME_MAX_LENGTH', 'PACKAGE_NAME_MIN_LENGTH',
-           'PACKAGE_VERSION_MAX_LENGTH']
-
-PACKAGE_NAME_MAX_LENGTH = 100
-PACKAGE_NAME_MIN_LENGTH = 2
-PACKAGE_VERSION_MAX_LENGTH = 100
-=======
-           'MAX_PACKAGE_NAME_LENGTH', 'MAX_PACKAGE_VERSION_LENGTH']
+           'MAX_PACKAGE_NAME_LENGTH', 'MIN_PACKAGE_NAME_LENGTH',
+           'MAX_PACKAGE_VERSION_LENGTH']
 
 MAX_PACKAGE_NAME_LENGTH = 100
+MIN_PACKAGE_NAME_LENGTH = 2
 MAX_PACKAGE_VERSION_LENGTH = 100
 
->>>>>>> c740e7a3
 ## Our Domain Object Tables
 package_table = Table('package', metadata,
         Column('id', types.UnicodeText, primary_key=True, default=make_uuid),
