"""Pylons middleware initialization"""
import urllib
import urllib2
import logging
import json
import hashlib

import sqlalchemy as sa
from beaker.middleware import CacheMiddleware, SessionMiddleware
from paste.cascade import Cascade
from paste.registry import RegistryManager
from paste.urlparser import StaticURLParser
from paste.deploy.converters import asbool
from pylons import config
from pylons.middleware import ErrorHandler, StatusCodeRedirect
from pylons.wsgiapp import PylonsApp
from routes.middleware import RoutesMiddleware
from repoze.who.config import WhoConfig
from repoze.who.middleware import PluggableAuthenticationMiddleware

from ckan.plugins import PluginImplementations
from ckan.plugins.interfaces import IMiddleware
from ckan.lib.i18n import get_locales

from ckan.config.environment import load_environment

def make_app(global_conf, full_stack=True, static_files=True, **app_conf):
    """Create a Pylons WSGI application and return it

    ``global_conf``
        The inherited configuration for this application. Normally from
        the [DEFAULT] section of the Paste ini file.

    ``full_stack``
        Whether this application provides a full WSGI stack (by default,
        meaning it handles its own exceptions and errors). Disable
        full_stack when this application is "managed" by another WSGI
        middleware.

    ``static_files``
        Whether this application serves its own static files; disable
        when another web server is responsible for serving them.

    ``app_conf``
        The application's local configuration. Normally specified in
        the [app:<name>] section of the Paste ini file (where <name>
        defaults to main).

    """
    # Configure the Pylons environment
    load_environment(global_conf, app_conf)

    # The Pylons WSGI app
    app = PylonsApp()

    for plugin in PluginImplementations(IMiddleware):
        app = plugin.make_middleware(app, config)

    # Routing/Session/Cache Middleware
    app = RoutesMiddleware(app, config['routes.map'])
    app = SessionMiddleware(app, config)
    app = CacheMiddleware(app, config)
    
    # CUSTOM MIDDLEWARE HERE (filtered by error handling middlewares)
    #app = QueueLogMiddleware(app)
    
    if asbool(full_stack):
        # Handle Python exceptions
        app = ErrorHandler(app, global_conf, **config['pylons.errorware'])

        # Display error documents for 401, 403, 404 status codes (and
        # 500 when debug is disabled)
        if asbool(config['debug']):
            app = StatusCodeRedirect(app, [400, 404])
        else:
            app = StatusCodeRedirect(app, [400, 404, 500])
    
    # Initialize repoze.who
    who_parser = WhoConfig(global_conf['here'])
    who_parser.parse(open(app_conf['who.config_file']))

    if asbool(config.get('openid_enabled', 'true')):
        from repoze.who.plugins.openid.identification import OpenIdIdentificationPlugin
        # Monkey patches for repoze.who.openid
        # Fixes #1659 - enable log-out when CKAN mounted at non-root URL 
        from ckan.lib import repoze_patch
        OpenIdIdentificationPlugin.identify = repoze_patch.identify
        OpenIdIdentificationPlugin.redirect_to_logged_in = repoze_patch.redirect_to_logged_in
        OpenIdIdentificationPlugin._redirect_to_loginform = repoze_patch._redirect_to_loginform
        OpenIdIdentificationPlugin.challenge = repoze_patch.challenge

        who_parser.identifiers = [i for i in who_parser.identifiers if \
                not isinstance(i, OpenIdIdentificationPlugin)]
        who_parser.challengers = [i for i in who_parser.challengers if \
                not isinstance(i, OpenIdIdentificationPlugin)]
    
    app = PluggableAuthenticationMiddleware(app,
                who_parser.identifiers,
                who_parser.authenticators,
                who_parser.challengers,
                who_parser.mdproviders,
                who_parser.request_classifier,
                who_parser.challenge_decider,
                logging.getLogger('repoze.who'),
                logging.WARN, # ignored
                who_parser.remote_user_key,
           )
    
    # Establish the Registry for this application
    app = RegistryManager(app)

    app = I18nMiddleware(app, config)

    if asbool(static_files):
        # Serve static files
        static_max_age = None if not asbool(config.get('ckan.cache_enabled')) \
            else int(config.get('ckan.static_max_age', 3600))

        static_app = StaticURLParser(config['pylons.paths']['static_files'],
                cache_max_age=static_max_age)
        static_parsers = [static_app, app]

        # Configurable extra static file paths
        extra_static_parsers = []
        for public_path in config.get('extra_public_paths', '').split(','):
            if public_path.strip():
                extra_static_parsers.append(
                    StaticURLParser(public_path.strip(),
                        cache_max_age=static_max_age)
                )
        app = Cascade(extra_static_parsers+static_parsers)

    # Page cache
    if asbool(config.get('ckan.page_cache_enabled')):
        app = PageCacheMiddleware(app, config)

<<<<<<< HEAD
    # Tracking
=======
    # Tracking add config option
>>>>>>> aa3e0603
    if asbool(config.get('ckan.tracking_enabled', 'false')):
        app = TrackingMiddleware(app, config)
    return app

class I18nMiddleware(object):
    """I18n Middleware selects the language based on the url
    eg /fr/home is French"""
    def __init__(self, app, config):
        self.app = app
        self.default_locale = config.get('ckan.locale_default', 'en')
        self.local_list = get_locales()

    def __call__(self, environ, start_response):
        # strip the language selector from the requested url
        # and set environ variables for the language selected
        # CKAN_LANG is the language code eg en, fr
        # CKAN_LANG_IS_DEFAULT is set to True or False
        # CKAN_CURRENT_URL is set to the current application url

        # We only update once for a request so we can keep
        # the language and original url which helps with 404 pages etc
        if 'CKAN_LANG' not in environ:
            path_parts = environ['PATH_INFO'].split('/')
            if len(path_parts) > 1 and path_parts[1] in self.local_list:
                environ['CKAN_LANG'] = path_parts[1]
                environ['CKAN_LANG_IS_DEFAULT'] = False
                # rewrite url
                if len(path_parts) > 2:
                    environ['PATH_INFO'] = '/'.join([''] + path_parts[2:])
                else:
                    environ['PATH_INFO'] = '/'
            else:
                environ['CKAN_LANG'] = self.default_locale
                environ['CKAN_LANG_IS_DEFAULT'] = True

            # Current application url
            path_info = environ['PATH_INFO']
            # sort out weird encodings
            path_info = '/'.join(urllib.quote(pce,'') for pce in path_info.split('/'))

            qs = environ.get('QUERY_STRING')
            # sort out weird encodings
            qs = urllib.quote(qs, '')

            if qs:
                environ['CKAN_CURRENT_URL'] = '%s?%s' % (path_info, qs)
            else:
                environ['CKAN_CURRENT_URL'] = path_info

        return self.app(environ, start_response)


class PageCacheMiddleware(object):
    ''' A simple page cache that can store and serve pages. It uses
    Redis as storage. It caches pages that have a http status code of
    200, use the GET method. Only non-logged in users receive cached
    pages.
    Cachable pages are indicated by a environ CKAN_PAGE_CACHABLE
    variable.'''

    def __init__(self, app, config):
        self.app = app
        import redis    # only import if used
        self.redis = redis  # we need to reference this within the class
        self.redis_exception = redis.exceptions.ConnectionError
        self.redis_connection = None

    def __call__(self, environ, start_response):

        def _start_response(status, response_headers, exc_info=None):
            # This wrapper allows us to get the status and headers.
            environ['CKAN_PAGE_STATUS'] = status
            environ['CKAN_PAGE_HEADERS'] = response_headers
            return start_response(status, response_headers, exc_info)

        # Only use cache for GET requests
        # REMOTE_USER is used by some tests.
        if environ['REQUEST_METHOD'] != 'GET' or environ.get('REMOTE_USER'):
            return self.app(environ, start_response)

        # If there is a ckan cookie (or auth_tkt) we avoid the cache.
        # We want to allow other cookies like google analytics ones :(
        cookie_string = environ.get('HTTP_COOKIE')
        if cookie_string:
            for cookie in cookie_string.split(';'):
                if cookie.startswith('ckan') or cookie.startswith('auth_tkt'):
                    return self.app(environ, start_response)

        # Make our cache key
        key = 'page:%s?%s' % (environ['PATH_INFO'], environ['QUERY_STRING'])

        # Try to connect if we don't have a connection. Doing this here
        # allows the redis server to be unavailable at times.
        if self.redis_connection is None:
            try:
                self.redis_connection = self.redis.StrictRedis()
                self.redis_connection.flushdb()
            except self.redis_exception:
                # Connection may have failed at flush so clear it.
                self.redis_connection = None
                return self.app(environ, start_response)

        # If cached return cached result
        try:
            result = self.redis_connection.lrange(key, 0, 2)
        except self.redis_exception:
            # Connection failed so clear it and return the page as normal.
            self.redis_connection = None
            return self.app(environ, start_response)

        if result:
            headers = json.loads(result[1])
            # Convert headers from list to tuples.
            headers = [(str(key), str(value)) for key, value in headers]
            start_response(str(result[0]), headers)
            # Returning a huge string slows down the server. Therefore we
            # cut it up into more usable chunks.
            page = result[2]
            out = []
            total = len(page)
            position = 0
            size = 4096
            while position < total:
                out.append(page[position:position + size])
                position += size
            return out

        # Generate the response from our application.
        page = self.app(environ, _start_response)

        # Only cache http status 200 pages
        if not environ['CKAN_PAGE_STATUS'].startswith('200'):
            return page

        cachable = False
        if environ.get('CKAN_PAGE_CACHABLE'):
            cachable = True

        # Cache things if cachable.
        if cachable:
            # Make sure we consume any file handles etc.
            page_string = ''.join(list(page))
            # Use a pipe to add page in a transaction.
            pipe = self.redis_connection.pipeline()
            pipe.rpush(key, environ['CKAN_PAGE_STATUS'])
            pipe.rpush(key, json.dumps(environ['CKAN_PAGE_HEADERS']))
            pipe.rpush(key, page_string)
            pipe.execute()
        return page


class TrackingMiddleware(object):

    def __init__(self, app, config):
        self.app = app
        self.engine = sa.create_engine(config.get('sqlalchemy.url'))


    def __call__(self, environ, start_response):
        path = environ['PATH_INFO']
        if path == '/_tracking':
            # do the tracking
            # get the post data
            payload = environ['wsgi.input'].read()
            parts = payload.split('&')
            data = {}
            for part in parts:
                k, v = part.split('=')
                data[k] = urllib2.unquote(v).decode("utf8")
            start_response('200 OK', [('Content-Type', 'text/html')])
            # we want a unique anonomized key for each user so that we do
            # not count multiple clicks from the same user.
            key = ''.join([
                environ['HTTP_USER_AGENT'],
                environ['REMOTE_ADDR'],
                environ['HTTP_ACCEPT_LANGUAGE'],
                environ['HTTP_ACCEPT_ENCODING'],
            ])
            key = hashlib.md5(key).hexdigest()
            # store key/data here
            sql = '''INSERT INTO tracking_raw
                     (user_key, url, tracking_type)
                     VALUES (%s, %s, %s)'''
            self.engine.execute(sql, key, data.get('url'), data.get('type'))
            return []
        return self.app(environ, start_response)<|MERGE_RESOLUTION|>--- conflicted
+++ resolved
@@ -134,11 +134,7 @@
     if asbool(config.get('ckan.page_cache_enabled')):
         app = PageCacheMiddleware(app, config)
 
-<<<<<<< HEAD
-    # Tracking
-=======
     # Tracking add config option
->>>>>>> aa3e0603
     if asbool(config.get('ckan.tracking_enabled', 'false')):
         app = TrackingMiddleware(app, config)
     return app
