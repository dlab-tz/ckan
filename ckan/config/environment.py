# encoding: utf-8

'''CKAN environment configuration'''
import os
import logging
import warnings
import pytz

from typing import Any, Dict, Optional, Union, cast

import six
import sqlalchemy

<<<<<<< HEAD
from six.moves.urllib.parse import urlparse  # type: ignore
=======
from urllib.parse import urlparse
>>>>>>> c5c529d1

import ckan.model as model
import ckan.plugins as p
import ckan.lib.plugins as lib_plugins
import ckan.lib.helpers as helpers
import ckan.lib.app_globals as app_globals
from ckan.lib.redis import is_redis_available
import ckan.lib.search as search
import ckan.logic as logic
import ckan.authz as authz
import ckan.lib.jinja_extensions as jinja_extensions
from ckan.lib.webassets_tools import webassets_init
from ckan.lib.i18n import build_js_translations

from ckan.common import CKANConfig, _, ungettext, config
from ckan.exceptions import CkanConfigurationException
from ckan.types import Config

log = logging.getLogger(__name__)

# Suppress benign warning 'Unbuilt egg for setuptools'
warnings.simplefilter('ignore', UserWarning)


def load_environment(conf: Union[Config, CKANConfig]):
    """
    Configure the Pylons environment via the ``pylons.config`` object. This
    code should only need to be run once.
    """
    os.environ['CKAN_CONFIG'] = cast(str, conf['__file__'])

    # Pylons paths
    root = os.path.dirname(os.path.dirname(os.path.abspath(__file__)))

    valid_base_public_folder_names = ['public']
    static_files: str = cast(
        str, conf.get('ckan.base_public_folder', 'public'))
    conf['ckan.base_public_folder'] = static_files

    if static_files not in valid_base_public_folder_names:
        raise CkanConfigurationException(
            'You provided an invalid value for ckan.base_public_folder. '
            'Possible values are: "public".'
        )

    log.info('Loading static files from %s' % static_files)
    paths = dict(root=root,
                 controllers=os.path.join(root, 'controllers'),
                 static_files=os.path.join(root, static_files),
                 templates=[])

    # Initialize main CKAN config object
    config.update(conf)

    # Setup the SQLAlchemy database engine
    # Suppress a couple of sqlalchemy warnings
    msgs = ['^Unicode type received non-unicode bind param value',
            "^Did not recognize type 'BIGINT' of column 'size'",
            "^Did not recognize type 'tsvector' of column 'search_vector'"
            ]
    for msg in msgs:
        warnings.filterwarnings('ignore', msg, sqlalchemy.exc.SAWarning)

    # load all CKAN plugins
    p.load_all()

    # Check Redis availability
    if not is_redis_available():
        log.critical('Could not connect to Redis.')

    app_globals.reset()

    # issue #3260: remove idle transaction
    # Session that was used for getting all config params nor committed,
    # neither removed and we have idle connection as result
    model.Session.commit()

    # Build JavaScript translations. Must be done after plugins have
    # been loaded.
    build_js_translations()


# A mapping of config settings that can be overridden by env vars.
# Note: Do not remove the following lines, they are used in the docs
# Start CONFIG_FROM_ENV_VARS
CONFIG_FROM_ENV_VARS: Dict[str, str] = {
    'sqlalchemy.url': 'CKAN_SQLALCHEMY_URL',
    'ckan.datastore.write_url': 'CKAN_DATASTORE_WRITE_URL',
    'ckan.datastore.read_url': 'CKAN_DATASTORE_READ_URL',
    'ckan.redis.url': 'CKAN_REDIS_URL',
    'solr_url': 'CKAN_SOLR_URL',
    'solr_user': 'CKAN_SOLR_USER',
    'solr_password': 'CKAN_SOLR_PASSWORD',
    'ckan.site_id': 'CKAN_SITE_ID',
    'ckan.site_url': 'CKAN_SITE_URL',
    'ckan.storage_path': 'CKAN_STORAGE_PATH',
    'ckan.datapusher.url': 'CKAN_DATAPUSHER_URL',
    'smtp.server': 'CKAN_SMTP_SERVER',
    'smtp.starttls': 'CKAN_SMTP_STARTTLS',
    'smtp.user': 'CKAN_SMTP_USER',
    'smtp.password': 'CKAN_SMTP_PASSWORD',
    'smtp.mail_from': 'CKAN_SMTP_MAIL_FROM',
    'ckan.max_resource_size': 'CKAN_MAX_UPLOAD_SIZE_MB'
}
# End CONFIG_FROM_ENV_VARS


def update_config() -> None:
    ''' This code needs to be run when the config is changed to take those
    changes into account. It is called whenever a plugin is loaded as the
    plugin might have changed the config values (for instance it might
    change ckan.site_url) '''

    webassets_init()

    for plugin in p.PluginImplementations(p.IConfigurer):
        # must do update in place as this does not work:
        # config = plugin.update_config(config)
        plugin.update_config(config)

    # Set whitelisted env vars on config object
    # This is set up before globals are initialized

    ckan_db = os.environ.get('CKAN_DB', None)
    if ckan_db:
        msg = 'Setting CKAN_DB as an env var is deprecated and will be' \
            ' removed in a future release. Use CKAN_SQLALCHEMY_URL instead.'
        log.warn(msg)
        config['sqlalchemy.url'] = ckan_db

    for option in CONFIG_FROM_ENV_VARS:
        from_env = os.environ.get(CONFIG_FROM_ENV_VARS[option], None)
        if from_env:
            config[option] = from_env

    root = os.path.dirname(os.path.dirname(os.path.abspath(__file__)))

    site_url = config.get('ckan.site_url', '')
    if not site_url:
        raise RuntimeError(
            'ckan.site_url is not configured and it must have a value.'
            ' Please amend your .ini file.')
    if not site_url.lower().startswith('http'):
        raise RuntimeError(
            'ckan.site_url should be a full URL, including the schema '
            '(http or https)')

    display_timezone = config.get('ckan.display_timezone', '')
    if (display_timezone and
            display_timezone != 'server' and
            display_timezone not in pytz.all_timezones):
        raise CkanConfigurationException(
            "ckan.display_timezone is not 'server' or a valid timezone"
        )

    # Remove backslash from site_url if present
    config['ckan.site_url'] = config['ckan.site_url'].rstrip('/')

    ckan_host = config['ckan.host'] = urlparse(site_url).netloc
    if config.get('ckan.site_id') is None:
        if ':' in ckan_host:
            ckan_host = ckan_host.split(':')[0]
        assert ckan_host, 'You need to configure ckan.site_url or ' \
                          'ckan.site_id for SOLR search-index rebuild to work.'
        config['ckan.site_id'] = ckan_host

    # ensure that a favicon has been set
    favicon = config.get('ckan.favicon', '/base/images/ckan.ico')
    config['ckan.favicon'] = favicon

    # Init SOLR settings and check if the schema is compatible
    # from ckan.lib.search import SolrSettings, check_solr_schema_version

    # lib.search is imported here as we need the config enabled and parsed
    search.SolrSettings.init(config.get('solr_url'),
                             config.get('solr_user'),
                             config.get('solr_password'))
    search.check_solr_schema_version()

    lib_plugins.reset_package_plugins()
    lib_plugins.register_package_plugins()
    lib_plugins.reset_group_plugins()
    lib_plugins.register_group_plugins()

    # initialise the globals
    app_globals.app_globals._init()

    helpers.load_plugin_helpers()

    # Templates and CSS loading from configuration
    valid_base_templates_folder_names = ['templates']
    templates = config.get('ckan.base_templates_folder', 'templates')
    config['ckan.base_templates_folder'] = templates

    if templates not in valid_base_templates_folder_names:
        raise CkanConfigurationException(
            'You provided an invalid value for ckan.base_templates_folder. '
            'Possible values are: "templates".'
        )

    jinja2_templates_path = os.path.join(root, templates)
    log.info('Loading templates from %s' % jinja2_templates_path)
    template_paths = [jinja2_templates_path]

    extra_template_paths = config.get('extra_template_paths', '')
    if extra_template_paths:
        # must be first for them to override defaults
        template_paths = extra_template_paths.split(',') + template_paths
    config['computed_template_paths'] = template_paths

    # Markdown ignores the logger config, so to get rid of excessive
    # markdown debug messages in the log, set it to the level of the
    # root logger.
    logging.getLogger("MARKDOWN").setLevel(logging.getLogger().level)

    # CONFIGURATION OPTIONS HERE (note: all config options will override
    # any Pylons config options)

    # Enable pessimistic disconnect handling (added in SQLAlchemy 1.2)
    # to eliminate database errors due to stale pooled connections
    config.setdefault('sqlalchemy.pool_pre_ping', True)
    # Initialize SQLAlchemy
    engine = sqlalchemy.engine_from_config(config)
    model.init_model(engine)

    for plugin in p.PluginImplementations(p.IConfigurable):
        plugin.configure(config)

    # clear other caches
    logic.clear_actions_cache()
    logic.clear_validators_cache()
    authz.clear_auth_functions_cache()

    # Here we create the site user if they are not already in the database
    try:
        logic.get_action('get_site_user')({'ignore_auth': True}, {})
    except (sqlalchemy.exc.ProgrammingError, sqlalchemy.exc.OperationalError):
        # (ProgrammingError for Postgres, OperationalError for SQLite)
        # The database is not initialised.  This is a bit dirty.  This occurs
        # when running tests.
        pass
    except sqlalchemy.exc.InternalError:
        # The database is not initialised.  Travis hits this
        pass

    # Close current session and open database connections to ensure a clean
    # clean environment even if an error occurs later on
    model.Session.remove()
    model.Session.bind.dispose()<|MERGE_RESOLUTION|>--- conflicted
+++ resolved
@@ -6,16 +6,11 @@
 import warnings
 import pytz
 
-from typing import Any, Dict, Optional, Union, cast
-
-import six
+from typing import Dict, Union, cast
+
 import sqlalchemy
 
-<<<<<<< HEAD
-from six.moves.urllib.parse import urlparse  # type: ignore
-=======
 from urllib.parse import urlparse
->>>>>>> c5c529d1
 
 import ckan.model as model
 import ckan.plugins as p
@@ -26,11 +21,10 @@
 import ckan.lib.search as search
 import ckan.logic as logic
 import ckan.authz as authz
-import ckan.lib.jinja_extensions as jinja_extensions
 from ckan.lib.webassets_tools import webassets_init
 from ckan.lib.i18n import build_js_translations
 
-from ckan.common import CKANConfig, _, ungettext, config
+from ckan.common import CKANConfig, _, config
 from ckan.exceptions import CkanConfigurationException
 from ckan.types import Config
 
