# encoding: utf-8

"""Additional middleware used by the Flask app stack."""
import hashlib
from typing import Any

import six
<<<<<<< HEAD
from six.moves.urllib.parse import unquote, urlparse  # type: ignore
=======
from urllib.parse import unquote, urlparse
>>>>>>> c5c529d1

import sqlalchemy as sa

from ckan.common import CKANConfig, config
from ckan.types import CKANApp


class TrackingMiddleware(object):

    def __init__(self, app: CKANApp, config: CKANConfig):
        self.app = app
        self.engine = sa.create_engine(config.get('sqlalchemy.url'))

    def __call__(self, environ: Any, start_response: Any) -> Any:
        path = environ['PATH_INFO']
        method = environ.get('REQUEST_METHOD')
        if path == '/_tracking' and method == 'POST':
            # do the tracking
            # get the post data
            payload = six.ensure_str(environ['wsgi.input'].read())
            parts = payload.split('&')
            data = {}
            for part in parts:
                k, v = part.split('=')
                data[k] = unquote(v)
            start_response('200 OK', [('Content-Type', 'text/html')])
            # we want a unique anonomized key for each user so that we do
            # not count multiple clicks from the same user.
            key = ''.join([
                environ['HTTP_USER_AGENT'],
                environ['REMOTE_ADDR'],
                environ.get('HTTP_ACCEPT_LANGUAGE', ''),
                environ.get('HTTP_ACCEPT_ENCODING', ''),
            ])
            key = hashlib.md5(six.ensure_binary(key)).hexdigest()
            # store key/data here
            sql = '''INSERT INTO tracking_raw
                     (user_key, url, tracking_type)
                     VALUES (%s, %s, %s)'''
            self.engine.execute(sql, key, data.get('url'), data.get('type'))
            return []
        return self.app(environ, start_response)


class HostHeaderMiddleware(object):
    '''
        Prevent the `Host` header from the incoming request to be used
        in the `Location` header of a redirect.
    '''
    def __init__(self, app: CKANApp):
        self.app = app

    def __call__(self, environ: Any, start_response: Any) -> Any:
        path_info = environ[u'PATH_INFO']
        if path_info in ['/login_generic', '/user/login',
                         '/user/logout', '/user/logged_in',
                         '/user/logged_out']:
            site_url = config.get('ckan.site_url')
            parts = urlparse(site_url)
            environ['HTTP_HOST'] = str(parts.netloc)
        return self.app(environ, start_response)<|MERGE_RESOLUTION|>--- conflicted
+++ resolved
@@ -5,11 +5,7 @@
 from typing import Any
 
 import six
-<<<<<<< HEAD
-from six.moves.urllib.parse import unquote, urlparse  # type: ignore
-=======
 from urllib.parse import unquote, urlparse
->>>>>>> c5c529d1
 
 import sqlalchemy as sa
 
