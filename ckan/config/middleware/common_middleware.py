--- conflicted
+++ resolved
@@ -30,7 +30,6 @@
         return self.app(environ, start_response)
 
 
-<<<<<<< HEAD
 class CloseWSGIInputMiddleware(object):
     '''
     webob.request.Request has habit to create FakeCGIBody. This leads(
@@ -57,107 +56,6 @@
         return self.app(environ, start_response)
 
 
-class PageCacheMiddleware(object):
-    ''' A simple page cache that can store and serve pages. It uses
-    Redis as storage. It caches pages that have a http status code of
-    200, use the GET method. Only non-logged in users receive cached
-    pages.
-    Cachable pages are indicated by a environ CKAN_PAGE_CACHABLE
-    variable.'''
-
-    def __init__(self, app, config):
-        self.app = app
-        import redis    # only import if used
-        self.redis = redis  # we need to reference this within the class
-        self.redis_exception = redis.exceptions.ConnectionError
-        self.redis_connection = None
-
-    def __call__(self, environ, start_response):
-
-        def _start_response(status, response_headers, exc_info=None):
-            # This wrapper allows us to get the status and headers.
-            environ['CKAN_PAGE_STATUS'] = status
-            environ['CKAN_PAGE_HEADERS'] = response_headers
-            return start_response(status, response_headers, exc_info)
-
-        # Only use cache for GET requests
-        # REMOTE_USER is used by some tests.
-        if environ['REQUEST_METHOD'] != 'GET' or environ.get('REMOTE_USER'):
-            return self.app(environ, start_response)
-
-        # If there is a ckan cookie (or auth_tkt) we avoid the cache.
-        # We want to allow other cookies like google analytics ones :(
-        cookie_string = environ.get('HTTP_COOKIE')
-        if cookie_string:
-            for cookie in cookie_string.split(';'):
-                if cookie.startswith('ckan') or cookie.startswith('auth_tkt'):
-                    return self.app(environ, start_response)
-
-        # Make our cache key
-        key = 'page:%s?%s' % (environ['PATH_INFO'], environ['QUERY_STRING'])
-
-        # Try to connect if we don't have a connection. Doing this here
-        # allows the redis server to be unavailable at times.
-        if self.redis_connection is None:
-            try:
-                self.redis_connection = self.redis.StrictRedis()
-                self.redis_connection.flushdb()
-            except self.redis_exception:
-                # Connection may have failed at flush so clear it.
-                self.redis_connection = None
-                return self.app(environ, start_response)
-
-        # If cached return cached result
-        try:
-            result = self.redis_connection.lrange(key, 0, 2)
-        except self.redis_exception:
-            # Connection failed so clear it and return the page as normal.
-            self.redis_connection = None
-            return self.app(environ, start_response)
-
-        if result:
-            headers = json.loads(result[1])
-            # Convert headers from list to tuples.
-            headers = [(str(key), str(value)) for key, value in headers]
-            start_response(str(result[0]), headers)
-            # Returning a huge string slows down the server. Therefore we
-            # cut it up into more usable chunks.
-            page = result[2]
-            out = []
-            total = len(page)
-            position = 0
-            size = 4096
-            while position < total:
-                out.append(page[position:position + size])
-                position += size
-            return out
-
-        # Generate the response from our application.
-        page = self.app(environ, _start_response)
-
-        # Only cache http status 200 pages
-        if not environ['CKAN_PAGE_STATUS'].startswith('200'):
-            return page
-
-        cachable = False
-        if environ.get('CKAN_PAGE_CACHABLE'):
-            cachable = True
-
-        # Cache things if cachable.
-        if cachable:
-            # Make sure we consume any file handles etc.
-            page_string = ''.join(list(page))
-            # Use a pipe to add page in a transaction.
-            pipe = self.redis_connection.pipeline()
-            pipe.rpush(key, environ['CKAN_PAGE_STATUS'])
-            pipe.rpush(key, json.dumps(environ['CKAN_PAGE_HEADERS']))
-            pipe.rpush(key, page_string)
-            pipe.execute()
-        return page
-
-
-=======
->>>>>>> 794b4d64
 class TrackingMiddleware(object):
 
     def __init__(self, app, config):
