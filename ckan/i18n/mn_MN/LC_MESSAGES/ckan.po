--- conflicted
+++ resolved
@@ -1,14 +1,6 @@
 # Translations template for ckan.
 # Copyright (C) 2020 ORGANIZATION
 # This file is distributed under the same license as the ckan project.
-<<<<<<< HEAD
-# FIRST AUTHOR <EMAIL@ADDRESS>, 2018.
-#
-# Translators:
-# Adrià Mercader <adria.mercader@okfn.org>, 2018
-# Zoljargal Munkhjargal <zoljargal.m@gmail.com>, 2018
-#
-=======
 # FIRST AUTHOR <EMAIL@ADDRESS>, 2020.
 # 
 # Translators:
@@ -16,7 +8,6 @@
 # Tsolmon Zundui <tsolmon.z@gmail.com>, 2019
 # Zoljargal Munkhjargal <zoljargal.m@gmail.com>, 2019
 # 
->>>>>>> fc1a6656
 #, fuzzy
 msgid ""
 msgstr ""
@@ -29,10 +20,7 @@
 "MIME-Version: 1.0\n"
 "Content-Type: text/plain; charset=UTF-8\n"
 "Content-Transfer-Encoding: 8bit\n"
-<<<<<<< HEAD
-=======
 "Generated-By: Babel 2.3.4\n"
->>>>>>> fc1a6656
 "Language: mn_MN\n"
 "Plural-Forms: nplurals=2; plural=(n != 1);\n"
 "Generated-By: Babel 2.5.3\n"
@@ -163,19 +151,10 @@
 msgid "Bad request"
 msgstr "Буруу хүсэлт"
 
-<<<<<<< HEAD
-#: ckanext/datastore/templates/ajax_snippets/api_info.html:24
-msgid ""
-"Further information in the <a "
-"href=\"http://docs.ckan.org/en/latest/maintaining/datastore.html\" "
-"target=\"_blank\">main CKAN Data API and DataStore documentation</a>.</p>"
-msgstr ""
-=======
 #: ckan/controllers/api.py:167
 #, python-format
 msgid "Action name not known: %s"
 msgstr "Үл таних үйлдэл: %s"
->>>>>>> fc1a6656
 
 #: ckan/controllers/api.py:188 ckan/views/api.py:270
 #, python-format
@@ -320,22 +299,10 @@
 msgid "Integrity Error"
 msgstr "Ил тод алдаа"
 
-<<<<<<< HEAD
-#: ckanext/datastore/templates-bs2/ajax_snippets/api_info.html:24
-msgid ""
-"Further information in the <a "
-"href=\"http://docs.ckan.org/en/latest/maintaining/datastore.html\" "
-"target=\"_blank\">main CKAN Data API and DataStore documentation</a>.</p>"
-msgstr ""
-"<a       href=\"http://docs.ckan.org/en/latest/maintaining/datastore.html\" "
-"target=\"_blank\">CKAN Data API болон Өгөгдлийн нөөцийн баримт бичигт</a> "
-"нэмэлт мэдээллийг агуулж байгаа болно.</p> "
-=======
 #: ckan/controllers/group.py:595
 #, python-format
 msgid "User %r not authorized to edit %s authorizations"
 msgstr "Хэрэглэгч %r %s - ийн эрхийг өөрчлөх эрхгүй байна."
->>>>>>> fc1a6656
 
 #: ckan/controllers/group.py:615 ckan/controllers/group.py:630
 #, python-format
@@ -694,15 +661,9 @@
 msgid "Login failed. Bad username or password."
 msgstr "Нэвтрэх боломжгүй. Хэрэглэгчийн нэр эсвэл нууц үг буруу байна"
 
-<<<<<<< HEAD
-#: ckanext/webpageview/theme/templates/webpage_form.html:3
-msgid "eg. http://example.com  (if blank uses resource url)"
-msgstr ""
-=======
 #: ckan/controllers/user.py:460 ckan/views/user.py:503
 msgid "Unauthorized to request reset password."
 msgstr "Нууц үгийг шинэчлэх хүсэлт илгээх эрх байхгүй байна."
->>>>>>> fc1a6656
 
 #: ckan/controllers/user.py:489
 #, python-format
@@ -3099,23 +3060,9 @@
 msgid "Image URL"
 msgstr "Зургийн URL"
 
-<<<<<<< HEAD
-#: ckan/templates/admin/index.html:20
-#, python-format
-msgid ""
-"<p>As a sysadmin user you have full control over this CKAN instance. Proceed"
-" with care!</p> <p>For guidance on using sysadmin features, see the CKAN  <a"
-" href=\"%(docs_url)s\" target=\"_blank\">sysadmin guide</a></p>"
-msgstr ""
-" <p>Та систем админ хэрэглэгч адил энэ CKAN-ыг бүрэн удирдах боломжтой "
-"байна. Болгоомжтой ажиллаарай!</p> <p>Систем админы хийх үйлдлийн "
-"боломжуудыг CKAN <a href=\"%(docs_url)s\" target=\"_blank\">систем админы "
-"гарын авлагаас</a> үзнэ үү.</p> "
-=======
 #: ckan/templates/macros/form.html:438
 msgid "Clear Upload"
 msgstr "Файлуудыг цэвэрлэх"
->>>>>>> fc1a6656
 
 #: ckan/templates/organization/base_form_page.html:5
 msgid "Organization Form"
@@ -3489,16 +3436,9 @@
 
 #: ckan/templates/package/resource_read.html:140
 msgid ""
-<<<<<<< HEAD
-"You can use CKAN Groups to create and manage collections of datasets. This "
-"could be to catalogue datasets for a particular project or team, or on a "
-"particular theme, or as a very simple way to help people find and search "
-"your own published datasets."
-=======
 "If a view requires the DataStore, the DataStore plugin may not be enabled, "
 "or the data may not have been pushed to the DataStore, or the DataStore "
 "hasn't finished processing the data yet"
->>>>>>> fc1a6656
 msgstr ""
 "Хэрэв харагдац нь Өгөгдлийн захыг шаардаж байвал, Өгөгдлийн захын плагин "
 "идэвхжүүлэгдээгүй, эсвэл өгөгдөл нь Өгөгдлийн зах дээр тавигдаагүй эсвэл "
@@ -3547,50 +3487,9 @@
 msgid "License"
 msgstr "Ашиглах зөвшөөрөл"
 
-<<<<<<< HEAD
-#: ckan/templates/home/snippets/about_text.html:1
-msgid ""
-"<p>CKAN is the world’s leading open-source data portal platform.</p> <p>CKAN"
-" is a complete out-of-the-box software solution that makes data accessible "
-"and usable – by providing tools to streamline publishing, sharing, finding "
-"and using data (including storage of data and provision of robust data "
-"APIs). CKAN is aimed at data publishers (national and regional governments, "
-"companies and organizations) wanting to make their data open and "
-"available.</p> <p>CKAN is used by governments and user groups worldwide and "
-"powers a variety of official and community data portals including portals "
-"for local, national and international government, such as the UK’s <a "
-"href=\"http://data.gov.uk\">data.gov.uk</a> and the European Union’s <a "
-"href=\"http://publicdata.eu/\">publicdata.eu</a>, the Brazilian <a "
-"href=\"http://dados.gov.br/\">dados.gov.br</a>, Dutch and Netherland "
-"government portals, as well as city and municipal sites in the US, UK, "
-"Argentina, Finland and elsewhere.</p> <p>CKAN: <a "
-"href=\"http://ckan.org/\">http://ckan.org/</a><br /> CKAN Tour: <a "
-"href=\"http://ckan.org/tour/\">http://ckan.org/tour/</a><br /> Features "
-"overview: <a "
-"href=\"http://ckan.org/features/\">http://ckan.org/features/</a></p>"
-msgstr ""
-"<p>CKAN нь дэлхийн тэргүүлэх нээлттэй эхийн өгөгдлийн портал платформ "
-"юм.</p><p>Мөн өгөгдлийг нийтлэх, хуваалцах, хайх, ашиглах боломжийг олгох "
-"замаар өгөгдлийг эргэлтэнд оруулдаг програм хангамжийн шийдэл. (өгөгдөл "
-"хадгалах, API-ийн тусламжтай нийтлэх/нийлүүлэх ч мөн багтсан ). CKAN нь "
-"өгөгдлөө нээлттэй болгохоор зорьж буй өгөгдөл түгээгчдэд ( улс болон орон "
-"нутаг дахь төрийн байгууллага, компани, бусад байгууллага) зориулагдсан. "
-"</p><p>CKAN-г засгийн газрууд, дэлхийн өнцөг булан бүрт буй хэрэглэгчдийн "
-"бүлгүүд хэрэглэхээс гадна орон нутаг, улс, олон улсын засгийн газрууд албан "
-"болон нийгмийн өгөгдлийг нийтлэхэд ашиглаж байна Тухайлбал: . Английн <a "
-"href=\"http://data.gov.uk\">data.gov.uk</a>, Европын холбооны <a "
-"href=\"http://publicdata.eu/\">publicdata.eu</a>,   Бразилийн <a "
-"href=\"http://dados.gov.br/\">dados.gov.br</a>, Герман болон Нидерландын "
-"засгийн газрын сайтуудаас гадна АНУ, Англи, Аргентин, Финланд болон бусад "
-"улсын хотуудын сайт.</p> <p>CKAN: <a "
-"href=\"http://ckan.org/\">http://ckan.org/</a><br /> CKAN-тай танилцах: <a "
-"href=\"http://ckan.org/tour/\">http://ckan.org/tour/</a><br /> Онцлог: <a "
-"href=\"http://ckan.org/features/\">http://ckan.org/features/</a></p>"
-=======
 #: ckan/templates/package/resource_views.html:10
 msgid "New view"
 msgstr "Шинэ харагдац"
->>>>>>> fc1a6656
 
 #: ckan/templates/package/resource_views.html:27
 msgid "This resource has no views"
@@ -3604,13 +3503,8 @@
 #: ckan/templates/package/snippets/resources_list.html:26
 #, python-format
 msgid ""
-<<<<<<< HEAD
-"This is a nice introductory paragraph about CKAN or the site in general. We "
-"don't have any copy to go here yet but soon we will"
-=======
 " <p class=\"empty\">This dataset has no data, <a href=\"%(url)s\">why not "
 "add some?</a></p> "
->>>>>>> fc1a6656
 msgstr ""
 "<p class=\"empty\">Тус өгөгдлийн бүрдэлд өгөгдөл байхгүй байна, <a "
 "href=\"%(url)s\">энд дарж нэмэх боломжтой</a></p>"
@@ -3855,33 +3749,6 @@
 msgid "MIME Type"
 msgstr " MIME Төрөл"
 
-<<<<<<< HEAD
-#: ckan/templates/organization/snippets/help.html:7
-msgid ""
-"<p>Organizations act like publishing departments for datasets (for example, "
-"the Department of Health). This means that datasets can be published by and "
-"belong to a department instead of an individual user.</p> <p>Within "
-"organizations, admins can assign roles and authorise its members, giving "
-"individual users the right to publish datasets from that particular "
-"organisation (e.g. Office of National Statistics).</p>"
-msgstr ""
-"<p>Байгууллага нь өгөгдлийн бүрдэл нийтлэгч байгууллага байна (Жишээ нь, "
-"Үндэсний Статистикийн Хороо). Энэ нь аливаа өгөгдлийн бүрдэл хэн нэгэн хүн "
-"эсвэл ажилтанд хамаарах бус тухайн өгөгдлийг нийтлэгч байгууллагатай "
-"холбоотой.</p><p>Байгууллага дотор админ хэрэглэгчид нь гишүүдэд үүрэг "
-"оноох, эрх олгох, энгийн хэрэглэгчид тухайн байгууллагын өмнөөс өгөгдөл "
-"нийтлэх эрхийг өгөх боломжтой.</p>"
-
-#: ckan/templates/organization/snippets/helper.html:8
-msgid ""
-"CKAN Organizations are used to create, manage and publish collections of "
-"datasets. Users can have different roles within an Organization, depending "
-"on their level of authorisation to create, edit and publish."
-msgstr ""
-"CKAN дахь байгууллагууд нь өгөгдлийн бүрдлийг үүсгэх, зоион байгуулах болон "
-"нийтлэхэд ашиглагдана. Өгөгдлийн бүрдлийг үүсгэх, засварлах болон нийтлэх "
-"эрхээс хамаарч байгууллагын хэрэглэгчдийн төрөл өөр байж болно."
-=======
 #: ckan/templates/package/snippets/resource_form.html:57
 #: ckan/templates/package/snippets/resource_form.html:59
 msgid "eg. application/json"
@@ -3890,7 +3757,6 @@
 #: ckan/templates/package/snippets/resource_form.html:67
 msgid "Are you sure you want to delete this resource?"
 msgstr "Тус материалыг устгахдаа итгэлтэй байна уу?"
->>>>>>> fc1a6656
 
 #: ckan/templates/package/snippets/resource_form.html:73
 msgid "Previous"
@@ -4015,26 +3881,10 @@
 msgid "Differences"
 msgstr "Ялгаа"
 
-<<<<<<< HEAD
-#: ckan/templates/package/new_view.html:19
-msgid ""
-"Data Explorer views may be slow and unreliable unless the DataStore "
-"extension is enabled. For more information, please see the <a "
-"href='http://docs.ckan.org/en/latest/maintaining/data-viewer.html#viewing-"
-"structured-data-the-data-explorer' target='_blank'>Data Explorer "
-"documentation</a>."
-msgstr ""
-"Өгөгдлийн Хөтөч харагдац нь DataStore өргөтгөл идэвхжээгүй тохиолдолд удаан,"
-" найдваргүй ажиллаж болзошгүй. Дэлгэрэнгүй мэдээллийг <a "
-"href='http://docs.ckan.org/en/latest/maintaining/data-viewer.html#viewing-"
-"structured-data-the-data-explorer' target='_blank'>Өгөгдлийн Хөтчийн "
-"баримтаас</a> танилцана уу."
-=======
 #: ckan/templates/revision/diff.html:13 ckan/templates/revision/diff.html:18
 #: ckan/templates/revision/diff.html:23
 msgid "Revision Differences"
 msgstr "Засварын ялгаа"
->>>>>>> fc1a6656
 
 #: ckan/templates/revision/diff.html:44
 msgid "Difference"
@@ -4295,12 +4145,7 @@
 
 #: ckan/templates/user/edit.html:19
 msgid ""
-<<<<<<< HEAD
-"License definitions and additional information can be found at <a "
-"href=\"http://opendefinition.org/licenses/\">opendefinition.org</a>"
-=======
 " Your profile lets other CKAN users know about who you are and what you do. "
->>>>>>> fc1a6656
 msgstr ""
 "Таны мэдээлэл CKAN-ын хэрэглэгчдэд таны хэн болох, юу хийдэг талаарх "
 "мэдээлэл олгож өгнө."
@@ -4843,18 +4688,9 @@
 msgid "Datasets per page"
 msgstr "Нэг хуудсанд харуулах өгөгдлийн бүрдлүүд"
 
-<<<<<<< HEAD
-#: ckan/templates/user/edit.html:19
-msgid ""
-"Your profile lets other CKAN users know about who you are and what you do."
-msgstr ""
-"Таны мэдээлэл CKAN-ын хэрэглэгчдэд таны хэн болох, юу хийдэг талаарх "
-"мэдээлэл олгож өгнө."
-=======
 #: ckanext/example_iconfigurer/templates/admin/config.html:13
 msgid "Test conf"
 msgstr "Туршилтын тохиргоо"
->>>>>>> fc1a6656
 
 #: ckanext/example_idatasetform/templates/package/search.html:16
 msgid "Custom Field Ascending"
