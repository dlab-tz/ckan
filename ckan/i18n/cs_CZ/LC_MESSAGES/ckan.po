--- conflicted
+++ resolved
@@ -1,70 +1,31 @@
-# Czech (Czech Republic) translations for ckan.
+# Translations template for ckan.
 # Copyright (C) 2011 ORGANIZATION
 # This file is distributed under the same license as the ckan project.
-#
+# 
 # Translators:
 # <klimek@ksi.mff.cuni.cz>, 2011.
 # <m.tajtl@gmail.com>, 2011.
+#   <m.tajtl@gmail.com>, 2011.
 msgid ""
 msgstr ""
 "Project-Id-Version: CKAN (Comprehensive Knowledge Archive Network)\n"
 "Report-Msgid-Bugs-To: http://www.ckan.org/\n"
 "POT-Creation-Date: 2011-11-16 18:02+0000\n"
-<<<<<<< HEAD
-"PO-Revision-Date: 2011-11-29 11:29+0100\n"
-"Last-Translator: dread <internet@davidread.org>\n"
-"Language-Team: Czech (Czech Republic) "
-"(http://www.transifex.net/projects/p/ckan/team/cs_CZ/)\n"
-"Plural-Forms: nplurals=3; plural=(n==1) ? 0 : (n>=2 && n<=4) ? 1 : 2\n"
-=======
 "PO-Revision-Date: 2011-12-14 10:23+0000\n"
 "Last-Translator: uep <m.tajtl@gmail.com>\n"
 "Language-Team: Czech (Czech Republic) (http://www.transifex.net/projects/p/ckan/team/cs_CZ/)\n"
->>>>>>> ed68f363
 "MIME-Version: 1.0\n"
-"Content-Type: text/plain; charset=utf-8\n"
+"Content-Type: text/plain; charset=UTF-8\n"
 "Content-Transfer-Encoding: 8bit\n"
 "Generated-By: Babel 0.9.4\n"
+"Language: cs_CZ\n"
+"Plural-Forms: nplurals=3; plural=(n==1) ? 0 : (n>=2 && n<=4) ? 1 : 2\n"
 
 #: ckan/new_authz.py:18
 #, python-format
 msgid "Authorization function not found: %s"
 msgstr "Autorizační funkce nebyla nalezena: %s"
 
-#: ckan/controllers/admin.py:19
-msgid "Need to be system administrator to administer"
-msgstr ""
-
-#: ckan/controllers/admin.py:105 ckan/lib/base.py:403
-#, fuzzy
-#| msgid "Changes"
-msgid "Changes Saved"
-msgstr "Změny"
-
-#: ckan/controllers/admin.py:142 ckan/lib/base.py:431
-#, fuzzy, python-format
-#| msgid "Unknown register: %s"
-msgid "unknown user:"
-msgstr "Neznamý registr: %s"
-
-#: ckan/controllers/admin.py:152 ckan/lib/base.py:443
-#, fuzzy
-#| msgid "User name:"
-msgid "User Added"
-msgstr "Uživatelské jméno:"
-
-#: ckan/controllers/admin.py:159 ckan/lib/base.py:450
-#, fuzzy
-#| msgid "New Authorization Group"
-msgid "unknown authorization group:"
-msgstr "Nová autorizační skupina"
-
-#: ckan/controllers/admin.py:169 ckan/lib/base.py:462
-#, fuzzy
-#| msgid "authorization page"
-msgid "Authorization Group Added"
-msgstr "stránce oprávnění"
-
 #: ckan/controllers/admin.py:268
 #, python-format
 msgid ""
@@ -74,20 +35,11 @@
 "Balíček %s nelze vymazat, dokud propojená revize %s obsahuje nesmazané "
 "balíčky %s"
 
-#: ckan/controllers/admin.py:287
-#, python-format
-msgid "Problem purging revision %s: %s"
-msgstr ""
-
-#: ckan/controllers/admin.py:289
+#: ckan/controllers/admin.py:290
 msgid "Purge complete"
 msgstr "Vymazat celé"
 
-#: ckan/controllers/admin.py:291
-msgid "Action not implemented."
-msgstr ""
-
-#: ckan/controllers/api.py:38 ckan/controllers/authorization_group.py:22
+#: ckan/controllers/api.py:37 ckan/controllers/authorization_group.py:22
 #: ckan/controllers/group.py:58 ckan/controllers/home.py:27
 #: ckan/controllers/package.py:110 ckan/controllers/revision.py:29
 #: ckan/controllers/tag.py:22 ckan/controllers/user.py:31
@@ -96,107 +48,108 @@
 msgid "Not authorized to see this page"
 msgstr "Nemáte oprávnění vidět tuto stránku"
 
-#: ckan/controllers/api.py:97 ckan/controllers/api.py:161
+#: ckan/controllers/api.py:96 ckan/controllers/api.py:159
 msgid "Access denied"
 msgstr "Přístup zamítnut"
 
-#: ckan/controllers/api.py:103 ckan/controllers/api.py:166
+#: ckan/controllers/api.py:102 ckan/controllers/api.py:164
 msgid "Not found"
 msgstr "Nenalezeno"
 
-#: ckan/controllers/api.py:111
+#: ckan/controllers/api.py:110
 msgid "Bad request"
 msgstr "Chybný požadavek"
 
-#: ckan/controllers/api.py:139
+#: ckan/controllers/api.py:138
 #, python-format
 msgid "Action name not known: %s"
 msgstr "Název akce není znám: %s"
 
-#: ckan/controllers/api.py:149 ckan/controllers/api.py:271
-#: ckan/controllers/api.py:330
+#: ckan/controllers/api.py:148 ckan/controllers/api.py:269
+#: ckan/controllers/api.py:327
 #, python-format
 msgid "JSON Error: %s"
 msgstr "Chyba JSON: %s"
 
-#: ckan/controllers/api.py:157 ckan/controllers/api.py:299
-#: ckan/controllers/api.py:352 ckan/controllers/group.py:182
+#: ckan/controllers/api.py:156 ckan/controllers/api.py:297
+#: ckan/controllers/api.py:349 ckan/controllers/group.py:182
 #: ckan/controllers/group.py:201 ckan/controllers/package.py:454
 #: ckan/controllers/package.py:483 ckan/controllers/user.py:155
 #: ckan/controllers/user.py:232 ckan/controllers/user.py:346
 msgid "Integrity Error"
 msgstr "Chyba v integritě"
 
-#: ckan/controllers/api.py:200
+#: ckan/controllers/api.py:198
 #, python-format
 msgid "Cannot list entity of this type: %s"
 msgstr "Nelze vypsat prvky tohoto typu: %s"
 
-#: ckan/controllers/api.py:234
+#: ckan/controllers/api.py:232
 #, python-format
 msgid "Cannot read entity of this type: %s"
 msgstr "Nelze číst prvky tohoto typu: %s"
 
-#: ckan/controllers/api.py:278
+#: ckan/controllers/api.py:276
 #, python-format
 msgid "Cannot create new entity of this type: %s %s"
 msgstr "Nelze vytvořit nový prvek tohoto typu: %s %s"
 
-#: ckan/controllers/api.py:303
+#: ckan/controllers/api.py:300
 msgid "Unable to add package to search index"
 msgstr "Do vyhledávacího indexu nelze přidat balíček"
 
-#: ckan/controllers/api.py:336
+#: ckan/controllers/api.py:333
 #, python-format
 msgid "Cannot update entity of this type: %s"
 msgstr "Nelze aktualizovat prvek tohoto typu: %s"
 
-#: ckan/controllers/api.py:356
+#: ckan/controllers/api.py:352
 msgid "Unable to update search index"
 msgstr "Vyhledávací index nelze aktualizovat"
 
-#: ckan/controllers/api.py:382
+#: ckan/controllers/api.py:378
 #, python-format
 msgid "Cannot delete entity of this type: %s %s"
 msgstr "Nelze smazat prvek tohoto typu: %s %s"
 
-#: ckan/controllers/api.py:406
+#: ckan/controllers/api.py:402
 msgid "No revision specified"
 msgstr "Nevybral jste žádnou verzi"
 
-#: ckan/controllers/api.py:410
+#: ckan/controllers/api.py:406
 #, python-format
 msgid "There is no revision with id: %s"
 msgstr "Neexistuje verze s id: %s"
 
-#: ckan/controllers/api.py:420
+#: ckan/controllers/api.py:416
 msgid "Missing search term ('since_id=UUID' or 'since_time=TIMESTAMP')"
-msgstr "Ve vyhledávání chybí výraz ('since_id=UUID' nebo 'since_time=TIMESTAMP')"
-
-#: ckan/controllers/api.py:428
+msgstr ""
+"Ve vyhledávání chybí výraz ('since_id=UUID' nebo 'since_time=TIMESTAMP')"
+
+#: ckan/controllers/api.py:424
 #, python-format
 msgid "Could not read parameters: %r"
 msgstr "Nelze číst parametry: %r"
 
-#: ckan/controllers/api.py:475
+#: ckan/controllers/api.py:471
 #, python-format
 msgid "Bad search option: %s"
 msgstr "Chybný parametr vyhledávání: %s"
 
-#: ckan/controllers/api.py:478
+#: ckan/controllers/api.py:474
 #, python-format
 msgid "Unknown register: %s"
 msgstr "Neznamý registr: %s"
 
-#: ckan/controllers/api.py:486
+#: ckan/controllers/api.py:482
 msgid "Malformed qjson value"
 msgstr "Neplatná qjson hodnota"
 
-#: ckan/controllers/api.py:495
+#: ckan/controllers/api.py:491
 msgid "Request params must be in form of a json encoded dictionary."
 msgstr "Parametry požadavku musí mít formu kódování slovníku JSON."
 
-#: ckan/controllers/api.py:582
+#: ckan/controllers/api.py:578
 #, python-format
 msgid "Bad slug type: %s"
 msgstr "Chybný URL identifikátor: %s"
@@ -249,7 +202,7 @@
 #: ckan/controllers/package.py:281 ckan/controllers/package.py:366
 #: ckan/controllers/package.py:399 ckan/controllers/package.py:419
 #: ckan/controllers/package.py:452 ckan/controllers/package.py:481
-#: ckan/controllers/package.py:527 ckan/controllers/package.py:641
+#: ckan/controllers/package.py:527
 msgid "Package not found"
 msgstr "Balíček nebyl nalezen"
 
@@ -277,7 +230,7 @@
 msgid "Invalid language specified"
 msgstr "Byl zadán neplatný jazyk"
 
-#: ckan/controllers/home.py:85 ckan/controllers/home.py:87
+#: ckan/controllers/home.py:85
 msgid "Language has been set to: English"
 msgstr "Jazyk byl nastaven na: Čeština"
 
@@ -295,7 +248,6 @@
 #: ckan/controllers/package.py:279 ckan/controllers/package.py:364
 #: ckan/controllers/package.py:397 ckan/controllers/package.py:417
 #: ckan/controllers/package.py:450 ckan/controllers/package.py:479
-#: ckan/controllers/package.py:643
 #, python-format
 msgid "Unauthorized to read package %s"
 msgstr "Nemáte oprávnění číst balíček %s"
@@ -323,23 +275,11 @@
 #: ckan/controllers/package.py:500
 #, python-format
 msgid ""
-"<span class=\"new-dataset\">Congratulations, your dataset has been "
-"created. <a href=\"%s\">Upload or link some data now &raquo;</a></span>"
+"<span class=\"new-dataset\">Congratulations, your dataset has been created. "
+"<a href=\"%s\">Upload or link some data now &raquo;</a></span>"
 msgstr ""
 "<span class=\"new-dataset\">Gratulujeme, váš dataset byl vytvořen. <a "
 "href=\"%s\">Nahrajte nebo odkažte na nová data &raquo;</a></span>"
-
-#: ckan/controllers/package.py:634
-#, fuzzy
-#| msgid "Resource was not found."
-msgid "Resource not found"
-msgstr "Zdroj nebyl nalezen."
-
-#: ckan/controllers/package.py:636
-#, fuzzy, python-format
-#| msgid "Unauthorized to read group %s"
-msgid "Unauthorized to read resource %s"
-msgstr "Nemáte oprávnění číst skupinu %s"
 
 #: ckan/controllers/revision.py:40
 msgid "CKAN Repository Revision History"
@@ -358,7 +298,7 @@
 msgid "Revision updated"
 msgstr "Revize aktualizována"
 
-#: ckan/controllers/tag.py:54 ckan/forms/common.py:941
+#: ckan/controllers/tag.py:54 ckan/forms/common.py:933
 msgid "Other"
 msgstr "Další"
 
@@ -409,10 +349,6 @@
 msgid "%s is now logged in"
 msgstr "%s je právě přihlášeno"
 
-#: ckan/controllers/user.py:262
-msgid "Login failed. Bad username or password."
-msgstr ""
-
 #: ckan/controllers/user.py:299
 #, python-format
 msgid "\"%s\" matched several users"
@@ -440,10 +376,6 @@
 msgid "Your password has been reset."
 msgstr "Vaše heslo bylo obnoveno."
 
-#: ckan/controllers/user.py:359
-msgid "Error: Could not parse About text"
-msgstr ""
-
 #: ckan/controllers/user.py:367
 msgid "Your password must be 4 characters or longer."
 msgstr "Vaše heslo musí mít alespoň 4 znaky."
@@ -452,7 +384,7 @@
 msgid "The passwords you entered do not match."
 msgstr "Zadaná hesla se neshodují."
 
-#: ckan/forms/common.py:25 ckan/logic/validators.py:96
+#: ckan/forms/common.py:25 ckan/logic/validators.py:94
 #, python-format
 msgid "Name must be at least %s characters long"
 msgstr "Název musí být dlouhý alespoň %s znaků"
@@ -462,14 +394,14 @@
 "Name must be purely lowercase alphanumeric (ascii) characters and these "
 "symbols: -_"
 msgstr ""
-"Název může obsahovat pouze malá písmena bez diakritiky, číslice a znaky -"
-" (pomlčka) a _ (podtržítko)"
+"Název může obsahovat pouze malá písmena bez diakritiky, číslice a znaky - "
+"(pomlčka) a _ (podtržítko)"
 
 #: ckan/forms/common.py:40
 msgid "Dataset name already exists in database"
 msgstr "Dataset s tímto názvem již v databázi existuje"
 
-#: ckan/forms/common.py:53 ckan/logic/validators.py:166
+#: ckan/forms/common.py:53 ckan/logic/validators.py:144
 msgid "Group name already exists in database"
 msgstr "Název skupiny již v databázi existuje"
 
@@ -478,7 +410,7 @@
 msgid "Value does not match required format: %s"
 msgstr "Hodnota není v požadovaném formátu: %s"
 
-#: ckan/forms/common.py:159 ckan/forms/common.py:789
+#: ckan/forms/common.py:159 ckan/forms/common.py:781
 #: ckan/templates/admin/trash.html:29
 #: ckan/templates/package/new_package_form.html:127
 msgid "(None)"
@@ -488,35 +420,42 @@
 msgid "Dataset resource(s) incomplete."
 msgstr "Zdroj(e) datasetu jsou nekompletní."
 
-#: ckan/forms/common.py:527 ckan/logic/validators.py:172
+#: ckan/forms/common.py:517 ckan/logic/validators.py:150
 #, python-format
 msgid "Tag \"%s\" length is less than minimum %s"
 msgstr "Tag \"%s\" je kratší než minimální počet %s znaků"
 
-#: ckan/forms/common.py:529
-#, python-format
-msgid "Tag \"%s\" must not contain any quotation marks: \""
-msgstr ""
-
-#: ckan/forms/common.py:546 ckan/logic/validators.py:150
+#: ckan/forms/common.py:519 ckan/logic/validators.py:162
+#, python-format
+msgid "Tag \"%s\" must be alphanumeric characters or symbols: -_."
+msgstr ""
+"Tag \"%s\" může obsahovat pouze malá písmena bez diakritiky, číslice a znaky"
+" - (pomlčka) a _ (podtržítko)"
+
+#: ckan/forms/common.py:521 ckan/logic/validators.py:170
+#, python-format
+msgid "Tag \"%s\" must not be uppercase"
+msgstr "Tag \"%s\" nesmí obsahovat velká písmena"
+
+#: ckan/forms/common.py:538 ckan/logic/validators.py:128
 #, python-format
 msgid "Duplicate key \"%s\""
 msgstr "Duplicitní klíč \"%s\""
 
-#: ckan/forms/common.py:549
+#: ckan/forms/common.py:541
 #, python-format
 msgid "Extra key-value pair: key is not set for value \"%s\"."
 msgstr "Neobvyklá kombibace klíč-hodnota: pro hodnotu \"%s\" není nastaven klíč."
 
-#: ckan/forms/common.py:799 ckan/templates/package/new_package_form.html:133
+#: ckan/forms/common.py:791 ckan/templates/package/new_package_form.html:133
 msgid "Cannot add any groups."
 msgstr "Nelze přidat žádné skupiny."
 
-#: ckan/forms/common.py:814 ckan/templates/package/new_package_form.html:124
+#: ckan/forms/common.py:806 ckan/templates/package/new_package_form.html:124
 msgid "Group"
 msgstr "Skupina"
 
-#: ckan/forms/common.py:844
+#: ckan/forms/common.py:836
 #, python-format
 msgid ""
 "Can't derived new group selection from serialized value structured like "
@@ -525,7 +464,7 @@
 "Nelze odvodit výber nové skupiny ze serializované hodnoty strukturované "
 "takto: %s"
 
-#: ckan/forms/common.py:924
+#: ckan/forms/common.py:916
 msgid "other - please specify"
 msgstr "jiné - prosím uveďte"
 
@@ -561,11 +500,11 @@
 
 #: ckan/forms/package.py:35
 msgid ""
-"It should not be a description though - save that for the Notes field. Do"
-" not give a trailing full stop."
-msgstr ""
-"Neměl by to ale bý popis, ten si nechte pro pole Poznámky. Na konci "
-"nepište tečku."
+"It should not be a description though - save that for the Notes field. Do "
+"not give a trailing full stop."
+msgstr ""
+"Neměl by to ale bý popis, ten si nechte pro pole Poznámky. Na konci nepište "
+"tečku."
 
 #: ckan/forms/package.py:39
 msgid "A unique identifier for the package."
@@ -573,13 +512,13 @@
 
 #: ckan/forms/package.py:40
 msgid ""
-"It should be broadly humanly readable, in the spirit of Semantic Web "
-"URIs. Only use an acronym if it is widely recognised. Renaming is "
-"possible but discouraged."
+"It should be broadly humanly readable, in the spirit of Semantic Web URIs. "
+"Only use an acronym if it is widely recognised. Renaming is possible but "
+"discouraged."
 msgstr ""
 "Mělo by to být v zásadě lidsky čitelné, v duchu URI sémantického webu. "
-"Zkratku použijte pouze, pokud je všeobecně uznávána. Přejmenování je "
-"možné, ale nedoporučuje se."
+"Zkratku použijte pouze, pokud je všeobecně uznávána. Přejmenování je možné, "
+"ale nedoporučuje se."
 
 #: ckan/forms/package.py:41 ckan/templates/package/new_package_form.html:48
 msgid "2+ characters, lowercase, using only 'a-z0-9' and '-_'"
@@ -599,16 +538,16 @@
 
 #: ckan/forms/package.py:55 ckan/templates/package/new_package_form.html:151
 msgid ""
-"The name of the main contact, for enquiries about this particular "
-"dataset, using the e-mail address in the following field."
+"The name of the main contact, for enquiries about this particular dataset, "
+"using the e-mail address in the following field."
 msgstr ""
 "Jméno hlavního kontaktu pro dotazy o tomto konkrétním datasetu, který "
 "používá email v následujícím poli."
 
 #: ckan/forms/package.py:59 ckan/templates/package/new_package_form.html:158
 msgid ""
-"If there is another important contact person (in addition to the person "
-"in the Author field) then provide details here."
+"If there is another important contact person (in addition to the person in "
+"the Author field) then provide details here."
 msgstr ""
 "Pokud existuje jiná důležitá kontaktní osoba (kromě osoby v poli Autor), "
 "uveďte ji zde."
@@ -631,20 +570,16 @@
 msgstr "Tagy"
 
 #: ckan/forms/package.py:69
-#, fuzzy, python-format
-#| msgid "" "Terms that may link this dataset to similar ones. For more
-#| information on" " conventions, see <a href=\"%s\">this wiki page</a>."
-msgid ""
-"Comma-separated terms that may link this dataset to similar ones. For "
-"more information on conventions, see <a href=\"%s\">this wiki page</a>."
-msgstr ""
-"Výrazy které mohou spojovat tento dataset s podobnými. Pro více informací"
-" o zvyklostech navštivte <a href=\"%s\">tuto wiki stránku</a>."
+#, python-format
+msgid ""
+"Terms that may link this dataset to similar ones. For more information on "
+"conventions, see <a href=\"%s\">this wiki page</a>."
+msgstr ""
+"Výrazy které mohou spojovat tento dataset s podobnými. Pro více informací o "
+"zvyklostech navštivte <a href=\"%s\">tuto wiki stránku</a>."
 
 #: ckan/forms/package.py:70 ckan/templates/package/new_package_form.html:143
-#, fuzzy
-#| msgid "e.g. pollution rivers water-quality"
-msgid "e.g. pollution, rivers, water quality"
+msgid "e.g. pollution rivers water-quality"
 msgstr "např. řeky znečištění kvalita_vody"
 
 #: ckan/forms/package.py:74
@@ -653,39 +588,36 @@
 
 #: ckan/forms/package.py:75
 msgid ""
-"<br />These can be repeated as required. For example if the data is being"
-" supplied in multiple formats, or split into different areas or time "
-"periods, each file is a different 'resource' which should be described "
-"differently. They will all appear on the dataset page on CKAN "
-"together.<br /><br /> <b>URL:</b> This is the Internet link directly to "
-"the data - by selecting this link in a web browser, the user will "
-"immediately download the full data set. Note that datasets are not hosted"
-" on this site, but by the publisher of the data. Alternatively the URL "
-"can point to an API server such as a SPARQL endpoint or JSON-P "
-"service.<br /> <b>Format:</b> This should give the file format in which "
-"the data is supplied. <br /><b>Description</b> Any information you want "
-"to add to describe the resource.<br />"
-msgstr ""
-"<br />Podle potřeby se mohou opakovat. Například pokud jsou data dostupná"
-" ve více formátech nebo rozdělená podle různých oblastí nebo období, "
-"každý soubor je jiný zdroj, který by měl být popsán jinak. Všechny se pak"
-" společně objeví na CKANu, na stránce datasetu.<br /><br /> <b>URL:</b> "
-"Jedná se o internetový odkaz přímo na data - otevřením tohoto odkazu ve "
-"webovém prohlížeči může uživatel ihned stáhnout celý soubor dat. Všimněte"
-" si, že datové soubory nejsou uloženy na této stránce, ale zůstávají na "
-"stránkách jejich vydavatele. Případně může URL odkazovat na API serveru, "
-"jakým je například endpoint, SPARQL nebo služby JSON-P. <br /> "
-"<b>Formát:</b> Sem by měl být zadán formát souboru, v němž jsou data "
-"dostupná.<br /> <b>Popis</b> Veškeré informace, které chcete přidat k "
-"popsání zdroje.<br />"
+"<br />These can be repeated as required. For example if the data is being "
+"supplied in multiple formats, or split into different areas or time periods,"
+" each file is a different 'resource' which should be described differently. "
+"They will all appear on the dataset page on CKAN together.<br /><br /> "
+"<b>URL:</b> This is the Internet link directly to the data - by selecting "
+"this link in a web browser, the user will immediately download the full data"
+" set. Note that datasets are not hosted on this site, but by the publisher "
+"of the data. Alternatively the URL can point to an API server such as a "
+"SPARQL endpoint or JSON-P service.<br /> <b>Format:</b> This should give the"
+" file format in which the data is supplied. <br /><b>Description</b> Any "
+"information you want to add to describe the resource.<br />"
+msgstr ""
+"<br />Podle potřeby se mohou opakovat. Například pokud jsou data dostupná ve"
+" více formátech nebo rozdělená podle různých oblastí nebo období, každý "
+"soubor je jiný zdroj, který by měl být popsán jinak. Všechny se pak společně"
+" objeví na CKANu, na stránce datasetu.<br /><br /> <b>URL:</b> Jedná se o "
+"internetový odkaz přímo na data - otevřením tohoto odkazu ve webovém "
+"prohlížeči může uživatel ihned stáhnout celý soubor dat. Všimněte si, že "
+"datové soubory nejsou uloženy na této stránce, ale zůstávají na stránkách "
+"jejich vydavatele. Případně může URL odkazovat na API serveru, jakým je "
+"například endpoint, SPARQL nebo služby JSON-P. <br /> <b>Formát:</b> Sem by "
+"měl být zadán formát souboru, v němž jsou data dostupná.<br /> <b>Popis</b> "
+"Veškeré informace, které chcete přidat k popsání zdroje.<br />"
 
 #: ckan/forms/package.py:76
 msgid ""
 "Format choices: CSV | RDF | XML | XBRL | SDMX | HTML+RDFa | Other as "
 "appropriate"
 msgstr ""
-"Výběr formátů: CSV | RDF | XML | XBRL | SDMX | HTML+RDFa | Jiné dle "
-"potřeby"
+"Výběr formátů: CSV | RDF | XML | XBRL | SDMX | HTML+RDFa | Jiné dle potřeby"
 
 #: ckan/forms/package.py:80 ckan/forms/package.py:111
 msgid "Notes"
@@ -697,14 +629,13 @@
 
 #: ckan/forms/package.py:82
 msgid ""
-"It is often displayed with the package title. In particular, it should "
-"start with a short sentence that describes the data set succinctly, "
-"because the first few words alone may be used in some views of the data "
-"sets."
-msgstr ""
-"Často je zobrazen spolu s názvem balíčku. Začít by měl krátkou větou, "
-"která stručně popíše soubor dat, protože prvních několik slov může být "
-"použito v některých pohledech na soubor dat."
+"It is often displayed with the package title. In particular, it should start"
+" with a short sentence that describes the data set succinctly, because the "
+"first few words alone may be used in some views of the data sets."
+msgstr ""
+"Často je zobrazen spolu s názvem balíčku. Začít by měl krátkou větou, která "
+"stručně popíše soubor dat, protože prvních několik slov může být použito v "
+"některých pohledech na soubor dat."
 
 #: ckan/forms/package.py:83
 #, python-format
@@ -792,11 +723,6 @@
 msgid "Key blank"
 msgstr "Prázdny klíč"
 
-#: ckan/lib/i18n.py:193
-#, python-format
-msgid "Could not change language to %r: %s"
-msgstr ""
-
 #: ckan/lib/mailer.py:21
 #, python-format
 msgid "Dear %s,"
@@ -839,7 +765,7 @@
 msgid "No web page given"
 msgstr "Nebyla zadána webová stránka"
 
-#: ckan/lib/package_saver.py:95 ckan/logic/validators.py:47
+#: ckan/lib/package_saver.py:107 ckan/logic/validators.py:45
 msgid "No links are allowed in the log_message."
 msgstr "V log_message nejsou povoleny odkazy."
 
@@ -847,35 +773,29 @@
 msgid "No valid API key provided."
 msgstr "Není k dispozici žádný platný API klíč."
 
-#: ckan/logic/validators.py:16
+#: ckan/logic/validators.py:14
 #, python-format
 msgid "Cannot change value of key from %s to %s. This key is read-only"
 msgstr "Nelze změnit hodnotu klíče z %s na %s. Tento klíč je jen pro čtení"
 
-#: ckan/logic/validators.py:28
+#: ckan/logic/validators.py:26
 msgid "Invalid integer"
 msgstr "Neplatné číslo"
 
-#: ckan/logic/validators.py:38
+#: ckan/logic/validators.py:36
 msgid "Date format incorrect"
 msgstr "Nesprávný formát data"
 
-#: ckan/logic/validators.py:57 ckan/logic/validators.py:83
+#: ckan/logic/validators.py:55 ckan/logic/validators.py:81
 msgid "Dataset was not found."
 msgstr "Dataset nebyl nalezen."
 
-#: ckan/logic/validators.py:68
+#: ckan/logic/validators.py:66
 #, python-format
 msgid "Dataset with name %r does not exist."
 msgstr "Dataset s názvem %r neexistuje."
 
-#: ckan/logic/validators.py:98
-#, fuzzy, python-format
-#| msgid "Name must be at least %s characters long"
-msgid "Name must be a maximum of %i characters long"
-msgstr "Název musí být dlouhý alespoň %s znaků"
-
-#: ckan/logic/validators.py:101
+#: ckan/logic/validators.py:96
 msgid ""
 "Url must be purely lowercase alphanumeric (ascii) characters and these "
 "symbols: -_"
@@ -883,72 +803,42 @@
 "URL může obsahovat pouze malá písmena bez diakritiky, číslice a znaky - "
 "(pomlčka) a _ (podtržítko)"
 
-#: ckan/logic/validators.py:119
+#: ckan/logic/validators.py:114
 msgid "That URL is already in use."
 msgstr "Toto URL je již používáno."
 
-#: ckan/logic/validators.py:124
-#, fuzzy, python-format
-#| msgid "Tag \"%s\" length is less than minimum %s"
-msgid "Name \"%s\" length is less than minimum %s"
-msgstr "Tag \"%s\" je kratší než minimální počet %s znaků"
-
-#: ckan/logic/validators.py:128
-#, fuzzy, python-format
-#| msgid "Tag \"%s\" length is more than maximum %i"
-msgid "Name \"%s\" length is more than maximum %s"
-msgstr "Délka tag \"%s\" je větší než povolené maximum %i"
-
-#: ckan/logic/validators.py:134
-#, fuzzy, python-format
-#| msgid "Name must be at least %s characters long"
-msgid "Version must be a maximum of %i characters long"
-msgstr "Název musí být dlouhý alespoň %s znaků"
-
-#: ckan/logic/validators.py:176
+#: ckan/logic/validators.py:154
 #, python-format
 msgid "Tag \"%s\" length is more than maximum %i"
 msgstr "Délka tag \"%s\" je větší než povolené maximum %i"
 
-#: ckan/logic/validators.py:184
-#, python-format
-msgid "Tag \"%s\" must be alphanumeric characters or symbols: -_."
-msgstr ""
-"Tag \"%s\" může obsahovat pouze malá písmena bez diakritiky, číslice a "
-"znaky - (pomlčka) a _ (podtržítko)"
-
-#: ckan/logic/validators.py:192
-#, python-format
-msgid "Tag \"%s\" must not be uppercase"
-msgstr "Tag \"%s\" nesmí obsahovat velká písmena"
-
-#: ckan/logic/validators.py:251
+#: ckan/logic/validators.py:221
 msgid "That login name is not available."
 msgstr "Toto přihlašovací jméno není k dispozici."
 
-#: ckan/logic/validators.py:260
+#: ckan/logic/validators.py:230
 msgid "Please enter both passwords"
 msgstr "Zadejte prosím obě hesla"
 
-#: ckan/logic/validators.py:266
+#: ckan/logic/validators.py:236
 msgid "Your password must be 4 characters or longer"
 msgstr "Heslo musí mít alespoň 4 znaky"
 
-#: ckan/logic/validators.py:274
+#: ckan/logic/validators.py:244
 msgid "The passwords you entered do not match"
 msgstr "Zadaná hesla se neshodují"
 
-#: ckan/logic/validators.py:286
+#: ckan/logic/validators.py:256
 msgid "Missing value"
 msgstr "Chybějící hodnota"
 
-#: ckan/logic/validators.py:290
+#: ckan/logic/validators.py:260
 msgid ""
 "Edit not allowed as it looks like spam. Please avoid links in your "
 "description."
 msgstr ""
-"Úprava nebyla povolena, protože vypadá jako spam. Vyhněte se prosím v "
-"popisu odkazům."
+"Úprava nebyla povolena, protože vypadá jako spam. Vyhněte se prosím v popisu"
+" odkazům."
 
 #: ckan/logic/action/create.py:56 ckan/logic/action/create.py:161
 #, python-format
@@ -1098,7 +988,8 @@
 
 #: ckan/logic/auth/get.py:105 ckan/logic/auth/update.py:38
 msgid "No package found for this resource, cannot check auth."
-msgstr "Pro tento zdroj nebyl nalezen žádný balíček, nelze zkontrolovat oprávnění."
+msgstr ""
+"Pro tento zdroj nebyl nalezen žádný balíček, nelze zkontrolovat oprávnění."
 
 #: ckan/logic/auth/get.py:111
 #, python-format
@@ -1219,13 +1110,11 @@
 msgstr "je příbuzné s %s"
 
 #: ckan/templates/_util.html:74 ckan/templates/_util.html:120
-#: ckan/templates/package/resource_read.html:40
 msgid "This dataset satisfies the Open Definition."
 msgstr "Tento dataset vyhovuje Open Definition."
 
 #: ckan/templates/_util.html:75 ckan/templates/_util.html:121
 #: ckan/templates/package/read.html:104
-#: ckan/templates/package/resource_read.html:41
 msgid "[Open Data]"
 msgstr "[Otevřená data]"
 
@@ -1301,8 +1190,9 @@
 msgstr "Zpráva logu"
 
 #: ckan/templates/_util.html:394 ckan/templates/js_strings.html:21
-#: ckan/templates/package/read_core.html:38
-#: ckan/templates/package/read_core.html:70
+#: ckan/templates/package/read_core.html:31
+#: ckan/templates/package/read_core.html:40
+#: ckan/templates/package/read_core.html:74
 msgid "(none)"
 msgstr "(žádný)"
 
@@ -1354,14 +1244,14 @@
 "You have unsaved changes. Hit Save Changes at the bottom of the page to "
 "submit them."
 msgstr ""
-"Neuložil jste změny. Uložíte je kliknutím na tlačítko Uložit změny ve "
-"spodní části stránky."
+"Neuložil jste změny. Uložíte je kliknutím na tlačítko Uložit změny ve spodní"
+" části stránky."
 
 #: ckan/templates/js_strings.html:26
 msgid "Loading..."
 msgstr "Nahrávám ..."
 
-#: ckan/templates/js_strings.html:27 ckan/templates/package/read_core.html:25
+#: ckan/templates/js_strings.html:27
 msgid "(no name)"
 msgstr "(bez názvu)"
 
@@ -1397,27 +1287,22 @@
 #: ckan/templates/js_strings.html:40
 #: ckan/templates/group/new_group_form.html:20
 #: ckan/templates/package/new_package_form.html:42
-#: ckan/templates/package/resource_read.html:91
 msgid "Url"
 msgstr "Url"
 
-#: ckan/templates/js_strings.html:41
-#: ckan/templates/package/resource_read.html:96
+#: ckan/templates/js_strings.html:41 ckan/templates/package/read_core.html:19
 msgid "Format"
 msgstr "Formát"
 
 #: ckan/templates/js_strings.html:42
-#: ckan/templates/package/resource_read.html:99
 msgid "Resource Type"
 msgstr "Typ zdroje"
 
 #: ckan/templates/js_strings.html:43
-#: ckan/templates/package/resource_read.html:104
 msgid "Size (Bytes)"
 msgstr "Velikost (Byte)"
 
 #: ckan/templates/js_strings.html:44
-#: ckan/templates/package/resource_read.html:107
 msgid "Mimetype"
 msgstr "Mimetype"
 
@@ -1426,17 +1311,14 @@
 msgstr "Naposledy změněné"
 
 #: ckan/templates/js_strings.html:46
-#: ckan/templates/package/resource_read.html:110
 msgid "Mimetype (Inner)"
 msgstr "Mimetype (Inner)"
 
 #: ckan/templates/js_strings.html:47
-#: ckan/templates/package/resource_read.html:113
 msgid "Hash"
 msgstr "Hash"
 
 #: ckan/templates/js_strings.html:48
-#: ckan/templates/package/resource_read.html:116
 msgid "ID"
 msgstr "ID"
 
@@ -1497,7 +1379,7 @@
 msgid "Search"
 msgstr "Vyhledat"
 
-#: ckan/templates/layout_base.html:83 ckan/templates/layout_base.html:127
+#: ckan/templates/layout_base.html:84 ckan/templates/layout_base.html:127
 #: ckan/templates/layout_base.html:130 ckan/templates/home/about.html:6
 msgid "About"
 msgstr "O CKAN"
@@ -1715,8 +1597,6 @@
 
 #: ckan/templates/authorization_group/layout.html:11
 #: ckan/templates/group/layout.html:11 ckan/templates/package/layout.html:11
-#: ckan/templates/package/resource_read.html:59
-#: ckan/templates/package/resource_read.html:60
 msgid "View"
 msgstr "Zobrazení"
 
@@ -1731,18 +1611,13 @@
 
 #: ckan/templates/authorization_group/layout.html:24
 msgid ""
-"Instead of specifying the privileges of specific users on a dataset or "
-"group,\n"
-"          you can also specify a set of users that will share the same "
-"rights. To do that, an    \n"
-"          [1:authorization group] can be set-up and users can be added to"
-" it."
+"Instead of specifying the privileges of specific users on a dataset or group,\n"
+"          you can also specify a set of users that will share the same rights. To do that, an    \n"
+"          [1:authorization group] can be set-up and users can be added to it."
 msgstr ""
 "Místo zadávání oprávnění konkrétním uživatelům pro datasety či skupiny,\n"
-"          můžete zadat skupinu uživatelů, kteří budou sdílet stejná "
-"práva. K tomuto slouží    \n"
-"          [1:autorizační skupina], kterou můžete vytvořit a uživatele do "
-"ní zařadit."
+"          můžete zadat skupinu uživatelů, kteří budou sdílet stejná práva. K tomuto slouží    \n"
+"          [1:autorizační skupina], kterou můžete vytvořit a uživatele do ní zařadit."
 
 #: ckan/templates/authorization_group/layout.html:28
 msgid "To create a new authorization group, please first [1:login]."
@@ -1818,15 +1693,14 @@
 
 #: ckan/templates/group/index.html:12
 msgid ""
-"Whilst tags are great at collecting datasets together, there are "
-"occasions when you want to restrict users from editing a collection. A "
-"[1:group] can be set-up to specify which users have permission to add or "
-"remove datasets from it."
-msgstr ""
-"I když jsou tagy skvělé pro tvoření kolekcí datasetů, existují případy "
-"kdy chcete zabrátnit uživatelům v úpravě kolekce. Může být vytvořena "
-"[1:skupina] určující kteří uživatelé mají právo přidávat a odebírat "
-"datasety z kolekce."
+"Whilst tags are great at collecting datasets together, there are occasions "
+"when you want to restrict users from editing a collection. A [1:group] can "
+"be set-up to specify which users have permission to add or remove datasets "
+"from it."
+msgstr ""
+"I když jsou tagy skvělé pro tvoření kolekcí datasetů, existují případy kdy "
+"chcete zabrátnit uživatelům v úpravě kolekce. Může být vytvořena [1:skupina]"
+" určující kteří uživatelé mají právo přidávat a odebírat datasety z kolekce."
 
 #: ckan/templates/group/layout.html:15 ckan/templates/package/layout.html:15
 msgid "History"
@@ -1925,7 +1799,6 @@
 msgstr "Přidat datasety"
 
 #: ckan/templates/group/new_group_form.html:90
-#: ckan/templates/package/resource_read.html:74
 msgid "Dataset"
 msgstr "Dataset"
 
@@ -1948,12 +1821,10 @@
 
 #: ckan/templates/home/about.html:11
 msgid ""
-"CKAN is the Comprehensive Knowledge Archive Network, a [1:registry] of "
-"[2:open knowledge] datasets and projects\n"
+"CKAN is the Comprehensive Knowledge Archive Network, a [1:registry] of [2:open knowledge] datasets and projects\n"
 "    (and a few closed ones)."
 msgstr ""
-"CKAN je souborná znalostní archivní síť, nebo-li [1:registr] "
-"[2:otevřených znalostí] obsažených v datasetech a projektech\n"
+"CKAN je souborná znalostní archivní síť, nebo-li [1:registr] [2:otevřených znalostí] obsažených v datasetech a projektech\n"
 "    (a pár uzavřený)."
 
 #: ckan/templates/home/about.html:15
@@ -1967,7 +1838,8 @@
 "      automatizaci zpracování."
 
 #: ckan/templates/home/about.html:20
-msgid "As a system CKAN functions as a synthesis of several different services:"
+msgid ""
+"As a system CKAN functions as a synthesis of several different services:"
 msgstr "Jako systém funguje CKAN jako syntéza několika různých služeb:"
 
 #: ckan/templates/home/about.html:22
@@ -1977,39 +1849,28 @@
 #: ckan/templates/home/about.html:24
 msgid ""
 "As the diagram shows, CKAN combines the features of a listing/registry,\n"
-"\t\ta dataset index and a wiki. As a registry it acts like [1:freshmeat] "
-"but for open data and\n"
+"\t\ta dataset index and a wiki. As a registry it acts like [1:freshmeat] but for open data and\n"
 "\t\tcontent resources. However it adds to a simple registry in key ways."
 msgstr ""
 "Jak je vidět na obrázku, CKAN kombinuje vlastnosti seznamu/registru,\n"
-"indexu datasetu a wiki. Jako registr funguje jako [1: Freshmeat], ovšem "
-"pro otevřená data a\n"
-"obsahové zdroje. Nicméně oproti jednoduchému registru je v klíčových "
-"oblastech rozšířen."
+"indexu datasetu a wiki. Jako registr funguje jako [1: Freshmeat], ovšem pro otevřená data a\n"
+"obsahové zdroje. Nicméně oproti jednoduchému registru je v klíčových oblastech rozšířen."
 
 #: ckan/templates/home/about.html:29
 msgid ""
 "First, thanks to its underlying [1:versioned domain model] CKAN has a\n"
-"\t\twiki-like interface that lets anyone add and material held in it. "
-"Second,\n"
-"\t\tand unlike a wiki, CKAN can store 'structured' information, which "
-"allows it\n"
-"\t\tto provide 'index'-like features such as automated registration, "
-"discovery\n"
-"\t\tand installation of material. In this respect it behaves like "
-"[2:CPAN] or [3:PyPI] in the software world -- though\n"
+"\t\twiki-like interface that lets anyone add and material held in it. Second,\n"
+"\t\tand unlike a wiki, CKAN can store 'structured' information, which allows it\n"
+"\t\tto provide 'index'-like features such as automated registration, discovery\n"
+"\t\tand installation of material. In this respect it behaves like [2:CPAN] or [3:PyPI] in the software world -- though\n"
 "\t\tagain for [4:open data and content]\n"
 "\t\tnot code."
 msgstr ""
 "Zaprvé, díky základní [1:verzi doménového modelu] má CKAN\n"
-"rozhraní podobné wiki, které do něj umožňuje komukoli vkládat a ukládat "
-"zdroje. Za druhé,\n"
-"na rozdíl od wiki, umožňuje CKAN ukládání strukturovaných informací, "
-"které dovolují\n"
-"poskytovat vlastnosti podobné indexu, jako jsou automatické registrace, "
-"vyhledávání\n"
-"a vkládání zdrojů. V tomto ohledu se chová jako [2:CPAN] or [3:PyPI] ve "
-"světě softwaru -- ačkoli\n"
+"rozhraní podobné wiki, které do něj umožňuje komukoli vkládat a ukládat zdroje. Za druhé,\n"
+"na rozdíl od wiki, umožňuje CKAN ukládání strukturovaných informací, které dovolují\n"
+"poskytovat vlastnosti podobné indexu, jako jsou automatické registrace, vyhledávání\n"
+"a vkládání zdrojů. V tomto ohledu se chová jako [2:CPAN] or [3:PyPI] ve světě softwaru -- ačkoli\n"
 "opět na [4:otevřená data a obsah]\n"
 "a nikoli kód."
 
@@ -2112,7 +1973,8 @@
 msgid "datasets."
 msgstr "datasetů."
 
-#: ckan/templates/package/comments.html:5 ckan/templates/package/history.html:6
+#: ckan/templates/package/comments.html:5
+#: ckan/templates/package/history.html:6
 msgid "- Datasets - History"
 msgstr "- Datasety - Historie"
 
@@ -2161,12 +2023,12 @@
 #: ckan/templates/package/new_package_form.html:222
 msgid ""
 "[1:Important:] By submitting content, you agree to release your "
-"contributions under the [2:Open Database License]. Please [3:refrain] "
-"from editing this page if you are [4:not] happy to do this."
-msgstr ""
-"[1:Důležité:] Zasláním obsahu souhlasíte se zveřejněním vašeho příspěvku "
-"pod [2:Otevřenou licencí]. Prosím, [3:neprovádějte] úpravy této stránky, "
-"pokud si to [4:nepřejete]."
+"contributions under the [2:Open Database License]. Please [3:refrain] from "
+"editing this page if you are [4:not] happy to do this."
+msgstr ""
+"[1:Důležité:] Zasláním obsahu souhlasíte se zveřejněním vašeho příspěvku pod"
+" [2:Otevřenou licencí]. Prosím, [3:neprovádějte] úpravy této stránky, pokud "
+"si to [4:nepřejete]."
 
 #: ckan/templates/package/history.html:61 ckan/templates/package/read.html:167
 msgid "Dataset History"
@@ -2182,6 +2044,7 @@
 
 #: ckan/templates/package/new_package_form.html:16
 #: ckan/templates/package/new_package_form.html:89
+#: ckan/templates/package/read_core.html:18
 msgid "Resource"
 msgstr "Zdroj"
 
@@ -2214,15 +2077,12 @@
 msgstr "Nahrát soubor"
 
 #: ckan/templates/package/new_package_form.html:142
-#, fuzzy
-#| msgid "" "Terms that may link this dataset to similar ones. For more
-#| information on" " conventions, see [1:this wiki page]."
-msgid ""
-"Comma-separated terms that may link this dataset to similar ones. For "
-"more information on conventions, see [1:this wiki page]."
-msgstr ""
-"Výrazy které mohou spojovat tento dataset s podobnými. Pro více informací"
-" o konvencích navštivte [1:tuto wiki stránku]."
+msgid ""
+"Terms that may link this dataset to similar ones. For more information on "
+"conventions, see [1:this wiki page]."
+msgstr ""
+"Výrazy které mohou spojovat tento dataset s podobnými. Pro více informací o "
+"konvencích navštivte [1:tuto wiki stránku]."
 
 #: ckan/templates/package/new_package_form.html:166
 msgid "e.g. 1.2.0"
@@ -2234,11 +2094,9 @@
 "    [1:Click here to sign in] before saving (opens in new window)."
 msgstr ""
 "Protože nejste přihlášen(a), bude to vaše IP adresa.\n"
-"    Před uložením [1:klikněte pro přihlášení sem] (otevře se v novém "
-"okně)."
+"    Před uložením [1:klikněte pro přihlášení sem] (otevře se v novém okně)."
 
 #: ckan/templates/package/read.html:14
-#: ckan/templates/package/resource_read.html:24
 msgid "- Datasets"
 msgstr "- Datasety"
 
@@ -2330,55 +2188,22 @@
 msgid "RDF/Turtle"
 msgstr "RDF/Turtle"
 
-#: ckan/templates/package/read_core.html:32
-#: ckan/templates/package/resource_read.html:51
-#, fuzzy
-#| msgid "Profile updated"
-msgid "Last updated:"
-msgstr "Profil upraven"
-
-#: ckan/templates/package/read_core.html:33
-msgid "ago"
-msgstr ""
-
-#: ckan/templates/package/read_core.html:55
+#: ckan/templates/package/read_core.html:20
+msgid "Actions"
+msgstr "Akce"
+
+#: ckan/templates/package/read_core.html:59
 msgid "Additional Information"
 msgstr "Další informace"
 
-#: ckan/templates/package/read_core.html:59
+#: ckan/templates/package/read_core.html:63
 #: ckan/templates/revision/diff.html:31
 msgid "Field"
 msgstr "Pole"
 
-#: ckan/templates/package/read_core.html:60
+#: ckan/templates/package/read_core.html:64
 msgid "Value"
 msgstr "Hodnota"
-
-#: ckan/templates/package/resource_read.html:31
-#, fuzzy
-#| msgid "datasets"
-msgid "Dataset:"
-msgstr "datasetů"
-
-#: ckan/templates/package/resource_read.html:61
-msgid "API Endpoint"
-msgstr ""
-
-#: ckan/templates/package/resource_read.html:62
-#, fuzzy
-#| msgid "or download a"
-msgid "Download"
-msgstr "nebo stáhnout"
-
-#: ckan/templates/package/resource_read.html:73
-msgid "From the"
-msgstr ""
-
-#: ckan/templates/package/resource_read.html:89
-#, fuzzy
-#| msgid "Basic information"
-msgid "Resource Information"
-msgstr "Základní informace"
 
 #: ckan/templates/package/resources.html:2
 msgid "Someresources"
@@ -2578,8 +2403,8 @@
 msgid "Change your password"
 msgstr "Změnit heslo"
 
-#: ckan/templates/user/edit_user_form.html:42 ckan/templates/user/login.html:31
-#: ckan/templates/user/new_user_form.html:28
+#: ckan/templates/user/edit_user_form.html:42
+#: ckan/templates/user/login.html:31 ckan/templates/user/new_user_form.html:28
 #: ckan/templates/user/perform_reset.html:15
 msgid "Password:"
 msgstr "Heslo:"
@@ -2676,17 +2501,14 @@
 "OpenID is service that allows you to log-on to many different websites\n"
 "          using a single identity. Find out [1:more\n"
 "          about OpenID] and [2:how to get an\n"
-"          OpenID enabled account]. Probably the simplest way is sign up "
-"with a\n"
+"          OpenID enabled account]. Probably the simplest way is sign up with a\n"
 "          free OpenID provider such as [3:https://www.myopenid.com/]."
 msgstr ""
 "OpenID je služba, která umožňuje přihlášení na mnoho různých webů\n"
 "        za použití jediné identifikace. Zjistit [1:víc\n"
 "        o OpenID] a [2:postup pro vytvoření\n"
-"        OpenID účtu]. Pravděpodobně nejjednodušší je založení účtu u "
-"některého\n"
-"        bezplatného poskytovatele OpenID jako je "
-"[3:https://www.myopenid.com/]."
+"        OpenID účtu]. Pravděpodobně nejjednodušší je založení účtu u některého\n"
+"        bezplatného poskytovatele OpenID jako je [3:https://www.myopenid.com/]."
 
 #: ckan/templates/user/logout.html:5
 msgid "Logout - User"
@@ -2768,5 +2590,3 @@
 msgid "User name:"
 msgstr "Uživatelské jméno:"
 
-#~ msgid "Actions"
-#~ msgstr "Akce"
