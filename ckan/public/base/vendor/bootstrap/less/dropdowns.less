--- conflicted
+++ resolved
@@ -72,11 +72,7 @@
   }
 
   // Links within the dropdown menu
-<<<<<<< HEAD
-  li > a {
-=======
   > li > a {
->>>>>>> 90a6ef2f
     display: block;
     padding: 3px 20px;
     clear: both;
@@ -89,16 +85,10 @@
 
 // Hover/Focus state
 // -----------
-<<<<<<< HEAD
-.dropdown-menu li > a:hover,
-.dropdown-menu li > a:focus,
-.dropdown-submenu:hover > a {
-=======
 .dropdown-menu > li > a:hover,
 .dropdown-menu > li > a:focus,
 .dropdown-submenu:hover > a,
 .dropdown-submenu:focus > a {
->>>>>>> 90a6ef2f
   text-decoration: none;
   color: @dropdownLinkColorHover;
   #gradient > .vertical(@dropdownLinkBackgroundHover, darken(@dropdownLinkBackgroundHover, 5%));
@@ -106,26 +96,6 @@
 
 // Active state
 // ------------
-<<<<<<< HEAD
-.dropdown-menu .active > a,
-.dropdown-menu .active > a:hover {
-  color: @dropdownLinkColorActive;
-  text-decoration: none;
-  outline: 0;
-  #gradient > .vertical(@dropdownLinkBackgroundActive, darken(@dropdownLinkBackgroundActive, 5%));
-}
-
-// Disabled state
-// --------------
-// Gray out text and ensure the hover state remains gray
-.dropdown-menu .disabled > a,
-.dropdown-menu .disabled > a:hover {
-  color: @grayLight;
-}
-// Nuke hover effects
-.dropdown-menu .disabled > a:hover {
-  text-decoration: none;
-=======
 .dropdown-menu > .active > a,
 .dropdown-menu > .active > a:hover,
 .dropdown-menu > .active > a:focus {
@@ -147,7 +117,6 @@
 .dropdown-menu > .disabled > a:hover,
 .dropdown-menu > .disabled > a:focus {
   text-decoration: none;
->>>>>>> 90a6ef2f
   background-color: transparent;
   background-image: none; // Remove CSS gradient
   .reset-filter();
