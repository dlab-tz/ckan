--- conflicted
+++ resolved
@@ -49,22 +49,4 @@
     client.js
     notify.js
     i18n.js
-<<<<<<< HEAD
-    main.js
-
-    modules/select-switch.js
-    modules/slug-preview.js
-    modules/basic-form.js
-    modules/confirm-action.js
-    modules/api-info.js
-    modules/autocomplete.js
-    modules/custom-fields.js
-    modules/related-item.js
-    modules/data-viewer.js
-    modules/resource-form.js
-    modules/resource-upload-field.js
-    modules/follow.js
-    modules/popover-context.js
-=======
-    main.js
->>>>>>> 6289cb53
+    main.js