'''Unit tests for ckan/logic/action/update.py.'''
import datetime

import nose.tools
import mock
import pylons.config as config

import ckan.logic as logic
import ckan.plugins as p
import ckan.new_tests.helpers as helpers
import ckan.new_tests.factories as factories

assert_equals = nose.tools.assert_equals
assert_raises = nose.tools.assert_raises


assert_raises = nose.tools.assert_raises


def datetime_from_string(s):
    '''Return a standard datetime.datetime object initialised from a string in
    the same format used for timestamps in dictized activities (the format
    produced by datetime.datetime.isoformat())

    '''
    return datetime.datetime.strptime(s, '%Y-%m-%dT%H:%M:%S.%f')


class TestUpdate(object):

    @classmethod
    def setup_class(cls):

        # Initialize the test db (if it isn't already) and clean out any data
        # left in it.
        # You should only do this in your setup_class() method if your test
        # class uses the db, most test classes shouldn't need to.
        helpers.reset_db()

    def setup(self):
        import ckan.model as model

        # Reset the db before each test method.
        # You should only do this in your setup() method if your test class
        # uses the db, most test classes shouldn't need to.
        model.repo.rebuild_db()

    def teardown(self):
        # Since some of the test methods below use the mock module to patch
        # things, we use this teardown() method to remove remove all patches.
        # (This makes sure the patches always get removed even if the test
        # method aborts with an exception or something.)
        mock.patch.stopall()

    ## START-AFTER

    def test_user_update_name(self):
        '''Test that updating a user's name works successfully.'''

        # The canonical form of a test has four steps:
        # 1. Setup any preconditions needed for the test.
        # 2. Call the function that's being tested, once only.
        # 3. Make assertions about the return value and/or side-effects of
        #    of the function that's being tested.
        # 4. Do nothing else!

        # 1. Setup.
        user = factories.User()

        # 2. Call the function that's being tested, once only.
        # FIXME we have to pass the email address and password to user_update
        # even though we're not updating those fields, otherwise validation
        # fails.
        helpers.call_action('user_update', id=user['name'],
                            email=user['email'],
                            password=factories.User.attributes()['password'],
                            name='updated',
                            )

        # 3. Make assertions about the return value and/or side-effects.
        updated_user = helpers.call_action('user_show', id=user['id'])
        # Note that we check just the field we were trying to update, not the
        # entire dict, only assert what we're actually testing.
        assert updated_user['name'] == 'updated'

        # 4. Do nothing else!

    ## END-BEFORE

    def test_user_generate_apikey(self):
        user = factories.User()
        context = {'user': user['name']}
        result = helpers.call_action('user_generate_apikey', context=context,
                                     id=user['id'])
        updated_user = helpers.call_action('user_show', context=context,
                                           id=user['id'])

        assert updated_user['apikey'] != user['apikey']
        assert result['apikey'] == updated_user['apikey']

    def test_user_generate_apikey_sysadmin_user(self):
        user = factories.User()
        sysadmin = factories.Sysadmin()
        context = {'user': sysadmin['name'], 'ignore_auth': False}
        result = helpers.call_action('user_generate_apikey', context=context,
                                     id=user['id'])
        updated_user = helpers.call_action('user_show', context=context,
                                           id=user['id'])

        assert updated_user['apikey'] != user['apikey']
        assert result['apikey'] == updated_user['apikey']

    def test_user_generate_apikey_nonexistent_user(self):
        user = {'id': 'nonexistent', 'name': 'nonexistent', 'email':
                'does@notexist.com'}
        context = {'user': user['name']}
        nose.tools.assert_raises(logic.NotFound, helpers.call_action,
                                 'user_generate_apikey', context=context,
                                 id=user['id'])

    def test_user_update_with_id_that_does_not_exist(self):
        user_dict = factories.User.attributes()
        user_dict['id'] = "there's no user with this id"

        assert_raises(logic.NotFound, helpers.call_action,
                      'user_update', **user_dict)

    def test_user_update_with_no_id(self):
        user_dict = factories.User.attributes()
        assert 'id' not in user_dict
        assert_raises(logic.ValidationError, helpers.call_action,
                      'user_update', **user_dict)

    ## START-FOR-LOOP-EXAMPLE

    def test_user_update_with_invalid_name(self):
        user = factories.User()

        invalid_names = ('', 'a', False, 0, -1, 23, 'new', 'edit', 'search',
                         'a' * 200, 'Hi!', 'i++%')
        for name in invalid_names:
            user['name'] = name
            assert_raises(logic.ValidationError,
                          helpers.call_action, 'user_update',
                          **user)

    ## END-FOR-LOOP-EXAMPLE

    def test_user_update_to_name_that_already_exists(self):
        fred = factories.User(name='fred')
        bob = factories.User(name='bob')

        # Try to update fred and change his user name to bob, which is already
        # bob's user name
        fred['name'] = bob['name']
        assert_raises(logic.ValidationError, helpers.call_action,
                      'user_update', **fred)

    def test_user_update_password(self):
        '''Test that updating a user's password works successfully.'''

        user = factories.User()

        # FIXME we have to pass the email address to user_update even though
        # we're not updating it, otherwise validation fails.
        helpers.call_action('user_update', id=user['name'],
                            email=user['email'],
                            password='new password',
                            )

        # user_show() never returns the user's password, so we have to access
        # the model directly to test it.
        import ckan.model as model
        updated_user = model.User.get(user['id'])
        assert updated_user.validate_password('new password')

    def test_user_update_with_short_password(self):
        user = factories.User()

        user['password'] = 'xxx'  # This password is too short.
        assert_raises(logic.ValidationError, helpers.call_action,
                      'user_update', **user)

    def test_user_update_with_empty_password(self):
        '''If an empty password is passed to user_update, nothing should
        happen.

        No error (e.g. a validation error) is raised, but the password is not
        changed either.

        '''
        user_dict = factories.User.attributes()
        original_password = user_dict['password']
        user_dict = factories.User(**user_dict)

        user_dict['password'] = ''
        helpers.call_action('user_update', **user_dict)

        import ckan.model as model
        updated_user = model.User.get(user_dict['id'])
        assert updated_user.validate_password(original_password)

    def test_user_update_with_null_password(self):
        user = factories.User()

        user['password'] = None
        assert_raises(logic.ValidationError, helpers.call_action,
                      'user_update', **user)

    def test_user_update_with_invalid_password(self):
        user = factories.User()

        for password in (False, -1, 23, 30.7):
            user['password'] = password
            assert_raises(logic.ValidationError,
                          helpers.call_action, 'user_update',
                          **user)

    def test_user_update_without_email_address(self):
        '''You have to pass an email address when you call user_update.

        Even if you don't want to change the user's email address, you still
        have to pass their current email address to user_update.

        FIXME: The point of this feature seems to be to prevent people from
        removing email addresses from user accounts, but making them post the
        current email address every time they post to user update is just
        annoying, they should be able to post a dict with no 'email' key to
        user_update and it should simply not change the current email.

        '''
        user = factories.User()
        del user['email']

        assert_raises(logic.ValidationError,
                      helpers.call_action, 'user_update',
                      **user)

    # TODO: Valid and invalid values for the rest of the user model's fields.

    def test_user_update_activity_stream(self):
        '''Test that the right activity is emitted when updating a user.'''

        user = factories.User()
        before = datetime.datetime.now()

        # FIXME we have to pass the email address and password to user_update
        # even though we're not updating those fields, otherwise validation
        # fails.
        helpers.call_action('user_update', id=user['name'],
                            email=user['email'],
                            password=factories.User.attributes()['password'],
                            name='updated',
                            )

        activity_stream = helpers.call_action('user_activity_list',
                                              id=user['id'])
        latest_activity = activity_stream[0]
        assert latest_activity['activity_type'] == 'changed user'
        assert latest_activity['object_id'] == user['id']
        assert latest_activity['user_id'] == user['id']
        after = datetime.datetime.now()
        timestamp = datetime_from_string(latest_activity['timestamp'])
        assert timestamp >= before and timestamp <= after

    def test_user_update_with_custom_schema(self):
        '''Test that custom schemas passed to user_update do get used.

        user_update allows a custom validation schema to be passed to it in the
        context dict. This is just a simple test that if you pass a custom
        schema user_update does at least call a custom method that's given in
        the custom schema. We assume this means it did use the custom schema
        instead of the default one for validation, so user_update's custom
        schema feature does work.

        '''
        import ckan.logic.schema

        user = factories.User()

        # A mock validator method, it doesn't do anything but it records what
        # params it gets called with and how many times.
        mock_validator = mock.MagicMock()

        # Build a custom schema by taking the default schema and adding our
        # mock method to its 'id' field.
        schema = ckan.logic.schema.default_update_user_schema()
        schema['id'].append(mock_validator)

        # Call user_update and pass our custom schema in the context.
        # FIXME: We have to pass email and password even though we're not
        # trying to update them, or validation fails.
        helpers.call_action('user_update', context={'schema': schema},
                            id=user['name'], email=user['email'],
                            password=factories.User.attributes()['password'],
                            name='updated',
                            )

        # Since we passed user['name'] to user_update as the 'id' param,
        # our mock validator method should have been called once with
        # user['name'] as arg.
        mock_validator.assert_called_once_with(user['name'])

    def test_user_update_multiple(self):
        '''Test that updating multiple user attributes at once works.'''

        user = factories.User()

        params = {
            'id': user['id'],
            'name': 'updated_name',
            'fullname': 'updated full name',
            'about': 'updated about',
            # FIXME: We shouldn't have to put email here since we're not
            # updating it, but user_update sucks.
            'email': user['email'],
            # FIXME: We shouldn't have to put password here since we're not
            # updating it, but user_update sucks.
            'password': factories.User.attributes()['password'],
        }

        helpers.call_action('user_update', **params)

        updated_user = helpers.call_action('user_show', id=user['id'])
        assert updated_user['name'] == 'updated_name'
        assert updated_user['fullname'] == 'updated full name'
        assert updated_user['about'] == 'updated about'

    def test_user_update_does_not_return_password(self):
        '''The user dict that user_update returns should not include the user's
        password.'''

        user = factories.User()

        params = {
            'id': user['id'],
            'name': 'updated_name',
            'fullname': 'updated full name',
            'about': 'updated about',
            'email': user['email'],
            'password': factories.User.attributes()['password'],
        }

        updated_user = helpers.call_action('user_update', **params)
        assert 'password' not in updated_user

    def test_user_update_does_not_return_apikey(self):
        '''The user dict that user_update returns should not include the user's
        API key.'''

        user = factories.User()

        params = {
            'id': user['id'],
            'name': 'updated_name',
            'fullname': 'updated full name',
            'about': 'updated about',
            'email': user['email'],
            'password': factories.User.attributes()['password'],
        }

        updated_user = helpers.call_action('user_update', **params)
        assert 'apikey' not in updated_user

    def test_user_update_does_not_return_reset_key(self):
        '''The user dict that user_update returns should not include the user's
        reset key.'''

        import ckan.lib.mailer
        import ckan.model

        user = factories.User()
        ckan.lib.mailer.create_reset_key(ckan.model.User.get(user['id']))

        params = {
            'id': user['id'],
            'name': 'updated_name',
            'fullname': 'updated full name',
            'about': 'updated about',
            'email': user['email'],
            'password': factories.User.attributes()['password'],
        }

        updated_user = helpers.call_action('user_update', **params)
        assert 'reset_key' not in updated_user

    def test_resource_reorder(self):
        resource_urls = ["http://a.html", "http://b.html", "http://c.html"]
        dataset = {"name": "basic",
                   "resources": [{'url': url} for url in resource_urls]
                   }

        dataset = helpers.call_action('package_create', **dataset)
        created_resource_urls = [resource['url'] for resource
                                 in dataset['resources']]
        assert created_resource_urls == resource_urls
        mapping = dict((resource['url'], resource['id']) for resource
                       in dataset['resources'])

        ## This should put c.html at the front
        reorder = {'id': dataset['id'], 'order':
                   [mapping["http://c.html"]]}

        helpers.call_action('package_resource_reorder', **reorder)

        dataset = helpers.call_action('package_show', id=dataset['id'])
        reordered_resource_urls = [resource['url'] for resource
                                   in dataset['resources']]

        assert reordered_resource_urls == ["http://c.html",
                                           "http://a.html",
                                           "http://b.html"]

        reorder = {'id': dataset['id'], 'order': [mapping["http://b.html"],
                                                  mapping["http://c.html"],
                                                  mapping["http://a.html"]]}

        helpers.call_action('package_resource_reorder', **reorder)
        dataset = helpers.call_action('package_show', id=dataset['id'])

        reordered_resource_urls = [resource['url'] for resource
                                   in dataset['resources']]

        assert reordered_resource_urls == ["http://b.html",
                                           "http://c.html",
                                           "http://a.html"]

    def test_update_dataset_cant_change_type(self):
        user = factories.User()
        dataset = factories.Dataset(
            type='dataset',
            name='unchanging',
            user=user)

        dataset = helpers.call_action(
            'package_update',
            id=dataset['id'],
            name='unchanging',
            type='cabinet')

        assert_equals(dataset['type'], 'dataset')
        assert_equals(
            helpers.call_action('package_show', id='unchanging')['type'],
            'dataset')

    def test_update_organization_cant_change_type(self):
        user = factories.User()
        context = {'user': user['name']}
        org = factories.Organization(
            type='organization',
            name='unchanging',
            user=user)

        org = helpers.call_action(
            'organization_update',
            context=context,
            id=org['id'],
            name='unchanging',
            type='ragtagband')

        assert_equals(org['type'], 'organization')
        assert_equals(helpers.call_action(
            'organization_show', id='unchanging')['type'],
            'organization')

    def test_update_group_cant_change_type(self):
        user = factories.User()
        context = {'user': user['name']}
        group = factories.Group(type='group', name='unchanging', user=user)

        group = helpers.call_action(
            'group_update',
            context=context,
            id=group['id'],
            name='unchanging',
            type='favouritecolour')

        assert_equals(group['type'], 'group')
        assert_equals(
            helpers.call_action('group_show', id='unchanging')['type'],
            'group')


class TestUpdateSendEmailNotifications(object):
    @classmethod
    def setup_class(cls):
        cls._original_config = dict(config)
        config['ckan.activity_streams_email_notifications'] = True

    @classmethod
    def teardown_class(cls):
        config.clear()
        config.update(cls._original_config)

    @mock.patch('ckan.logic.action.update.request')
    def test_calling_through_paster_doesnt_validates_auth(self, mock_request):
        mock_request.environ.get.return_value = True
        helpers.call_action('send_email_notifications')

    @mock.patch('ckan.logic.action.update.request')
    def test_not_calling_through_paster_validates_auth(self, mock_request):
        mock_request.environ.get.return_value = False
        assert_raises(logic.NotAuthorized, helpers.call_action,
                      'send_email_notifications',
                      context={'ignore_auth': False})


class TestResourceViewUpdate(object):

    @classmethod
    def setup_class(cls):
        if not p.plugin_loaded('image_view'):
            p.load('image_view')

    @classmethod
    def teardown_class(cls):
        p.unload('image_view')

        helpers.reset_db()

    def setup(cls):
        helpers.reset_db()

    def test_resource_view_update(self):
        resource_view = factories.ResourceView()
        params = {
            'id': resource_view['id'],
            'title': 'new title',
            'description': 'new description'
        }

        result = helpers.call_action('resource_view_update', **params)

        assert_equals(result['title'], params['title'])
        assert_equals(result['description'], params['description'])

    @mock.patch('ckan.lib.datapreview')
    def test_filterable_views_converts_filter_fields_and_values_into_filters_dict(self, datapreview_mock):
        filterable_view = mock.MagicMock()
        filterable_view.info.return_value = {'filterable': True}
        datapreview_mock.get_view_plugin.return_value = filterable_view
        resource_view = factories.ResourceView()
        context = {}
        params = {
            'id': resource_view['id'],
            'filter_fields': ['country', 'weather', 'country'],
            'filter_values': ['Brazil', 'warm', 'Argentina']
        }
        result = helpers.call_action('resource_view_update', context, **params)
        expected_filters = {
            'country': ['Brazil', 'Argentina'],
            'weather': ['warm']
        }
        assert_equals(result['filters'], expected_filters)

    def test_resource_view_update_requires_id(self):
        params = {}

        nose.tools.assert_raises(logic.ValidationError,
                                 helpers.call_action,
                                 'resource_view_update', **params)

    def test_resource_view_update_requires_existing_id(self):
        params = {
            'id': 'inexistent_id'
        }

        nose.tools.assert_raises(logic.NotFound,
                                 helpers.call_action,
                                 'resource_view_update', **params)

<<<<<<< HEAD
    def test_resource_view_list_reorder(self):

        resource_view_1 = factories.ResourceView(title='View 1')

        resource_id = resource_view_1['resource_id']

        resource_view_2 = factories.ResourceView(resource_id=resource_id,
                                                 title='View 2')

        resource_view_list = helpers.call_action('resource_view_list', id=resource_id)

        assert_equals(resource_view_list[0]['title'], 'View 1')
        assert_equals(resource_view_list[1]['title'], 'View 2')

        # Reorder views

        result = helpers.call_action('resource_view_reorder',
                                     id=resource_id,
                                     order=[resource_view_2['id'], resource_view_1['id']])
        assert_equals(result['order'], [resource_view_2['id'], resource_view_1['id']])

        resource_view_list = helpers.call_action('resource_view_list', id=resource_id)

        assert_equals(resource_view_list[0]['title'], 'View 2')
        assert_equals(resource_view_list[1]['title'], 'View 1')

    def test_resource_view_list_reorder_just_one_id(self):

        resource_view_1 = factories.ResourceView(title='View 1')

        resource_id = resource_view_1['resource_id']

        resource_view_2 = factories.ResourceView(resource_id=resource_id,
                                                 title='View 2')

        # Reorder Views back just by specifiying a single view to go first

        result = helpers.call_action('resource_view_reorder',
                                     id=resource_id,
                                     order=[resource_view_2['id']])
        assert_equals(result['order'], [resource_view_2['id'], resource_view_1['id']])

        resource_view_list = helpers.call_action('resource_view_list', id=resource_id)

        assert_equals(resource_view_list[0]['title'], 'View 2')
        assert_equals(resource_view_list[1]['title'], 'View 1')
=======
    def test_calling_with_only_id_doesnt_update_anything(self):
        resource_view = factories.ResourceView()
        params = {
            'id': resource_view['id']
        }

        result = helpers.call_action('resource_view_update', **params)
        assert_equals(result, resource_view)
>>>>>>> 7fb017a5
<|MERGE_RESOLUTION|>--- conflicted
+++ resolved
@@ -569,7 +569,6 @@
                                  helpers.call_action,
                                  'resource_view_update', **params)
 
-<<<<<<< HEAD
     def test_resource_view_list_reorder(self):
 
         resource_view_1 = factories.ResourceView(title='View 1')
@@ -616,7 +615,7 @@
 
         assert_equals(resource_view_list[0]['title'], 'View 2')
         assert_equals(resource_view_list[1]['title'], 'View 1')
-=======
+
     def test_calling_with_only_id_doesnt_update_anything(self):
         resource_view = factories.ResourceView()
         params = {
@@ -624,5 +623,4 @@
         }
 
         result = helpers.call_action('resource_view_update', **params)
-        assert_equals(result, resource_view)
->>>>>>> 7fb017a5
+        assert_equals(result, resource_view)