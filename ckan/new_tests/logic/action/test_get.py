--- conflicted
+++ resolved
@@ -927,7 +927,6 @@
         assert organizations == []
 
 
-<<<<<<< HEAD
 class TestShowResourceView(object):
 
     @classmethod
@@ -970,7 +969,8 @@
         nose.tools.assert_raises(
             logic.NotFound,
             helpers.call_action, 'resource_view_show', id='does_not_exist')
-=======
+
+
 class TestGetHelpShow(object):
 
     def test_help_show_basic(self):
@@ -1005,5 +1005,4 @@
 
         nose.tools.assert_raises(
             logic.NotFound,
-            helpers.call_action, 'help_show', name=function_name)
->>>>>>> 5ccbdf64
+            helpers.call_action, 'help_show', name=function_name)