# encoding: utf-8

import logging
<<<<<<< HEAD
import sys
=======
from collections import defaultdict
>>>>>>> a3cbca96

import ckan.plugins as p
import click
from ckan.cli import config_tool
from ckan.cli import (
    jobs,
    datapusher,
    front_end_build,
    click_config_option, db, load_config, search_index, server,
    profile,
    asset,
    datastore,
    sysadmin,
    translation,
    dataset,
    views,
    plugin_info,
    notify,
    tracking,
    minify,
    less,
    generate,
    user
)

from ckan.config.middleware import make_app
from ckan.cli import seed

log = logging.getLogger(__name__)


class CustomGroup(click.Group):
    def get_command(self, ctx, name):
        cmd = super(CustomGroup, self).get_command(ctx, name)
        if not cmd:
            ctx.invoke(self)
            cmd = super(CustomGroup, self).get_command(ctx, name)
        return cmd

    def format_commands(self, ctx, formatter):
        super(CustomGroup, self).format_commands(ctx, formatter)
        ctx.invoke(self)

        ext_commands = defaultdict(list)
        for subcommand in self.list_commands(ctx):
            cmd = self.get_command(ctx, subcommand)
            if cmd is None or not hasattr(cmd, u'_ckanext'):
                continue

            help = cmd.short_help or u''
            ext_commands[cmd._ckanext].append((subcommand, help))
        if ext_commands:
            with formatter.section(u'Plugins'):
                for ext, rows in ext_commands.items():
                    with formatter.section(ext):
                        formatter.write_dl(rows)


class CkanCommand(object):

    def __init__(self, conf=None):
        self.config = load_config(conf)
        self.app = make_app(self.config.global_conf, **self.config.local_conf)


@click.group(cls=CustomGroup)
@click.help_option(u'-h', u'--help')
@click_config_option
@click.pass_context
def ckan(ctx, config, *args, **kwargs):
    # This is necessary to allow the user to create
    # a config file when one isn't already present
    if all(arg in sys.argv for arg in ['generate', 'config']):
        return
    ctx.obj = CkanCommand(config)
    for plugin in p.PluginImplementations(p.IClick):
        for cmd in plugin.get_commands():
            cmd._ckanext = plugin.name
            ckan.add_command(cmd)


ckan.add_command(jobs.jobs)
ckan.add_command(config_tool.config_tool)
ckan.add_command(front_end_build.front_end_build)
ckan.add_command(server.run)
ckan.add_command(profile.profile)
ckan.add_command(seed.seed)
ckan.add_command(db.db)
ckan.add_command(datapusher.datapusher)
ckan.add_command(search_index.search_index)
ckan.add_command(sysadmin.sysadmin)
ckan.add_command(asset.asset)
ckan.add_command(datastore.datastore)
ckan.add_command(translation.translation)
ckan.add_command(dataset.dataset)
ckan.add_command(views.views)
ckan.add_command(plugin_info.plugin_info)
ckan.add_command(notify.notify)
ckan.add_command(tracking.tracking)
ckan.add_command(minify.minify)
ckan.add_command(less.less)
ckan.add_command(generate.generate)
ckan.add_command(user.user)<|MERGE_RESOLUTION|>--- conflicted
+++ resolved
@@ -1,11 +1,8 @@
 # encoding: utf-8
 
 import logging
-<<<<<<< HEAD
 import sys
-=======
 from collections import defaultdict
->>>>>>> a3cbca96
 
 import ckan.plugins as p
 import click
