--- conflicted
+++ resolved
@@ -31,12 +31,8 @@
               is_flag=True)
 @click.argument(u'package_id', required=False)
 def rebuild(
-<<<<<<< HEAD
-        verbose: bool, force: bool, refresh: bool, only_missing: bool,
-        quiet: bool, commit_each: bool, package_id: str
-=======
-        verbose, force, only_missing, quiet, commit_each, package_id, clear
->>>>>>> 041eee4a
+        verbose: bool, force: bool, only_missing: bool, quiet: bool,
+        commit_each: bool, package_id: str, clear: bool
 ):
     u''' Rebuild search index '''
     from ckan.lib.search import rebuild, commit
