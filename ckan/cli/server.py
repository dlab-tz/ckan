# encoding: utf-8

from ckan.exceptions import CkanDeprecationWarning
import logging
<<<<<<< HEAD
from typing import Any, List, Optional
=======
import warnings
>>>>>>> 326284c7

import click
from werkzeug.serving import run_simple

import ckan.plugins.toolkit as tk
from ckan.common import config

log = logging.getLogger(__name__)

DEFAULT_HOST = "localhost"
DEFAULT_PORT = 5000


@click.command(u"run", short_help=u"Start development server")
@click.option(u"-H", u"--host", help=u"Host name")
@click.option(u"-p", u"--port", help=u"Port number")
@click.option(u"-r", u"--disable-reloader", is_flag=True,
              help=u"Disable reloader")
@click.option(
    u"-t", u"--threaded", is_flag=True,
    help=u"Handle each request in a separate thread"
)
@click.option(
    u"--processes", type=int, default=0,
    help=u"Maximum number of concurrent processes"
)
@click.option(
    u"-e", u"--extra-files", multiple=True,
    help=u"Additional files that should be watched for server reloading"
    " (you can provide multiple values)")
@click.option(
    u"-C", u"--ssl-cert", default=None,
    help=u"Certificate file to use to enable SSL. Passing 'adhoc' will "
    " automatically generate a new one (on each server reload).")
@click.option(
    u"-K", u"--ssl-key", default=None,
    help=u"Key file to use to enable SSL. Passing 'adhoc' will "
    " automatically generate a new one (on each server reload).")
@click.pass_context
def run(ctx: Any, host: str, port: str, disable_reloader: bool, threaded: bool,
        extra_files: List[str], processes: int, ssl_cert: Optional[str],
        ssl_key: Optional[str]):
    u"""Runs the Werkzeug development server"""

    if tk.asbool(config.get("debug")):
        warnings.filterwarnings("default", category=CkanDeprecationWarning)

    # Reloading
    use_reloader = not disable_reloader
    config_extra_files = tk.aslist(
        config.get(u"ckan.devserver.watch_patterns")
    )
    extra_files = list(extra_files) + [
        config[u"__file__"]
    ] + config_extra_files

    # Threads and processes
    threaded = threaded or tk.asbool(config.get(u"ckan.devserver.threaded"))
    processes = processes or tk.asint(
        config.get(u"ckan.devserver.multiprocess", 1)
    )
    if threaded and processes > 1:
        tk.error_shout(u"Cannot have a multithreaded and multi process server")
        raise click.Abort()

    # SSL
    cert_file = ssl_cert or config.get('ckan.devserver.ssl_cert')
    key_file = ssl_key or config.get('ckan.devserver.ssl_key')

    if cert_file and key_file:
        if cert_file == key_file == 'adhoc':
            ssl_context = 'adhoc'
        else:
            ssl_context = (ssl_cert, ssl_key)
    else:
        ssl_context = None

    host = host or config.get('ckan.devserver.host', DEFAULT_HOST)
    port = port or config.get('ckan.devserver.port', DEFAULT_PORT)
    try:
        port_int = int(port)
    except ValueError:
        tk.error_shout(u"Server port must be an integer, not {}".format(port))
        raise click.Abort()

    log.info(u"Running CKAN on {scheme}://{host}:{port}".format(
        scheme='https' if ssl_context else 'http', host=host, port=port_int))

    run_simple(
        host,
        port_int,
        ctx.obj.app,
        use_reloader=use_reloader,
        use_evalex=True,
        threaded=threaded,
        processes=processes,
        extra_files=extra_files,
        ssl_context=ssl_context,
    )<|MERGE_RESOLUTION|>--- conflicted
+++ resolved
@@ -2,11 +2,8 @@
 
 from ckan.exceptions import CkanDeprecationWarning
 import logging
-<<<<<<< HEAD
+import warnings
 from typing import Any, List, Optional
-=======
-import warnings
->>>>>>> 326284c7
 
 import click
 from werkzeug.serving import run_simple
