--- conflicted
+++ resolved
@@ -1,10 +1,6 @@
 # encoding: utf-8
 
-<<<<<<< HEAD
 from ckan.types import Config
-import sys
-=======
->>>>>>> b7c1c878
 import os
 
 import click
