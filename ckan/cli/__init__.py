# encoding: utf-8

<<<<<<< HEAD
import sys
=======
from ckan.types import Config
>>>>>>> 878c2bc6
import os
from typing import Any, Dict, Optional, cast

import click
import logging
from logging.config import fileConfig as loggingFileConfig
from six.moves.configparser import ConfigParser  # type: ignore

from ckan.exceptions import CkanConfigurationException
from ckan.types import Config

log = logging.getLogger(__name__)


class CKANConfigLoader(object):
    config: Config
    config_file: str
    parser: ConfigParser
    section: str

    def __init__(self, filename: str) -> None:
        self.config_file = filename.strip()
        self.config = dict()
        self.parser = ConfigParser()
        self.section = u'app:main'
        defaults = {u'__file__': os.path.abspath(self.config_file)}
        self._update_defaults(defaults)
        self._create_config_object()

    def _update_defaults(self, new_defaults: Dict[str, Any]) -> None:
        for key, value in new_defaults.items():
            # type_ignore_reason: using implementation details
            self.parser._defaults[key] = value  # type: ignore

    def _read_config_file(self, filename: str) -> None:
        defaults = {u'here': os.path.dirname(os.path.abspath(filename))}
        self._update_defaults(defaults)
        self.parser.read(filename)

    def _update_config(self) -> None:
        options = self.parser.options(self.section)
        for option in options:
            if option not in self.config or option in self.parser.defaults():
                value = self.parser.get(self.section, option)
                self.config[option] = value
                if option in self.parser.defaults():
                    global_conf = self.config[u'global_conf']
                    assert isinstance(global_conf, dict)
                    global_conf[option] = value

    def _create_config_object(self) -> None:
        use_config_path = self.config_file
        self._read_config_file(use_config_path)

        # # The global_config key is to keep compatibility with Pylons.
        # # It can be safely removed when the Flask migration is completed.
        self.config[u'global_conf'] = cast(
            Dict[str, Any], self.parser.defaults()).copy()

        self._update_config()

        loaded_files = [use_config_path]

        while True:
            schema, path = self.parser.get(self.section, u'use').split(u':')
            if schema == u'config':
                use_config_path = os.path.join(
                    os.path.dirname(os.path.abspath(use_config_path)), path)
                # Avoid circular references
                if use_config_path in loaded_files:
                    chain = ' -> '.join(loaded_files + [use_config_path])
                    raise CkanConfigurationException(
                        'Circular dependency located in '
                        f'the configuration chain: {chain}'
                    )
                loaded_files.append(use_config_path)

                self._read_config_file(use_config_path)
                self._update_config()
            else:
                break
        log.debug(
            u'Loaded configuration from the following files: %s',
            loaded_files
        )

    def get_config(self) -> Config:
        return self.config.copy()


def error_shout(exception: Any) -> None:
    click.secho(str(exception), fg=u'red', err=True)


def load_config(ini_path: Optional[str] = None) -> Config:
    if ini_path:
        if ini_path.startswith(u'~'):
            ini_path = os.path.expanduser(ini_path)
        filename: Optional[str] = os.path.abspath(ini_path)
        config_source = [u'-c parameter']
    elif os.environ.get(u'CKAN_INI'):
        filename = os.environ[u'CKAN_INI']
        config_source = [u'$CKAN_INI']
    else:
        # deprecated method since CKAN 2.9
        default_filenames = [u'ckan.ini', u'development.ini']
        config_source = default_filenames
        filename = None
        for default_filename in default_filenames:
            check_file = os.path.join(os.getcwd(), default_filename)
            if os.path.exists(check_file):
                filename = check_file
                break
        if not filename:
            # give really clear error message for this common situation
            msg = u'''
ERROR: You need to specify the CKAN config (.ini) file path.

Use the --config parameter or set environment variable CKAN_INI
or have one of {} in the current directory.'''
            msg = msg.format(u', '.join(default_filenames))
            raise CkanConfigurationException(msg)

    if not filename or not os.path.exists(filename):
        msg = u'Config file not found: %s' % filename
        msg += u'\n(Given by: %s)' % config_source
        raise CkanConfigurationException(msg)

    config_loader = CKANConfigLoader(filename)
    loggingFileConfig(filename)
    log.info(u'Using configuration file {}'.format(filename))

    return config_loader.get_config()<|MERGE_RESOLUTION|>--- conflicted
+++ resolved
@@ -1,10 +1,5 @@
 # encoding: utf-8
 
-<<<<<<< HEAD
-import sys
-=======
-from ckan.types import Config
->>>>>>> 878c2bc6
 import os
 from typing import Any, Dict, Optional, cast
 
