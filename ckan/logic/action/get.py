--- conflicted
+++ resolved
@@ -1741,18 +1741,11 @@
     offset = data_dict.get('offset')
     limit = data_dict.get('limit')
 
-<<<<<<< HEAD
-    q = (model.Session.query(model.Resource)
-         .join(model.Package)) \
+    q = model.Session.query(model.Resource) \
+         .join(model.Package) \
          .filter(model.Package.state == 'active') \
          .filter(model.Package.private == False) \
          .filter(model.Resource.state == 'active') \
-=======
-    q = model.Session.query(model.Resource).join(model.Package)
-    q = q.filter(model.Package.state == 'active')
-    q = q.filter(model.Package.private == False)
-    q = q.filter(model.Resource.state == 'active')
->>>>>>> e9a14e61
 
     resource_fields = model.Resource.get_columns()
     for field, terms in fields.items():
