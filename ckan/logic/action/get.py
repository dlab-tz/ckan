# encoding: utf-8

'''API functions for searching for and getting data from CKAN.'''

import uuid
import logging
import json
import datetime
import socket
from typing import (Container, Dict, List, Optional,
                    Tuple, Union, Any, cast, Type)

from ckan.common import config, asbool
import sqlalchemy
from sqlalchemy import text
from six import string_types, text_type

import ckan
import ckan.lib.dictization
import ckan.logic as logic
import ckan.logic.action
import ckan.logic.schema
import ckan.lib.dictization.model_dictize as model_dictize
import ckan.lib.jobs as jobs
import ckan.lib.navl.dictization_functions
import ckan.model as model
import ckan.model.misc as misc
import ckan.plugins as plugins
import ckan.lib.search as search
from ckan.model.follower import ModelFollowingModel
from ckan.lib.search.query import solr_literal

import ckan.lib.plugins as lib_plugins
import ckan.lib.datapreview as datapreview
import ckan.authz as authz

from ckan.common import _
from ckan.types import Context, DataDict, Model, Query, Schema

log = logging.getLogger('ckan.logic')

# Define some shortcuts
# Ensure they are module-private so that they don't get loaded as available
# actions in the action API.
_validate = ckan.lib.navl.dictization_functions.validate
_table_dictize = ckan.lib.dictization.table_dictize
_check_access = logic.check_access
NotFound = logic.NotFound
NotAuthorized = logic.NotAuthorized
ValidationError = logic.ValidationError
_get_or_bust = logic.get_or_bust

_select = sqlalchemy.sql.select
_or_ = sqlalchemy.or_
_and_ = sqlalchemy.and_
_func = sqlalchemy.func
_case = sqlalchemy.case


def site_read(context: Context, data_dict: Optional[DataDict]=None) -> bool:
    '''Return ``True``.

    :rtype: bool
    '''
    _check_access('site_read', context, data_dict)
    return True


@logic.validate(ckan.logic.schema.default_pagination_schema)
def package_list(context: Context, data_dict: DataDict) -> List[str]:
    '''Return a list of the names of the site's datasets (packages).

    :param limit: if given, the list of datasets will be broken into pages of
        at most ``limit`` datasets per page and only one page will be returned
        at a time (optional)
    :type limit: int
    :param offset: when ``limit`` is given, the offset to start
        returning packages from
    :type offset: int

    :rtype: list of strings

    '''
    model = context["model"]
    api = context.get("api_version", 1)

    _check_access('package_list', context, data_dict)

    package_table = model.package_table
    col = (package_table.c.id
           if api == 2 else package_table.c.name)
    query = _select([col])
    query = query.where(_and_(
        package_table.c.state == 'active',
        package_table.c.private == False,
    ))
    query = query.order_by(col)

    limit = data_dict.get('limit')
    if limit:
        query = query.limit(limit)

    offset = data_dict.get('offset')
    if offset:
        query = query.offset(offset)

    ## Returns the first field in each result record
    return [r[0] for r in query.execute() or []]


@logic.validate(ckan.logic.schema.default_package_list_schema)
def current_package_list_with_resources(
        context: Context, data_dict: DataDict) -> List[Dict[str, Any]]:
    '''Return a list of the site's datasets (packages) and their resources.

    The list is sorted most-recently-modified first.

    :param limit: if given, the list of datasets will be broken into pages of
        at most ``limit`` datasets per page and only one page will be returned
        at a time (optional)
    :type limit: int
    :param offset: when ``limit`` is given, the offset to start
        returning packages from
    :type offset: int
    :param page: when ``limit`` is given, which page to return,
        Deprecated: use ``offset``
    :type page: int

    :rtype: list of dictionaries

    '''
    limit = data_dict.get('limit')
    offset = data_dict.get('offset', 0)
    user = context['user']

    if not 'offset' in data_dict and 'page' in data_dict:
        log.warning('"page" parameter is deprecated.  '
                    'Use the "offset" parameter instead')
        page = data_dict['page']
        if limit:
            offset = (page - 1) * limit
        else:
            offset = 0

    _check_access('current_package_list_with_resources', context, data_dict)

    search = package_search(context, {
        'q': '', 'rows': limit, 'start': offset,
        'include_private': authz.is_sysadmin(user) })
    return search.get('results', [])


def member_list(context: Context, data_dict: DataDict) -> List[Tuple[Any, ...]]:
    '''Return the members of a group.

    The user must have permission to 'get' the group.

    :param id: the id or name of the group
    :type id: string
    :param object_type: restrict the members returned to those of a given type,
      e.g. ``'user'`` or ``'package'`` (optional, default: ``None``)
    :type object_type: string
    :param capacity: restrict the members returned to those with a given
      capacity, e.g. ``'member'``, ``'editor'``, ``'admin'``, ``'public'``,
      ``'private'`` (optional, default: ``None``)
    :type capacity: string

    :rtype: list of (id, type, capacity) tuples

    :raises: :class:`ckan.logic.NotFound`: if the group doesn't exist

    '''
    model = context['model']

    group = model.Group.get(_get_or_bust(data_dict, 'id'))
    if not group:
        raise NotFound

    obj_type = data_dict.get('object_type', None)
    capacity = data_dict.get('capacity', None)

    # User must be able to update the group to remove a member from it
    _check_access('group_show', context, data_dict)

    q = model.Session.query(model.Member).\
        filter(model.Member.group_id == group.id).\
        filter(model.Member.state == "active")

    if obj_type:
        q = q.filter(model.Member.table_name == obj_type)
    if capacity:
        q = q.filter(model.Member.capacity == capacity)

    trans = authz.roles_trans()

    def translated_capacity(capacity: str):
        try:
            return trans[capacity]
        except KeyError:
            return capacity

    return [(m.table_id, m.table_name, translated_capacity(m.capacity))
            for m in q.all()]


def package_collaborator_list(context: Context,
                              data_dict: DataDict) -> List[Dict[str, Any]]:
    '''Return the list of all collaborators for a given package.

    Currently you must be an Admin on the package owner organization to
    manage collaborators.

    Note: This action requires the collaborators feature to be enabled with
    the :ref:`ckan.auth.allow_dataset_collaborators` configuration option.

    :param id: the id or name of the package
    :type id: string
    :param capacity: (optional) If provided, only users with this capacity are
        returned
    :type capacity: string

    :returns: a list of collaborators, each a dict including the package and
        user id, the capacity and the last modified date
    :rtype: list of dictionaries

    '''

    model = context['model']

    package_id = _get_or_bust(data_dict, 'id')

    package = model.Package.get(package_id)
    if not package:
        raise NotFound(_('Package not found'))

    _check_access('package_collaborator_list', context, data_dict)

    if not authz.check_config_permission('allow_dataset_collaborators'):
        raise ValidationError({
            'message': _('Dataset collaborators not enabled')
        })

    capacity = data_dict.get('capacity')

    allowed_capacities = authz.get_collaborator_capacities()
    if capacity and capacity not in allowed_capacities:
        raise ValidationError(
            {'message': _('Capacity must be one of "{}"').format(', '.join(
                allowed_capacities))})
    q = model.Session.query(model.PackageMember).\
        filter(model.PackageMember.package_id == package.id)

    if capacity:
        q = q.filter(model.PackageMember.capacity == capacity)

    collaborators = q.all()

    return [collaborator.as_dict() for collaborator in collaborators]


def package_collaborator_list_for_user(
        context: Context, data_dict: DataDict) -> List[Dict[str, Any]]:
    '''Return a list of all package the user is a collaborator in

    Note: This action requires the collaborators feature to be enabled with
    the :ref:`ckan.auth.allow_dataset_collaborators` configuration option.

    :param id: the id or name of the user
    :type id: string
    :param capacity: (optional) If provided, only packages where the user
        has this capacity are returned
    :type capacity: string

    :returns: a list of packages, each a dict including the package id, the
        capacity and the last modified date
    :rtype: list of dictionaries

    '''

    model = context['model']

    user_id = _get_or_bust(data_dict, 'id')

    if not authz.check_config_permission('allow_dataset_collaborators'):
        raise ValidationError({
            'message': _('Dataset collaborators not enabled')})

    _check_access('package_collaborator_list_for_user', context, data_dict)

    user = model.User.get(user_id)
    if not user:
        raise NotAuthorized(_('Not allowed to retrieve collaborators'))

    capacity = data_dict.get('capacity')
    allowed_capacities = authz.get_collaborator_capacities()
    if capacity and capacity not in allowed_capacities:
        raise ValidationError(
            {'message': _('Capacity must be one of "{}"').format(', '.join(
            allowed_capacities))})

    q = model.Session.query(model.PackageMember).\
        filter(model.PackageMember.user_id == user.id)

    if capacity:
        q = q.filter(model.PackageMember.capacity == capacity)

    collaborators = q.all()

    out = []
    for collaborator in collaborators:
        out.append({
            'package_id': collaborator.package_id,
            'capacity': collaborator.capacity,
            'modified': collaborator.modified.isoformat(),
        })

    return out


def _group_or_org_list(
        context: Context, data_dict: DataDict, is_org: bool = False):
    model = context['model']
    api = context.get('api_version')
    groups = data_dict.get('groups')
    group_type = data_dict.get('type', 'group')
    ref_group_by = 'id' if api == 2 else 'name'
    pagination_dict = {}
    limit = data_dict.get('limit')
    if limit:
        pagination_dict['limit'] = data_dict['limit']
    offset = data_dict.get('offset')
    if offset:
        pagination_dict['offset'] = data_dict['offset']
    if pagination_dict:
        pagination_dict, errors = _validate(
            data_dict, ckan.logic.schema.default_pagination_schema(), context)
        if errors:
            raise ValidationError(errors)
    sort = data_dict.get('sort') or config.get('ckan.default_group_sort') \
        or 'title'
    q = data_dict.get('q')

    all_fields = asbool(data_dict.get('all_fields', None))

    if all_fields:
        # all_fields is really computationally expensive, so need a tight limit
        try:
            max_limit = int(config.get(
                'ckan.group_and_organization_list_all_fields_max', 25))
        except ValueError:
            max_limit = 25
    else:
        try:
            max_limit = int(
                config.get('ckan.group_and_organization_list_max', 1000))
        except ValueError:
            max_limit = 1000

    if limit is None or int(limit) > max_limit:
        limit = max_limit

    # order_by deprecated in ckan 1.8
    # if it is supplied and sort isn't use order_by and raise a warning
    order_by = data_dict.get('order_by', '')
    if order_by:
        log.warn('`order_by` deprecated please use `sort`')
        if not data_dict.get('sort'):
            sort = order_by

    # if the sort is packages and no sort direction is supplied we want to do a
    # reverse sort to maintain compatibility.
    if sort.strip() in ('packages', 'package_count'):
        sort = 'package_count desc'

    sort_info = _unpick_search(sort,
                               allowed_fields=['name', 'packages',
                                               'package_count', 'title'],
                               total=1)

    if sort_info and sort_info[0][0] == 'package_count':
        query = model.Session.query(model.Group.id,
                                    model.Group.name,
                                    sqlalchemy.func.count(model.Group.id))

        query = query.filter(model.Member.group_id == model.Group.id) \
                     .filter(model.Member.table_id == model.Package.id) \
                     .filter(model.Member.table_name == 'package') \
                     .filter(model.Package.state == 'active')
    else:
        query = model.Session.query(model.Group.id,
                                    model.Group.name)

    query = query.filter(model.Group.state == 'active')

    if groups:
        # type_ignore_reason: incomplete SQLAlchemy types
        query = query.filter(model.Group.name.in_(groups))  # type: ignore
    if q:
        q = u'%{0}%'.format(q)
        query = query.filter(_or_(
            # type_ignore_reason: incomplete SQLAlchemy types
            model.Group.name.ilike(q),  # type: ignore
            model.Group.title.ilike(q),  # type: ignore
            model.Group.description.ilike(q),  # type: ignore
        ))

    query = query.filter(model.Group.is_organization == is_org)
    query = query.filter(model.Group.type == group_type)

    if sort_info:
        sort_field = sort_info[0][0]
        sort_direction = sort_info[0][1]
        sort_model_field = sqlalchemy.func.count(model.Group.id)
        if sort_field == 'package_count':
            query = query.group_by(model.Group.id, model.Group.name)
        elif sort_field == 'name':
            sort_model_field = model.Group.name
        elif sort_field == 'title':
            sort_model_field = model.Group.title

        if sort_direction == 'asc':
            query = query.order_by(sqlalchemy.asc(sort_model_field))
        else:
            query = query.order_by(sqlalchemy.desc(sort_model_field))

    if limit:
        query = query.limit(limit)
    if offset:
        query = query.offset(offset)

    groups = query.all()

    if all_fields:
        action = 'organization_show' if is_org else 'group_show'
        group_list = []
        for group in groups:
            data_dict['id'] = group.id
            for key in ('include_extras', 'include_tags', 'include_users',
                        'include_groups', 'include_followers'):
                if key not in data_dict:
                    data_dict[key] = False

            group_list.append(logic.get_action(action)(context, data_dict))
    else:
        group_list = [getattr(group, ref_group_by) for group in groups]

    return group_list


def group_list(context: Context, data_dict: DataDict) -> List[Dict[str, Any]]:
    '''Return a list of the names of the site's groups.

    :param type: the type of group to list (optional, default: ``'group'``),
        See docs for :py:class:`~ckan.plugins.interfaces.IGroupForm`
    :type type: string
    :param order_by: the field to sort the list by, must be ``'name'`` or
      ``'packages'`` (optional, default: ``'name'``) Deprecated use sort.
    :type order_by: string
    :param sort: sorting of the search results.  Optional.  Default:
        "title asc" string of field name and sort-order. The allowed fields are
        'name', 'package_count' and 'title'
    :type sort: string
    :param limit: the maximum number of groups returned (optional)
        Default: ``1000`` when all_fields=false unless set in site's
        configuration ``ckan.group_and_organization_list_max``
        Default: ``25`` when all_fields=true unless set in site's
        configuration ``ckan.group_and_organization_list_all_fields_max``
    :type limit: int
    :param offset: when ``limit`` is given, the offset to start
        returning groups from
    :type offset: int
    :param groups: a list of names of the groups to return, if given only
        groups whose names are in this list will be returned (optional)
    :type groups: list of strings
    :param all_fields: return group dictionaries instead of just names. Only
        core fields are returned - get some more using the include_* options.
        Returning a list of packages is too expensive, so the `packages`
        property for each group is deprecated, but there is a count of the
        packages in the `package_count` property.
        (optional, default: ``False``)
    :type all_fields: bool
    :param include_dataset_count: if all_fields, include the full package_count
        (optional, default: ``True``)
    :type include_dataset_count: bool
    :param include_extras: if all_fields, include the group extra fields
        (optional, default: ``False``)
    :type include_extras: bool
    :param include_tags: if all_fields, include the group tags
        (optional, default: ``False``)
    :type include_tags: bool
    :param include_groups: if all_fields, include the groups the groups are in
        (optional, default: ``False``).
    :type include_groups: bool
    :param include_users: if all_fields, include the group users
        (optional, default: ``False``).
    :type include_users: bool

    :rtype: list of strings
    '''
    _check_access('group_list', context, data_dict)
    return _group_or_org_list(context, data_dict)


def organization_list(context: Context,
                      data_dict: DataDict) -> List[Dict[str, Any]]:
    '''Return a list of the names of the site's organizations.

    :param type: the type of organization to list (optional,
        default: ``'organization'``),
        See docs for :py:class:`~ckan.plugins.interfaces.IGroupForm`
    :type type: string
    :param order_by: the field to sort the list by, must be ``'name'`` or
      ``'packages'`` (optional, default: ``'name'``) Deprecated use sort.
    :type order_by: string
    :param sort: sorting of the search results.  Optional.  Default:
        "title asc" string of field name and sort-order. The allowed fields are
        'name', 'package_count' and 'title'
    :type sort: string
    :param limit: the maximum number of organizations returned (optional)
        Default: ``1000`` when all_fields=false unless set in site's
        configuration ``ckan.group_and_organization_list_max``
        Default: ``25`` when all_fields=true unless set in site's
        configuration ``ckan.group_and_organization_list_all_fields_max``
    :type limit: int
    :param offset: when ``limit`` is given, the offset to start
        returning organizations from
    :type offset: int
    :param organizations: a list of names of the groups to return,
        if given only groups whose names are in this list will be
        returned (optional)
    :type organizations: list of strings
    :param all_fields: return group dictionaries instead of just names. Only
        core fields are returned - get some more using the include_* options.
        Returning a list of packages is too expensive, so the `packages`
        property for each group is deprecated, but there is a count of the
        packages in the `package_count` property.
        (optional, default: ``False``)
    :type all_fields: bool
    :param include_dataset_count: if all_fields, include the full package_count
        (optional, default: ``True``)
    :type include_dataset_count: bool
    :param include_extras: if all_fields, include the organization extra fields
        (optional, default: ``False``)
    :type include_extras: bool
    :param include_tags: if all_fields, include the organization tags
        (optional, default: ``False``)
    :type include_tags: bool
    :param include_groups: if all_fields, include the organizations the
        organizations are in
        (optional, default: ``False``)
    :type include_groups: bool
    :param include_users: if all_fields, include the organization users
        (optional, default: ``False``).
    :type include_users: bool

    :rtype: list of strings

    '''
    _check_access('organization_list', context, data_dict)
    data_dict['groups'] = data_dict.pop('organizations', [])
    data_dict.setdefault('type', 'organization')
    return _group_or_org_list(context, data_dict, is_org=True)


def group_list_authz(context: Context,
                     data_dict: DataDict) -> List[Dict[str, Any]]:
    '''Return the list of groups that the user is authorized to edit.

    :param available_only: remove the existing groups in the package
      (optional, default: ``False``)
    :type available_only: bool

    :param am_member: if ``True`` return only the groups the logged-in user is
      a member of, otherwise return all groups that the user is authorized to
      edit (for example, sysadmin users are authorized to edit all groups)
      (optional, default: ``False``)
    :type am_member: bool

    :returns: list of dictized groups that the user is authorized to edit
    :rtype: list of dicts

    '''
    model = context['model']
    user = context['user']
    available_only = data_dict.get('available_only', False)
    am_member = data_dict.get('am_member', False)

    _check_access('group_list_authz', context, data_dict)

    sysadmin = authz.is_sysadmin(user)
    roles = authz.get_roles_with_permission('manage_group')
    if not roles:
        return []
    user_id = authz.get_user_id_for_username(user, allow_none=True)
    if not user_id:
        return []

    group_ids: List[str] = []
    if not sysadmin or am_member:
        q: Any = model.Session.query(model.Member.group_id) \
            .filter(model.Member.table_name == 'user') \
            .filter(
                # type_ignore_reason: incomplete SQLAlchemy types
                model.Member.capacity.in_(roles)  # type: ignore
            ).filter(model.Member.table_id == user_id) \
            .filter(model.Member.state == 'active')
        group_ids = []
        for row in q:
            group_ids.append(row.group_id)

        if not group_ids:
            return []

    q = model.Session.query(model.Group) \
        .filter(model.Group.is_organization == False) \
        .filter(model.Group.state == 'active')

    if not sysadmin or am_member:
        # type_ignore_reason: incomplete SQLAlchemy types
        q = q.filter(model.Group.id.in_(group_ids))  # type: ignore

    groups = q.all()

    if available_only:
        package = context.get('package')
        if package:
            groups = set(groups) - set(package.get_groups())

    group_list = model_dictize.group_list_dictize(groups, context)
    return group_list


def organization_list_for_user(context: Context,
                               data_dict: DataDict) -> List[Dict[str, Any]]:
    '''Return the organizations that the user has a given permission for.

    Specifically it returns the list of organizations that the currently
    authorized user has a given permission (for example: "manage_group")
    against.

    By default this returns the list of organizations that the currently
    authorized user is member of, in any capacity.

    When a user becomes a member of an organization in CKAN they're given a
    "capacity" (sometimes called a "role"), for example "member", "editor" or
    "admin".

    Each of these roles has certain permissions associated with it. For example
    the admin role has the "admin" permission (which means they have permission
    to do anything). The editor role has permissions like "create_dataset",
    "update_dataset" and "delete_dataset".  The member role has the "read"
    permission.

    This function returns the list of organizations that the authorized user
    has a given permission for. For example the list of organizations that the
    user is an admin of, or the list of organizations that the user can create
    datasets in. This takes account of when permissions cascade down an
    organization hierarchy.

    :param id: the name or id of the user to get the organization list for
        (optional, defaults to the currently authorized user (logged in or via
        API key))
    :type id: string

    :param permission: the permission the user has against the
        returned organizations, for example ``"read"`` or ``"create_dataset"``
        (optional, default: ``"manage_group"``)
    :type permission: string
    :param include_dataset_count: include the package_count in each org
        (optional, default: ``False``)
    :type include_dataset_count: bool

    :returns: list of organizations that the user has the given permission for
    :rtype: list of dicts

    '''
    model = context['model']
    if data_dict.get('id'):
        user_obj = model.User.get(data_dict['id'])
        if not user_obj:
            raise NotFound
        user = user_obj.name
    else:
        user = context['user']

    _check_access('organization_list_for_user', context, data_dict)
    sysadmin = authz.is_sysadmin(user)

    orgs_q = model.Session.query(model.Group) \
        .filter(model.Group.is_organization == True) \
        .filter(model.Group.state == 'active')

    if sysadmin:
        orgs_and_capacities = [(org, 'admin') for org in orgs_q.all()]
    else:
        # for non-Sysadmins check they have the required permission

        permission = data_dict.get('permission', 'manage_group')

        roles = authz.get_roles_with_permission(permission)

        if not roles:
            return []
        user_id = authz.get_user_id_for_username(user, allow_none=True)
        if not user_id:
            return []

        q = model.Session.query(model.Member, model.Group) \
            .filter(model.Member.table_name == 'user') \
            .filter(
                # type_ignore_reason: incomplete SQLAlchemy types
                model.Member.capacity.in_(roles)  # type: ignore
            ) \
            .filter(model.Member.table_id == user_id) \
            .filter(model.Member.state == 'active') \
            .join(model.Group)

        group_ids = set()
        roles_that_cascade = cast(
            List[str],
            authz.check_config_permission('roles_that_cascade_to_sub_groups')
        )
        group_ids_to_capacities: Dict[str, str] = {}
        for member, group in q.all():
            if member.capacity in roles_that_cascade:
                children_group_ids = [
                    grp_tuple[0] for grp_tuple
                    in group.get_children_group_hierarchy(type='organization')
                ]
                for group_id in children_group_ids:
                    group_ids_to_capacities[group_id] = member.capacity
                group_ids |= set(children_group_ids)

            group_ids_to_capacities[group.id] = member.capacity
            group_ids.add(group.id)

        if not group_ids:
            return []

        # type_ignore_reason: incomplete SQLAlchemy types
        orgs_q = orgs_q.filter(model.Group.id.in_(group_ids))  # type: ignore
        orgs_and_capacities = [
            (org, group_ids_to_capacities[org.id]) for org in orgs_q.all()]

    context['with_capacity'] = True
    orgs_list = model_dictize.group_list_dictize(orgs_and_capacities, context,
        with_package_counts=asbool(data_dict.get('include_dataset_count')))
    return orgs_list


def license_list(context: Context, data_dict: DataDict) -> List[Dict[str, Any]]:
    '''Return the list of licenses available for datasets on the site.

    :rtype: list of dictionaries

    '''
    model = context["model"]

    _check_access('license_list', context, data_dict)

    license_register = model.Package.get_license_register()
    licenses = license_register.values()
    licenses = [l.as_dict() for l in licenses]
    return licenses


def tag_list(context: Context,
             data_dict: DataDict) -> Union[List[Dict[str, Any]], List[str]]:
    '''Return a list of the site's tags.

    By default only free tags (tags that don't belong to a vocabulary) are
    returned. If the ``vocabulary_id`` argument is given then only tags
    belonging to that vocabulary will be returned instead.

    :param query: a tag name query to search for, if given only tags whose
        names contain this string will be returned (optional)
    :type query: string
    :param vocabulary_id: the id or name of a vocabulary, if give only tags
        that belong to this vocabulary will be returned (optional)
    :type vocabulary_id: string
    :param all_fields: return full tag dictionaries instead of just names
        (optional, default: ``False``)
    :type all_fields: bool

    :rtype: list of dictionaries

    '''
    model = context['model']

    vocab_id_or_name = data_dict.get('vocabulary_id')
    query = data_dict.get('query') or data_dict.get('q')
    if query:
        query = query.strip()
    all_fields = data_dict.get('all_fields', None)

    _check_access('tag_list', context, data_dict)

    if query:
        tags, count = _tag_search(context, data_dict)
    else:
        tags = model.Tag.all(vocab_id_or_name)

    if tags:
        if all_fields:
            tag_list: Union[
                List[Dict[str, Any]], List[str]
            ] = model_dictize.tag_list_dictize(tags, context)
        else:
            tag_list = [tag.name for tag in tags]
    else:
        tag_list = []

    return tag_list


def user_list(
        context: Context, data_dict: DataDict
) -> Union[List[Dict[str, Any]], List[str], 'Query[model.User]']:
    '''Return a list of the site's user accounts.

    :param q: filter the users returned to those whose names contain a string
      (optional)
    :type q: string
    :param email: filter the users returned to those whose email match a
      string (optional) (you must be a sysadmin to use this filter)
    :type email: string
    :param order_by: which field to sort the list by (optional, default:
      ``'display_name'``). Users can be sorted by ``'id'``, ``'name'``,
      ``'fullname'``, ``'display_name'``, ``'created'``, ``'about'``,
      ``'sysadmin'`` or ``'number_created_packages'``.
    :type order_by: string
    :param all_fields: return full user dictionaries instead of just names.
      (optional, default: ``True``)
    :type all_fields: bool

    :rtype: list of user dictionaries. User properties include:
      ``number_created_packages`` which excludes datasets which are private
      or draft state.

    '''
    model = context['model']

    _check_access('user_list', context, data_dict)

    q = data_dict.get('q', '')
    email = data_dict.get('email')
    order_by = data_dict.get('order_by', 'display_name')
    all_fields = asbool(data_dict.get('all_fields', True))

    if all_fields:
        query: 'Query[Any]' = model.Session.query(
            model.User,
<<<<<<< HEAD
            # type_ignore_reason: incomplete SQLAlchemy types
            model.User.name.label('name'),  # type: ignore
            model.User.fullname.label('fullname'),  # type: ignore
            model.User.about.label('about'),  # type: ignore
            model.User.about.label('email'),  # type: ignore
            model.User.created.label('created'),  # type: ignore
=======
            model.User.name.label('name'),
            model.User.fullname.label('fullname'),
            model.User.about.label('about'),
            model.User.email.label('email'),
            model.User.created.label('created'),
>>>>>>> c14ef260
            _select([_func.count(model.Package.id)],
                    _and_(
                        model.Package.creator_user_id == model.User.id,
                        model.Package.state == 'active',
                        model.Package.private == False,
                    )).label('number_created_packages')
        )
    else:
        query = model.Session.query(model.User.name)

    if q:
        query = model.User.search(q, query, user_name=context.get('user'))
    if email:
        query = query.filter_by(email=email)

    order_by_field = None
    if order_by == 'edits':
        raise ValidationError({
            'message': 'order_by=edits is no longer supported'
        })
    elif order_by == 'number_created_packages':
        order_by_field = order_by
    elif order_by != 'display_name':
        try:
            order_by_field = getattr(model.User, order_by)
        except AttributeError:
            pass
    if order_by == 'display_name' or order_by_field is None:
        query = query.order_by(
            _case(
                [(
                    _or_(
                        model.User.fullname == None,
                        model.User.fullname == ''
                    ),
                    model.User.name
                )],
                else_=model.User.fullname
            )
        )
    elif order_by_field == 'number_created_packages' \
         or order_by_field == 'fullname' \
         or order_by_field == 'about' or order_by_field == 'sysadmin':
        query = query.order_by(order_by_field, model.User.name)
    else:
        query = query.order_by(order_by_field)

    # Filter deleted users
    query = query.filter(model.User.state != model.State.DELETED)

    ## hack for pagination
    if context.get('return_query'):
        return query

    users_list = []

    if all_fields:
        for user in query.all():
            result_dict = model_dictize.user_dictize(user[0], context)
            users_list.append(result_dict)
    else:
        for user in query.all():
            users_list.append(user[0])

    return users_list


def package_relationships_list(context: Context,
                               data_dict: DataDict) -> List[Dict[str, Any]]:
    '''Return a dataset (package)'s relationships.

    :param id: the id or name of the first package
    :type id: string
    :param id2: the id or name of the second package
    :type id2: string
    :param rel: relationship as string see
        :py:func:`~ckan.logic.action.create.package_relationship_create` for
        the relationship types (optional)

    :rtype: list of dictionaries

    '''
    ##TODO needs to work with dictization layer
    model = context['model']
    api = context.get('api_version')

    id = _get_or_bust(data_dict, "id")
    id2 = data_dict.get("id2")
    rel = data_dict.get("rel")
    ref_package_by = 'id' if api == 2 else 'name'
    pkg1 = model.Package.get(id)
    pkg2 = None
    if not pkg1:
        raise NotFound('First package named in request was not found.')
    if id2:
        pkg2 = model.Package.get(id2)
        if not pkg2:
            raise NotFound('Second package named in address was not found.')

    if rel == 'relationships':
        rel = None

    _check_access('package_relationships_list', context, data_dict)

    # TODO: How to handle this object level authz?
    # Currently we don't care
    relationships = pkg1.get_relationships(with_package=pkg2, type=rel)

    if rel and not relationships:
        raise NotFound('Relationship "%s %s %s" not found.'
                       % (id, rel, id2))

    relationship_dicts = [
        rel.as_dict(pkg1, ref_package_by=ref_package_by)
        for rel in relationships]

    return relationship_dicts


def package_show(context: Context, data_dict: DataDict) -> Dict[str, Any]:
    '''Return the metadata of a dataset (package) and its resources.

    :param id: the id or name of the dataset
    :type id: string
    :param use_default_schema: use default package schema instead of
        a custom schema defined with an IDatasetForm plugin (default: ``False``)
    :type use_default_schema: bool
    :param include_tracking: add tracking information to dataset and
        resources (default: ``False``)
    :type include_tracking: bool
    :rtype: dictionary

    '''
    model = context['model']
    context['session'] = model.Session
    name_or_id = data_dict.get("id") or _get_or_bust(data_dict, 'name_or_id')

    pkg = model.Package.get(
        name_or_id,
        for_update=context.get('for_update', False))

    if pkg is None:
        raise NotFound

    context['package'] = pkg

    _check_access('package_show', context, data_dict)

    if data_dict.get('use_default_schema', False):
        context['schema'] = ckan.logic.schema.default_show_package_schema()
    include_tracking = asbool(data_dict.get('include_tracking', False))

    package_dict = None
    use_cache = (context.get('use_cache', True))
    package_dict_validated = False

    if use_cache:
        try:
            search_result = search.show(name_or_id)
        except (search.SearchError, socket.error):
            pass
        else:
            use_validated_cache = 'schema' not in context
            if use_validated_cache and 'validated_data_dict' in search_result:
                package_json = search_result['validated_data_dict']
                package_dict = json.loads(package_json)
                package_dict_validated = True
            else:
                package_dict = json.loads(search_result['data_dict'])
                package_dict_validated = False
            metadata_modified = pkg.metadata_modified.isoformat()
            search_metadata_modified = search_result['metadata_modified']
            # solr stores less precise datetime,
            # truncate to 22 charactors to get good enough match
            if metadata_modified[:22] != search_metadata_modified[:22]:
                package_dict = None

    if not package_dict:
        package_dict = model_dictize.package_dictize(pkg, context)
        package_dict_validated = False

    if include_tracking:
        # page-view tracking summary data
        package_dict['tracking_summary'] = (
            model.TrackingSummary.get_for_package(package_dict['id']))

        for resource_dict in package_dict['resources']:
            _add_tracking_summary_to_resource_dict(resource_dict, model)

    if context.get('for_view'):
        for item in plugins.PluginImplementations(plugins.IPackageController):
            package_dict = item.before_view(package_dict)

    for item in plugins.PluginImplementations(plugins.IPackageController):
        item.read(pkg)

    for item in plugins.PluginImplementations(plugins.IResourceController):
        for resource_dict in package_dict['resources']:
            item.before_show(resource_dict)

    if not package_dict_validated:
        package_plugin = lib_plugins.lookup_package_plugin(
            package_dict['type'])
        schema = context.get('schema') or package_plugin.show_package_schema()

        if schema and context.get('validate', True):
            package_dict, errors = lib_plugins.plugin_validate(
                package_plugin, context, package_dict, schema,
                'package_show')

    for item in plugins.PluginImplementations(plugins.IPackageController):
        item.after_show(context, package_dict)

    return package_dict


def _add_tracking_summary_to_resource_dict(
        resource_dict: Dict[str, Any], model: Model):
    '''Add page-view tracking summary data to the given resource dict.

    '''
    tracking_summary = model.TrackingSummary.get_for_resource(
        resource_dict['url'])
    resource_dict['tracking_summary'] = tracking_summary


def resource_show(context: Context, data_dict: DataDict) -> Dict[str, Any]:
    '''Return the metadata of a resource.

    :param id: the id of the resource
    :type id: string
    :param include_tracking: add tracking information to dataset and
        resources (default: ``False``)
    :type include_tracking: bool

    :rtype: dictionary

    '''
    model = context['model']
    id = _get_or_bust(data_dict, 'id')

    resource = model.Resource.get(id)
    resource_context = cast(Context, dict(context, resource=resource))

    if not resource:
        raise NotFound

    _check_access('resource_show', resource_context, data_dict)

    pkg_dict = logic.get_action('package_show')(
        context.copy(),
        {'id': resource.package.id,
        'include_tracking': asbool(data_dict.get('include_tracking', False))})

    for resource_dict in pkg_dict['resources']:
        if resource_dict['id'] == id:
            break
    else:
        log.error('Could not find resource %s after all', id)
        raise NotFound(_('Resource was not found.'))

    return resource_dict


def resource_view_show(context: Context, data_dict: DataDict) -> Dict[str, Any]:
    '''
    Return the metadata of a resource_view.

    :param id: the id of the resource_view
    :type id: string

    :rtype: dictionary
    '''
    model = context['model']
    id = _get_or_bust(data_dict, 'id')

    resource_view = model.ResourceView.get(id)
    if not resource_view:
        _check_access('resource_view_show', context, data_dict)
        raise NotFound

    context['resource_view'] = resource_view
    resource = model.Resource.get(resource_view.resource_id)
    if not resource:
        raise NotFound
    context['resource'] = resource

    _check_access('resource_view_show', context, data_dict)
    return model_dictize.resource_view_dictize(resource_view, context)


def resource_view_list(context: Context,
                       data_dict: DataDict) -> List[Dict[str, Any]]:
    '''
    Return the list of resource views for a particular resource.

    :param id: the id of the resource
    :type id: string

    :rtype: list of dictionaries.
    '''
    model = context['model']
    id = _get_or_bust(data_dict, 'id')
    resource = model.Resource.get(id)
    if not resource:
        raise NotFound
    context['resource'] = resource
    _check_access('resource_view_list', context, data_dict)
    q = model.Session.query(model.ResourceView).filter_by(resource_id=id)
    ## only show views when there is the correct plugin enabled
    resource_views = [
        resource_view for resource_view
        in q.order_by(model.ResourceView.order).all()
        if datapreview.get_view_plugin(resource_view.view_type)
    ]
    return model_dictize.resource_view_list_dictize(resource_views, context)


def _group_or_org_show(
        context: Context, data_dict: DataDict, is_org: bool = False):
    model = context['model']
    id = _get_or_bust(data_dict, 'id')

    group = model.Group.get(id)
    context['group'] = group

    if asbool(data_dict.get('include_datasets', False)):
        packages_field = 'datasets'
    elif asbool(data_dict.get('include_dataset_count', True)):
        packages_field = 'dataset_count'
    else:
        packages_field = None

    try:
        include_tags = asbool(data_dict.get('include_tags', True))
        if asbool(config.get('ckan.auth.public_user_details', True)):
            include_users = asbool(data_dict.get('include_users', True))
        else:
            include_users = asbool(data_dict.get('include_users', False))
        include_groups = asbool(data_dict.get('include_groups', True))
        include_extras = asbool(data_dict.get('include_extras', True))
        include_followers = asbool(data_dict.get('include_followers', True))
    except ValueError:
        raise logic.ValidationError({
            'message': _('Parameter is not an bool')
        })

    if group is None:
        raise NotFound
    if is_org and not group.is_organization:
        raise NotFound
    if not is_org and group.is_organization:
        raise NotFound

    if is_org:
        _check_access('organization_show', context, data_dict)
    else:
        _check_access('group_show', context, data_dict)

    group_dict = model_dictize.group_dictize(group, context,
                                             packages_field=packages_field,
                                             include_tags=include_tags,
                                             include_extras=include_extras,
                                             include_groups=include_groups,
                                             include_users=include_users,)

    if is_org:
        plugin_type = plugins.IOrganizationController
    else:
        plugin_type = plugins.IGroupController

    for item in plugins.PluginImplementations(plugin_type):
        item.read(group)

    group_plugin = lib_plugins.lookup_group_plugin(group_dict['type'])
    try:
        schema = group_plugin.db_to_form_schema_options({
            'type': 'show',
            'api': 'api_version' in context,
            'context': context})
    except AttributeError:
        schema = group_plugin.db_to_form_schema()

    if include_followers:
        group_dict['num_followers'] = logic.get_action('group_follower_count')(
            {'model': model, 'session': model.Session},
            {'id': group_dict['id']})
    else:
        group_dict['num_followers'] = 0

    if schema is None:
        schema = ckan.logic.schema.default_show_group_schema()
    group_dict, errors = lib_plugins.plugin_validate(
        group_plugin, context, group_dict, schema,
        'organization_show' if is_org else 'group_show')
    return group_dict


def group_show(context: Context, data_dict: DataDict) -> Dict[str, Any]:
    '''Return the details of a group.

    :param id: the id or name of the group
    :type id: string
    :param include_datasets: include a truncated list of the group's datasets
         (optional, default: ``False``)
    :type include_datasets: bool
    :param include_dataset_count: include the full package_count
         (optional, default: ``True``)
    :type include_dataset_count: bool
    :param include_extras: include the group's extra fields
         (optional, default: ``True``)
    :type include_extras: bool
    :param include_users: include the group's users
         (optional, default: ``True`` if ``ckan.auth.public_user_details``
         is ``True`` otherwise ``False``)
    :type include_users: bool
    :param include_groups: include the group's sub groups
         (optional, default: ``True``)
    :type include_groups: bool
    :param include_tags: include the group's tags
         (optional, default: ``True``)
    :type include_tags: bool
    :param include_followers: include the group's number of followers
         (optional, default: ``True``)
    :type include_followers: bool

    :rtype: dictionary

    .. note:: Only its first 1000 datasets are returned

    '''
    return _group_or_org_show(context, data_dict)


def organization_show(context: Context, data_dict: DataDict) -> Dict[str, Any]:
    '''Return the details of a organization.

    :param id: the id or name of the organization
    :type id: string
    :param include_datasets: include a truncated list of the org's datasets
         (optional, default: ``False``)
    :type include_datasets: bool
    :param include_dataset_count: include the full package_count
         (optional, default: ``True``)
    :type include_dataset_count: bool
    :param include_extras: include the organization's extra fields
         (optional, default: ``True``)
    :type include_extras: bool
    :param include_users: include the organization's users
         (optional, default: ``True`` if ``ckan.auth.public_user_details``
         is ``True`` otherwise ``False``)
    :type include_users: bool
    :param include_groups: include the organization's sub groups
         (optional, default: ``True``)
    :type include_groups: bool
    :param include_tags: include the organization's tags
         (optional, default: ``True``)
    :type include_tags: bool
    :param include_followers: include the organization's number of followers
         (optional, default: ``True``)
    :type include_followers: bool


    :rtype: dictionary

    .. note:: Only its first 10 datasets are returned
    '''
    return _group_or_org_show(context, data_dict, is_org=True)


def group_package_show(context: Context,
                       data_dict: DataDict) -> List[Dict[str, Any]]:
    '''Return the datasets (packages) of a group.

    :param id: the id or name of the group
    :type id: string
    :param limit: the maximum number of datasets to return (optional)
    :type limit: int

    :rtype: list of dictionaries

    '''

    model = context['model']
    group_id = _get_or_bust(data_dict, 'id')

    limit = data_dict.get('limit', '')
    if limit:
        try:
            limit = int(limit)
            if limit < 0:
                raise logic.ValidationError({
                    'message': 'Limit must be a positive integer'
                })
        except ValueError:
            raise logic.ValidationError({
                'message': 'Limit must be a positive integer'})

    group = model.Group.get(group_id)
    if group is None:
        raise NotFound
    context['group'] = group

    _check_access('group_show', context, data_dict)

    result = logic.get_action('package_search')(context, {
        'fq': 'groups:{0}'.format(group.name),
        'rows': limit,
    })

    return result['results']


def tag_show(context: Context, data_dict: DataDict) -> Dict[str, Any]:
    '''Return the details of a tag and all its datasets.

    :param id: the name or id of the tag
    :type id: string
    :param vocabulary_id: the id or name of the tag vocabulary that the tag is
        in - if it is not specified it will assume it is a free tag.
        (optional)
    :type vocabulary_id: string
    :param include_datasets: include a list of the tag's datasets. (Up to a
        limit of 1000 - for more flexibility, use package_search - see
        :py:func:`package_search` for an example.)
        (optional, default: ``False``)
    :type include_datasets: bool

    :returns: the details of the tag, including a list of all of the tag's
        datasets and their details
    :rtype: dictionary
    '''

    model = context['model']
    id = _get_or_bust(data_dict, 'id')
    include_datasets = asbool(data_dict.get('include_datasets', False))

    tag = model.Tag.get(id, vocab_id_or_name=data_dict.get('vocabulary_id'))
    if tag is None:
        raise NotFound

    context['tag'] = tag

    _check_access('tag_show', context, data_dict)
    return model_dictize.tag_dictize(tag, context,
                                     include_datasets=include_datasets)


def user_show(context: Context, data_dict: DataDict) -> Dict[str, Any]:
    '''Return a user account.

    Either the ``id`` or the ``user_obj`` parameter must be given.

    :param id: the id or name of the user (optional)
    :type id: string
    :param user_obj: the user dictionary of the user (optional)
    :type user_obj: user dictionary
    :param include_datasets: Include a list of datasets the user has created.
        If it is the same user or a sysadmin requesting, it includes datasets
        that are draft or private.
        (optional, default:``False``, limit:50)
    :type include_datasets: bool
    :param include_num_followers: Include the number of followers the user has
        (optional, default:``False``)
    :type include_num_followers: bool
    :param include_password_hash: Include the stored password hash
        (sysadmin only, optional, default:``False``)
    :type include_password_hash: bool
    :param include_plugin_extras: Include the internal plugin extras object
        (sysadmin only, optional, default:``False``)
    :type include_plugin_extras: bool


    :returns: the details of the user. Includes email_hash and
        number_created_packages (which excludes draft or private datasets
        unless it is the same user or sysadmin making the request). Excludes
        the password (hash) and reset_key. If it is the same user or a
        sysadmin requesting, the email and apikey are included.
    :rtype: dictionary

    '''
    model = context['model']

    id = data_dict.get('id', None)
    provided_user = data_dict.get('user_obj', None)
    if id:
        user_obj = model.User.get(id)
    elif provided_user:
        user_obj = provided_user
    else:
        user_obj = None

    if not user_obj:
        raise NotFound

    context['user_obj'] = user_obj

    _check_access('user_show', context, data_dict)


    # include private and draft datasets?
    requester = context.get('user')
    sysadmin = False
    if requester:
        sysadmin = authz.is_sysadmin(requester)
        requester_looking_at_own_account = requester == user_obj.name
        include_private_and_draft_datasets = (
            sysadmin or requester_looking_at_own_account)
    else:
        include_private_and_draft_datasets = False
    context['count_private_and_draft_datasets'] = \
        include_private_and_draft_datasets

    include_password_hash = sysadmin and asbool(
        data_dict.get('include_password_hash', False))

    include_plugin_extras = sysadmin and asbool(
        data_dict.get('include_plugin_extras', False))

    user_dict = model_dictize.user_dictize(
        user_obj, context, include_password_hash, include_plugin_extras)

    if context.get('return_minimal'):
        log.warning('Use of the "return_minimal" in user_show is '
                    'deprecated.')
        return user_dict

    if asbool(data_dict.get('include_datasets', False)):
        user_dict['datasets'] = []

        fq = "+creator_user_id:{0}".format(user_dict['id'])

        search_dict: Dict[str, Any] = {'rows': 50}

        if include_private_and_draft_datasets:
            search_dict.update({
                'include_private': True,
                'include_drafts': True})

        search_dict.update({'fq': fq})

        user_dict['datasets'] = \
            logic.get_action('package_search')(context, search_dict) \
            .get('results')

    if asbool(data_dict.get('include_num_followers', False)):
        user_dict['num_followers'] = logic.get_action('user_follower_count')(
            {'model': model, 'session': model.Session},
            {'id': user_dict['id']})

    return user_dict


@logic.validate(ckan.logic.schema.default_autocomplete_schema)
def package_autocomplete(
        context: Context, data_dict: DataDict) -> List[Dict[str, Any]]:
    '''Return a list of datasets (packages) that match a string.

    Datasets with names or titles that contain the query string will be
    returned.

    :param q: the string to search for
    :type q: string
    :param limit: the maximum number of resource formats to return (optional,
        default: ``10``)
    :type limit: int

    :rtype: list of dictionaries

    '''
    _check_access('package_autocomplete', context, data_dict)
    user = context.get('user')

    limit = data_dict.get('limit', 10)
    q = data_dict['q']

    # enforce permission filter based on user
    if context.get('ignore_auth') or (user and authz.is_sysadmin(user)):
        labels = None
    else:
        labels = lib_plugins.get_permission_labels().get_user_dataset_labels(
            context['auth_user_obj']
        )

    data_dict = {
        'q': ' OR '.join([
            'name_ngram:{0}',
            'title_ngram:{0}',
            'name:{0}',
            'title:{0}',
        ]).format(solr_literal(q)),
        'fl': 'name,title',
        'rows': limit
    }
    query = search.query_for(model.Package)

    results = query.run(data_dict, permission_labels=labels)['results']

    q_lower = q.lower()
    pkg_list = []
    for package in results:
        if q_lower in package['name']:
            match_field = 'name'
            match_displayed = package['name']
        else:
            match_field = 'title'
            match_displayed = '%s (%s)' % (package['title'], package['name'])
        result_dict = {
            'name': package['name'],
            'title': package['title'],
            'match_field': match_field,
            'match_displayed': match_displayed}
        pkg_list.append(result_dict)

    return pkg_list


@logic.validate(ckan.logic.schema.default_autocomplete_schema)
def format_autocomplete(context: Context, data_dict: DataDict) -> List[str]:
    '''Return a list of resource formats whose names contain a string.

    :param q: the string to search for
    :type q: string
    :param limit: the maximum number of resource formats to return (optional,
        default: ``5``)
    :type limit: int

    :rtype: list of strings

    '''
    model = context['model']
    session = context['session']

    _check_access('format_autocomplete', context, data_dict)

    q = data_dict['q']
    limit = data_dict.get('limit', 5)

    like_q = u'%' + q + u'%'

    query = (session.query(
        model.Resource.format,
        _func.count(model.Resource.format).label('total'))
        .filter(_and_(
            model.Resource.state == 'active',
        ))
        # type_ignore_reason: incomplete SQLAlchemy types
        .filter(model.Resource.format.ilike(like_q))  # type: ignore
        .group_by(model.Resource.format)
        .order_by(text('total DESC'))
        .limit(limit))

    return [resource.format.lower() for resource in query]


@logic.validate(ckan.logic.schema.default_autocomplete_schema)
def user_autocomplete(context: Context, data_dict: DataDict) -> List[Dict[str, Any]]:
    '''Return a list of user names that contain a string.

    :param q: the string to search for
    :type q: string
    :param limit: the maximum number of user names to return (optional,
        default: ``20``)
    :type limit: int

    :rtype: a list of user dictionaries each with keys ``'name'``,
        ``'fullname'``, and ``'id'``

    '''
    model = context['model']
    user = context['user']

    _check_access('user_autocomplete', context, data_dict)

    q = data_dict['q']
    limit = data_dict.get('limit', 20)
    ignore_self = data_dict.get('ignore_self', False)

    query = model.User.search(q)
    query = query.filter(model.User.state != model.State.DELETED)

    if ignore_self:
        query = query.filter(model.User.name != user)

    query = query.limit(limit)

    user_list = []
    for user in query.all():
        result_dict = {}
        for k in ['id', 'name', 'fullname']:
            result_dict[k] = getattr(user, k)

        user_list.append(result_dict)

    return user_list


def _group_or_org_autocomplete(
        context: Context, data_dict: DataDict,
        is_org: bool) -> List[Dict[str, str]]:

    q = data_dict['q']
    limit = data_dict.get('limit', 20)
    model = context['model']

    query = model.Group.search_by_name_or_title(q, group_type=None,
                                                is_org=is_org, limit=limit)

    group_list = []
    for group in query.all():
        result_dict = {}
        for k in ['id', 'name', 'title']:
            result_dict[k] = getattr(group, k)
        group_list.append(result_dict)

    return group_list


def group_autocomplete(
        context: Context, data_dict: DataDict) -> List[Dict[str, Any]]:
    '''
    Return a list of group names that contain a string.

    :param q: the string to search for
    :type q: string
    :param limit: the maximum number of groups to return (optional,
        default: 20)
    :type limit: int

    :rtype: a list of group dictionaries each with keys ``'name'``,
        ``'title'``, and ``'id'``
    '''

    _check_access('group_autocomplete', context, data_dict)

    return _group_or_org_autocomplete(context, data_dict, is_org=False)


def organization_autocomplete(context: Context,
                              data_dict: DataDict) -> List[Dict[str, Any]]:
    '''
    Return a list of organization names that contain a string.

    :param q: the string to search for
    :type q: string
    :param limit: the maximum number of organizations to return (optional,
        default: ``20``)
    :type limit: int

    :rtype: a list of organization dictionaries each with keys ``'name'``,
        ``'title'``, and ``'id'``
    '''

    _check_access('organization_autocomplete', context, data_dict)

    return _group_or_org_autocomplete(context, data_dict, is_org=True)


def package_search(context: Context, data_dict: DataDict) -> Dict[str, Any]:
    '''
    Searches for packages satisfying a given search criteria.

    This action accepts solr search query parameters (details below), and
    returns a dictionary of results, including dictized datasets that match
    the search criteria, a search count and also facet information.

    **Solr Parameters:**

    For more in depth treatment of each paramter, please read the
    `Solr Documentation
    <https://lucene.apache.org/solr/guide/6_6/common-query-parameters.html>`_.

    This action accepts a *subset* of solr's search query parameters:


    :param q: the solr query.  Optional.  Default: ``"*:*"``
    :type q: string
    :param fq: any filter queries to apply.  Note: ``+site_id:{ckan_site_id}``
        is added to this string prior to the query being executed.
    :type fq: string
    :param fq_list: additional filter queries to apply.
    :type fq_list: list of strings
    :param sort: sorting of the search results.  Optional.  Default:
        ``'score desc, metadata_modified desc'``.  As per the solr
        documentation, this is a comma-separated string of field names and
        sort-orderings.
    :type sort: string
    :param rows: the maximum number of matching rows (datasets) to return.
        (optional, default: ``10``, upper limit: ``1000`` unless set in
        site's configuration ``ckan.search.rows_max``)
    :type rows: int
    :param start: the offset in the complete result for where the set of
        returned datasets should begin.
    :type start: int
    :param facet: whether to enable faceted results.  Default: ``True``.
    :type facet: string
    :param facet.mincount: the minimum counts for facet fields should be
        included in the results.
    :type facet.mincount: int
    :param facet.limit: the maximum number of values the facet fields return.
        A negative value means unlimited. This can be set instance-wide with
        the :ref:`search.facets.limit` config option. Default is 50.
    :type facet.limit: int
    :param facet.field: the fields to facet upon.  Default empty.  If empty,
        then the returned facet information is empty.
    :type facet.field: list of strings
    :param include_drafts: if ``True``, draft datasets will be included in the
        results. A user will only be returned their own draft datasets, and a
        sysadmin will be returned all draft datasets. Optional, the default is
        ``False``.
    :type include_drafts: bool
    :param include_private: if ``True``, private datasets will be included in
        the results. Only private datasets from the user's organizations will
        be returned and sysadmins will be returned all private datasets.
        Optional, the default is ``False``.
    :type include_private: bool
    :param use_default_schema: use default package schema instead of
        a custom schema defined with an IDatasetForm plugin (default: ``False``)
    :type use_default_schema: bool


    The following advanced Solr parameters are supported as well. Note that
    some of these are only available on particular Solr versions. See Solr's
    `dismax`_ and `edismax`_ documentation for further details on them:

    ``qf``, ``wt``, ``bf``, ``boost``, ``tie``, ``defType``, ``mm``


    .. _dismax: http://wiki.apache.org/solr/DisMaxQParserPlugin
    .. _edismax: http://wiki.apache.org/solr/ExtendedDisMax


    **Examples:**

    ``q=flood`` datasets containing the word `flood`, `floods` or `flooding`
    ``fq=tags:economy`` datasets with the tag `economy`
    ``facet.field=["tags"] facet.limit=10 rows=0`` top 10 tags

    **Results:**

    The result of this action is a dict with the following keys:

    :rtype: A dictionary with the following keys
    :param count: the number of results found.  Note, this is the total number
        of results found, not the total number of results returned (which is
        affected by limit and row parameters used in the input).
    :type count: int
    :param results: ordered list of datasets matching the query, where the
        ordering defined by the sort parameter used in the query.
    :type results: list of dictized datasets.
    :param facets: DEPRECATED.  Aggregated information about facet counts.
    :type facets: DEPRECATED dict
    :param search_facets: aggregated information about facet counts.  The outer
        dict is keyed by the facet field name (as used in the search query).
        Each entry of the outer dict is itself a dict, with a "title" key, and
        an "items" key.  The "items" key's value is a list of dicts, each with
        "count", "display_name" and "name" entries.  The display_name is a
        form of the name that can be used in titles.
    :type search_facets: nested dict of dicts.

    An example result: ::

     {'count': 2,
      'results': [ { <snip> }, { <snip> }],
      'search_facets': {u'tags': {'items': [{'count': 1,
                                             'display_name': u'tolstoy',
                                             'name': u'tolstoy'},
                                            {'count': 2,
                                             'display_name': u'russian',
                                             'name': u'russian'}
                                           ]
                                 }
                       }
     }

    **Limitations:**

    The full solr query language is not exposed, including.

    fl
        The parameter that controls which fields are returned in the solr
        query.
        fl can be  None or a list of result fields, such as
        ['id', 'extras_custom_field'].
        if fl = None, datasets are returned as a list of full dictionary.
    '''
    # sometimes context['schema'] is None
    schema = (context.get('schema') or
              ckan.logic.schema.default_package_search_schema())
    data_dict, errors = _validate(data_dict, schema, context)
    # put the extras back into the data_dict so that the search can
    # report needless parameters
    data_dict.update(data_dict.get('__extras', {}))
    data_dict.pop('__extras', None)
    if errors:
        raise ValidationError(errors)

    model = context['model']
    session = context['session']
    user = context.get('user')

    _check_access('package_search', context, data_dict)

    # Move ext_ params to extras and remove them from the root of the search
    # params, so they don't cause and error
    data_dict['extras'] = data_dict.get('extras', {})
    for key in [key for key in data_dict.keys() if key.startswith('ext_')]:
        data_dict['extras'][key] = data_dict.pop(key)

    # set default search field
    data_dict['df'] = 'text'

    # check if some extension needs to modify the search params
    for item in plugins.PluginImplementations(plugins.IPackageController):
        data_dict = item.before_search(data_dict)

    # the extension may have decided that it is not necessary to perform
    # the query
    abort = data_dict.get('abort_search', False)

    if data_dict.get('sort') in (None, 'rank'):
        data_dict['sort'] = config.get('ckan.search.default_package_sort') \
            or 'score desc, metadata_modified desc'

    results: List[Dict[str, Any]] = []
    facets: Dict[str, Any] = {}
    count = 0

    if not abort:
        if asbool(data_dict.get('use_default_schema')):
            data_source = 'data_dict'
        else:
            data_source = 'validated_data_dict'
        data_dict.pop('use_default_schema', None)

        result_fl = data_dict.get('fl')
        if not result_fl:
            data_dict['fl'] = 'id {0}'.format(data_source)
        else:
            data_dict['fl'] = ' '.join(result_fl)

        # Remove before these hit solr FIXME: whitelist instead
        include_private = asbool(data_dict.pop('include_private', False))
        include_drafts = asbool(data_dict.pop('include_drafts', False))
        data_dict.setdefault('fq', '')
        if not include_private:
            data_dict['fq'] = '+capacity:public ' + data_dict['fq']
        if include_drafts:
            data_dict['fq'] += ' +state:(active OR draft)'

        # Pop these ones as Solr does not need them
        extras = data_dict.pop('extras', None)

        # enforce permission filter based on user
        if context.get('ignore_auth') or (user and authz.is_sysadmin(user)):
            labels = None
        else:
            labels = lib_plugins.get_permission_labels(
                ).get_user_dataset_labels(context['auth_user_obj'])

        query = search.query_for(model.Package)
        query.run(data_dict, permission_labels=labels)

        # Add them back so extensions can use them on after_search
        data_dict['extras'] = extras

        if result_fl:
            for package in query.results:
                if isinstance(package, text_type):
                    package = {result_fl[0]: package}
                extras = cast(Dict[str, Any], package.pop('extras', {}))
                package.update(extras)
                results.append(package)
        else:
            for package in query.results:
                # get the package object
                package_dict = package.get(data_source)
                ## use data in search index if there
                if package_dict:
                    # the package_dict still needs translating when being viewed
                    package_dict = json.loads(package_dict)
                    if context.get('for_view'):
                        for item in plugins.PluginImplementations(
                                plugins.IPackageController):
                            package_dict = item.before_view(package_dict)
                    results.append(package_dict)
                else:
                    log.error('No package_dict is coming from solr for package '
                              'id %s', package['id'])

        count = query.count
        facets = query.facets

    search_results = {
        'count': count,
        'facets': facets,
        'results': results,
        'sort': data_dict['sort']
    }

    # create a lookup table of group name to title for all the groups and
    # organizations in the current search's facets.
    group_names = []
    for field_name in ('groups', 'organization'):
        group_names.extend(facets.get(field_name, {}).keys())

    groups = (session.query(model.Group.name, model.Group.title)
                    # type_ignore_reason: incomplete SQLAlchemy types
                    .filter(model.Group.name.in_(group_names))  # type: ignore
                    .all()
              if group_names else [])
    group_titles_by_name = dict(groups)

    # Transform facets into a more useful data structure.
    restructured_facets: Dict[str, Any] = {}
    for key, value in facets.items():
        restructured_facets[key] = {
            'title': key,
            'items': []
        }
        for key_, value_ in value.items():
            new_facet_dict = {}
            new_facet_dict['name'] = key_
            if key in ('groups', 'organization'):
                display_name = group_titles_by_name.get(key_, key_)
                display_name = display_name \
                    if display_name and display_name.strip() else key_
                new_facet_dict['display_name'] = display_name
            elif key == 'license_id':
                license = model.Package.get_license_register().get(key_)
                if license:
                    new_facet_dict['display_name'] = license.title
                else:
                    new_facet_dict['display_name'] = key_
            else:
                new_facet_dict['display_name'] = key_
            new_facet_dict['count'] = value_
            restructured_facets[key]['items'].append(new_facet_dict)
    search_results['search_facets'] = restructured_facets

    # check if some extension needs to modify the search results
    for item in plugins.PluginImplementations(plugins.IPackageController):
        search_results = item.after_search(search_results, data_dict)

    # After extensions have had a chance to modify the facets, sort them by
    # display name.
    for facet in search_results['search_facets']:
        search_results['search_facets'][facet]['items'] = sorted(
            search_results['search_facets'][facet]['items'],
            key=lambda facet: facet['display_name'], reverse=True)

    return search_results


@logic.validate(ckan.logic.schema.default_resource_search_schema)
def resource_search(context: Context, data_dict: DataDict) -> Dict[str, Any]:
    '''
    Searches for resources satisfying a given search criteria.

    It returns a dictionary with 2 fields: ``count`` and ``results``.  The
    ``count`` field contains the total number of Resources found without the
    limit or query parameters having an effect.  The ``results`` field is a
    list of dictized Resource objects.

    The 'query' parameter is a required field.  It is a string of the form
    ``{field}:{term}`` or a list of strings, each of the same form.  Within
    each string, ``{field}`` is a field or extra field on the Resource domain
    object.

    If ``{field}`` is ``"hash"``, then an attempt is made to match the
    `{term}` as a *prefix* of the ``Resource.hash`` field.

    If ``{field}`` is an extra field, then an attempt is made to match against
    the extra fields stored against the Resource.

    Note: The search is limited to search against extra fields declared in
    the config setting ``ckan.extra_resource_fields``.

    Note: Due to a Resource's extra fields being stored as a json blob, the
    match is made against the json string representation.  As such, false
    positives may occur:

    If the search criteria is: ::

        query = "field1:term1"

    Then a json blob with the string representation of: ::

        {"field1": "foo", "field2": "term1"}

    will match the search criteria!  This is a known short-coming of this
    approach.

    All matches are made ignoring case; and apart from the ``"hash"`` field,
    a term matches if it is a substring of the field's value.

    Finally, when specifying more than one search criteria, the criteria are
    AND-ed together.

    The ``order`` parameter is used to control the ordering of the results.
    Currently only ordering one field is available, and in ascending order
    only.

    The ``fields`` parameter is deprecated as it is not compatible with calling
    this action with a GET request to the action API.

    The context may contain a flag, `search_query`, which if True will make
    this action behave as if being used by the internal search api.  ie - the
    results will not be dictized, and SearchErrors are thrown for bad search
    queries (rather than ValidationErrors).

    :param query: The search criteria.  See above for description.
    :type query: string or list of strings of the form ``{field}:{term1}``
    :param fields: Deprecated
    :type fields: dict of fields to search terms.
    :param order_by: A field on the Resource model that orders the results.
    :type order_by: string
    :param offset: Apply an offset to the query.
    :type offset: int
    :param limit: Apply a limit to the query.
    :type limit: int

    :returns:  A dictionary with a ``count`` field, and a ``results`` field.
    :rtype: dict

    '''
    model = context['model']

    # Allow either the `query` or `fields` parameter to be given, but not both.
    # Once `fields` parameter is dropped, this can be made simpler.
    # The result of all this gumpf is to populate the local `fields` variable
    # with mappings from field names to list of search terms, or a single
    # search-term string.
    query: Optional[Union[str, List[str]]] = data_dict.get('query')
    fields: Optional[Dict[str, Any]] = data_dict.get('fields')

    if query is None and fields is None:
        raise ValidationError({'query': _('Missing value')})

    elif query is not None and fields is not None:
        raise ValidationError(
            {'fields': _('Do not specify if using "query" parameter')})

    elif query is not None:
        if isinstance(query, string_types):
            query = [query]
        try:
            # type_ignore_reason: typechecker can't guess number of args
            fields = dict(pair.split(":", 1) for pair in query)  # type: ignore
        except ValueError:
            raise ValidationError(
                {'query': _('Must be <field>:<value> pair(s)')})

    else:
        log.warning('Use of the "fields" parameter in resource_search is '
                    'deprecated.  Use the "query" parameter instead')
        assert fields is not None
        # The legacy fields paramter splits string terms.
        # So maintain that behaviour
        split_terms: Dict[str, List[str]] = {}
        for field, terms in fields.items():
            if isinstance(terms, string_types):
                terms = terms.split()
            split_terms[field] = terms
        fields = split_terms

    order_by = data_dict.get('order_by')
    offset = data_dict.get('offset')
    limit = data_dict.get('limit')

    q = model.Session.query(model.Resource) \
         .join(model.Package) \
         .filter(model.Package.state == 'active') \
         .filter(model.Package.private == False) \
         .filter(model.Resource.state == 'active') \

    resource_fields = model.Resource.get_columns()
    for field, terms in fields.items():

        if isinstance(terms, string_types):
            terms = [terms]

        if field not in resource_fields:
            msg = _('Field "{field}" not recognised in resource_search.')\
                .format(field=field)

            # Running in the context of the internal search api.
            if context.get('search_query', False):
                raise search.SearchError(msg)

            # Otherwise, assume we're in the context of an external api
            # and need to provide meaningful external error messages.
            raise ValidationError({'query': msg})

        for term in terms:

            # prevent pattern injection
            term = misc.escape_sql_like_special_characters(term)

            model_attr = getattr(model.Resource, field)

            # Treat the has field separately, see docstring.
            if field == 'hash':
                q = q.filter(model_attr.ilike(text_type(term) + '%'))

            # Resource extras are stored in a json blob.  So searching for
            # matching fields is a bit trickier.  See the docstring.
            elif field in model.Resource.get_extra_columns():
                model_attr = getattr(model.Resource, 'extras')

                like = _or_(
                    model_attr.ilike(
                        u'''%%"%s": "%%%s%%",%%''' % (field, term)),
                    model_attr.ilike(
                        u'''%%"%s": "%%%s%%"}''' % (field, term))
                )
                q = q.filter(like)

            # Just a regular field
            else:
                column = model_attr.property.columns[0]
                if isinstance(column.type, sqlalchemy.UnicodeText):
                    q = q.filter(model_attr.ilike('%' + text_type(term) + '%'))
                else:
                    q = q.filter(model_attr == term)

    if order_by is not None:
        if hasattr(model.Resource, order_by):
            q = q.order_by(getattr(model.Resource, order_by))

    count = q.count()
    q = q.offset(offset)
    q = q.limit(limit)

    results = []
    for result in q:
        if isinstance(result, tuple) \
                and isinstance(result[0], model.DomainObject):
            # This is the case for order_by rank due to the add_column.
            results.append(result[0])
        else:
            results.append(result)

    # If run in the context of a search query, then don't dictize the results.
    if not context.get('search_query', False):
        results = model_dictize.resource_list_dictize(results, context)

    return {'count': count,
            'results': results}


def _tag_search(
        context: Context, data_dict: DataDict) -> Tuple[List[model.Tag], int]:
    model = context['model']

    terms = data_dict.get('query') or data_dict.get('q') or []
    if isinstance(terms, string_types):
        terms = [terms]
    terms = [t.strip() for t in terms if t.strip()]

    if 'fields' in data_dict:
        log.warning('"fields" parameter is deprecated.  '
                    'Use the "query" parameter instead')

    fields = data_dict.get('fields', {})
    offset = data_dict.get('offset')
    limit = data_dict.get('limit')

    # TODO: should we check for user authentication first?
    q = model.Session.query(model.Tag)

    if 'vocabulary_id' in data_dict:
        # Filter by vocabulary.
        vocab = model.Vocabulary.get(_get_or_bust(data_dict, 'vocabulary_id'))
        if not vocab:
            raise NotFound
        q = q.filter(model.Tag.vocabulary_id == vocab.id)
    else:
        # If no vocabulary_name in data dict then show free tags only.
        q = q.filter(model.Tag.vocabulary_id == None)
        # If we're searching free tags, limit results to tags that are
        # currently applied to a package.
        q = q.distinct().join(model.Tag.package_tags)

    for field, value in fields.items():
        if field in ('tag', 'tags'):
            terms.append(value)

    if not len(terms):
        return [], 0

    for term in terms:
        escaped_term = misc.escape_sql_like_special_characters(
            term, escape='\\')
        q = q.filter(
            # type_ignore_reason: incomplete SQLAlchemy types
            model.Tag.name.ilike('%' + escaped_term + '%'))  # type: ignore

    count = q.count()
    q = q.offset(offset)
    q = q.limit(limit)
    return q.all(), count


def tag_search(context: Context, data_dict: DataDict) -> Dict[str, Any]:
    '''Return a list of tags whose names contain a given string.

    By default only free tags (tags that don't belong to any vocabulary) are
    searched. If the ``vocabulary_id`` argument is given then only tags
    belonging to that vocabulary will be searched instead.

    :param query: the string(s) to search for
    :type query: string or list of strings
    :param vocabulary_id: the id or name of the tag vocabulary to search in
      (optional)
    :type vocabulary_id: string
    :param fields: deprecated
    :type fields: dictionary
    :param limit: the maximum number of tags to return
    :type limit: int
    :param offset: when ``limit`` is given, the offset to start returning tags
        from
    :type offset: int

    :returns: A dictionary with the following keys:

      ``'count'``
        The number of tags in the result.

      ``'results'``
        The list of tags whose names contain the given string, a list of
        dictionaries.

    :rtype: dictionary

    '''
    tags, count = _tag_search(context, data_dict)
    return {'count': count,
            'results': [_table_dictize(tag, context) for tag in tags]}


def tag_autocomplete(context: Context, data_dict: DataDict) -> List[str]:
    '''Return a list of tag names that contain a given string.

    By default only free tags (tags that don't belong to any vocabulary) are
    searched. If the ``vocabulary_id`` argument is given then only tags
    belonging to that vocabulary will be searched instead.

    :param query: the string to search for
    :type query: string
    :param vocabulary_id: the id or name of the tag vocabulary to search in
      (optional)
    :type vocabulary_id: string
    :param fields: deprecated
    :type fields: dictionary
    :param limit: the maximum number of tags to return
    :type limit: int
    :param offset: when ``limit`` is given, the offset to start returning tags
        from
    :type offset: int

    :rtype: list of strings

    '''
    _check_access('tag_autocomplete', context, data_dict)
    matching_tags, count = _tag_search(context, data_dict)
    if matching_tags:
        return [tag.name for tag in matching_tags]
    else:
        return []


def task_status_show(context: Context, data_dict: DataDict) -> Dict[str, Any]:
    '''Return a task status.

    Either the ``id`` parameter *or* the ``entity_id``, ``task_type`` *and*
    ``key`` parameters must be given.

    :param id: the id of the task status (optional)
    :type id: string
    :param entity_id: the entity_id of the task status (optional)
    :type entity_id: string
    :param task_type: the task_type of the task status (optional)
    :type task_type: string
    :param key: the key of the task status (optional)
    :type key: string

    :rtype: dictionary
    '''
    model = context['model']
    id = data_dict.get('id')

    if id:
        task_status = model.TaskStatus.get(id)
    else:
        query = model.Session.query(model.TaskStatus)\
            .filter(_and_(
                model.TaskStatus.entity_id
                == _get_or_bust(data_dict, 'entity_id'),
                model.TaskStatus.task_type
                == _get_or_bust(data_dict, 'task_type'),
                model.TaskStatus.key
                == _get_or_bust(data_dict, 'key')
            ))
        task_status = query.first()

    if task_status is None:
        raise NotFound
    context['task_status'] = task_status
    _check_access('task_status_show', context, data_dict)

    task_status_dict = model_dictize.task_status_dictize(task_status, context)
    return task_status_dict


def term_translation_show(
        context: Context, data_dict: DataDict) -> List[Dict[str, Any]]:
    '''Return the translations for the given term(s) and language(s).

    :param terms: the terms to search for translations of, e.g. ``'Russian'``,
        ``'romantic novel'``
    :type terms: list of strings
    :param lang_codes: the language codes of the languages to search for
        translations into, e.g. ``'en'``, ``'de'`` (optional, default is to
        search for translations into any language)
    :type lang_codes: list of language code strings

    :rtype: a list of term translation dictionaries each with keys ``'term'``
        (the term searched for, in the source language), ``'term_translation'``
        (the translation of the term into the target language) and
        ``'lang_code'`` (the language code of the target language)
    '''
    model = context['model']

    trans_table = model.term_translation_table

    q = _select([trans_table])

    if 'terms' not in data_dict:
        raise ValidationError({'terms': 'terms not in data'})

    # This action accepts `terms` as either a list of strings, or a single
    # string.
    terms = _get_or_bust(data_dict, 'terms')
    if isinstance(terms, string_types):
        terms = [terms]
    if terms:
        q = q.where(trans_table.c.term.in_(terms))

    # This action accepts `lang_codes` as either a list of strings, or a single
    # string.
    if 'lang_codes' in data_dict:
        lang_codes = _get_or_bust(data_dict, 'lang_codes')
        if isinstance(lang_codes, string_types):
            lang_codes = [lang_codes]
        q = q.where(trans_table.c.lang_code.in_(lang_codes))

    conn = model.Session.connection()
    cursor = conn.execute(q)

    results = []

    for row in cursor:
        results.append(_table_dictize(row, context))

    return results


# Only internal services are allowed to call get_site_user.
def get_site_user(context: Context, data_dict: DataDict) -> Dict[str, Any]:
    '''Return the ckan site user

    :param defer_commit: by default (or if set to false) get_site_user will
        commit and clean up the current transaction. If set to true, caller
        is responsible for commiting transaction after get_site_user is
        called. Leaving open connections can cause cli commands to hang!
        (optional, default: ``False``)
    :type defer_commit: bool
    '''
    _check_access('get_site_user', context, data_dict)
    model = context['model']
    site_id = config.get('ckan.site_id', 'ckan_site_user')
    user = model.User.get(site_id)
    if not user:
        apikey = str(uuid.uuid4())
        user = model.User(name=site_id,
                          password=apikey,
                          apikey=apikey)
        # make sysadmin
        user.sysadmin = True
        model.Session.add(user)
        model.Session.flush()
        if not context.get('defer_commit'):
            model.repo.commit()

    return {'name': user.name,
            'apikey': user.apikey}


def status_show(context: Context, data_dict: DataDict) -> Dict[str, Any]:
    '''Return a dictionary with information about the site's configuration.

    :rtype: dictionary

    '''

    plugins = config.get('ckan.plugins')
    extensions = plugins.split() if plugins else []

    return {
        'site_title': config.get('ckan.site_title'),
        'site_description': config.get('ckan.site_description'),
        'site_url': config.get('ckan.site_url'),
        'ckan_version': ckan.__version__,
        'error_emails_to': config.get('email_to'),
        'locale_default': config.get('ckan.locale_default'),
        'extensions': extensions,
    }


def vocabulary_list(
        context: Context, data_dict: DataDict) -> List[Dict[str, Any]]:
    '''Return a list of all the site's tag vocabularies.

    :rtype: list of dictionaries

    '''
    _check_access('vocabulary_list', context, data_dict)

    model = context['model']
    vocabulary_objects = model.Session.query(model.Vocabulary).all()
    return model_dictize.vocabulary_list_dictize(vocabulary_objects, context)


def vocabulary_show(context: Context, data_dict: DataDict) -> Dict[str, Any]:
    '''Return a single tag vocabulary.

    :param id: the id or name of the vocabulary
    :type id: string
    :return: the vocabulary.
    :rtype: dictionary

    '''
    _check_access('vocabulary_show', context, data_dict)

    model = context['model']
    vocab_id = data_dict.get('id')
    if not vocab_id:
        raise ValidationError({'id': _('id not in data')})
    vocabulary = model.vocabulary.Vocabulary.get(vocab_id)
    if vocabulary is None:
        raise NotFound(_('Could not find vocabulary "%s"') % vocab_id)
    vocabulary_dict = model_dictize.vocabulary_dictize(vocabulary, context)
    return vocabulary_dict


@logic.validate(ckan.logic.schema.default_activity_list_schema)
def user_activity_list(
        context: Context, data_dict: DataDict) -> List[Dict[str, Any]]:
    '''Return a user's public activity stream.

    You must be authorized to view the user's profile.


    :param id: the id or name of the user
    :type id: string
    :param offset: where to start getting activity items from
        (optional, default: ``0``)
    :type offset: int
    :param limit: the maximum number of activities to return
        (optional, default: ``31`` unless set in site's configuration
        ``ckan.activity_list_limit``, upper limit: ``100`` unless set in
        site's configuration ``ckan.activity_list_limit_max``)
    :type limit: int

    :rtype: list of dictionaries

    '''
    # FIXME: Filter out activities whose subject or object the user is not
    # authorized to read.
    data_dict['include_data'] = False
    _check_access('user_activity_list', context, data_dict)

    model = context['model']

    user_ref = data_dict.get('id')  # May be user name or id.
    user = model.User.get(user_ref)
    if user is None:
        raise logic.NotFound

    offset = data_dict.get('offset', 0)
    limit = data_dict['limit']  # defaulted, limited & made an int by schema

    activity_objects = model.activity.user_activity_list(
        user.id, limit=limit, offset=offset)

    return model_dictize.activity_list_dictize(
        activity_objects, context,
        include_data=data_dict['include_data'])


@logic.validate(ckan.logic.schema.default_activity_list_schema)
def package_activity_list(
        context: Context, data_dict: DataDict) -> List[Dict[str, Any]]:
    '''Return a package's activity stream (not including detail)

    You must be authorized to view the package.

    :param id: the id or name of the package
    :type id: string
    :param offset: where to start getting activity items from
        (optional, default: ``0``)
    :type offset: int
    :param limit: the maximum number of activities to return
        (optional, default: ``31`` unless set in site's configuration
        ``ckan.activity_list_limit``, upper limit: ``100`` unless set in
        site's configuration ``ckan.activity_list_limit_max``)
    :type limit: int
    :param include_hidden_activity: whether to include 'hidden' activity, which
        is not shown in the Activity Stream page. Hidden activity includes
        activity done by the site_user, such as harvests, which are not shown
        in the activity stream because they can be too numerous, or activity by
        other users specified in config option `ckan.hide_activity_from_users`.
        NB Only sysadmins may set include_hidden_activity to true.
        (default: false)
    :type include_hidden_activity: bool
    :param activity_types: A list of activity types to include in the response
    :type activity_types: list

    :param exclude_activity_types: A list of activity types to exclude from the response
    :type exclude_activity_types: list

    :rtype: list of dictionaries

    '''
    # FIXME: Filter out activities whose subject or object the user is not
    # authorized to read.
    data_dict['include_data'] = False
    include_hidden_activity = data_dict.get('include_hidden_activity', False)
    activity_types = data_dict.pop('activity_types', None)
    exclude_activity_types = data_dict.pop('exclude_activity_types', None)

    if activity_types is not None and exclude_activity_types is not None:
        raise ValidationError({'activity_types': ['Cannot be used together with `exclude_activity_types']})

    _check_access('package_activity_list', context, data_dict)

    model = context['model']

    package_ref = data_dict.get('id')  # May be name or ID.
    package = model.Package.get(package_ref)
    if package is None:
        raise logic.NotFound

    offset = int(data_dict.get('offset', 0))
    limit = data_dict['limit']  # defaulted, limited & made an int by schema

    activity_objects = model.activity.package_activity_list(
        package.id, limit=limit, offset=offset,
        include_hidden_activity=include_hidden_activity,
        activity_types=activity_types,
        exclude_activity_types=exclude_activity_types
    )

    return model_dictize.activity_list_dictize(
        activity_objects, context, include_data=data_dict['include_data'])


@logic.validate(ckan.logic.schema.default_activity_list_schema)
def group_activity_list(
        context: Context, data_dict: DataDict) -> List[Dict[str, Any]]:
    '''Return a group's activity stream.

    You must be authorized to view the group.

    :param id: the id or name of the group
    :type id: string
    :param offset: where to start getting activity items from
        (optional, default: ``0``)
    :type offset: int
    :param limit: the maximum number of activities to return
        (optional, default: ``31`` unless set in site's configuration
        ``ckan.activity_list_limit``, upper limit: ``100`` unless set in
        site's configuration ``ckan.activity_list_limit_max``)
    :type limit: int
    :param include_hidden_activity: whether to include 'hidden' activity, which
        is not shown in the Activity Stream page. Hidden activity includes
        activity done by the site_user, such as harvests, which are not shown
        in the activity stream because they can be too numerous, or activity by
        other users specified in config option `ckan.hide_activity_from_users`.
        NB Only sysadmins may set include_hidden_activity to true.
        (default: false)
    :type include_hidden_activity: bool

    :rtype: list of dictionaries

    '''
    # FIXME: Filter out activities whose subject or object the user is not
    # authorized to read.
    data_dict = dict(data_dict, include_data=False)
    include_hidden_activity = data_dict.get('include_hidden_activity', False)
    _check_access('group_activity_list', context, data_dict)

    model = context['model']
    group_id = data_dict.get('id')
    offset = data_dict.get('offset', 0)
    limit = data_dict['limit']  # defaulted, limited & made an int by schema

    # Convert group_id (could be id or name) into id.
    group_show = logic.get_action('group_show')
    group_id = group_show(context, {'id': group_id})['id']

    activity_objects = model.activity.group_activity_list(
        group_id, limit=limit, offset=offset,
        include_hidden_activity=include_hidden_activity,
    )

    return model_dictize.activity_list_dictize(
        activity_objects, context,
        include_data=data_dict['include_data'])


@logic.validate(ckan.logic.schema.default_activity_list_schema)
def organization_activity_list(context: Context,
                               data_dict: DataDict) -> List[Dict[str, Any]]:
    '''Return a organization's activity stream.

    :param id: the id or name of the organization
    :type id: string
    :param offset: where to start getting activity items from
        (optional, default: ``0``)
    :type offset: int
    :param limit: the maximum number of activities to return
        (optional, default: ``31`` unless set in site's configuration
        ``ckan.activity_list_limit``, upper limit: ``100`` unless set in
        site's configuration ``ckan.activity_list_limit_max``)
    :type limit: int
    :param include_hidden_activity: whether to include 'hidden' activity, which
        is not shown in the Activity Stream page. Hidden activity includes
        activity done by the site_user, such as harvests, which are not shown
        in the activity stream because they can be too numerous, or activity by
        other users specified in config option `ckan.hide_activity_from_users`.
        NB Only sysadmins may set include_hidden_activity to true.
        (default: false)
    :type include_hidden_activity: bool

    :rtype: list of dictionaries

    '''
    # FIXME: Filter out activities whose subject or object the user is not
    # authorized to read.
    data_dict['include_data'] = False
    include_hidden_activity = data_dict.get('include_hidden_activity', False)
    _check_access('organization_activity_list', context, data_dict)

    model = context['model']
    org_id = data_dict.get('id')
    offset = data_dict.get('offset', 0)
    limit = data_dict['limit']  # defaulted, limited & made an int by schema

    # Convert org_id (could be id or name) into id.
    org_show = logic.get_action('organization_show')
    org_id = org_show(context, {'id': org_id})['id']

    activity_objects = model.activity.organization_activity_list(
        org_id, limit=limit, offset=offset,
        include_hidden_activity=include_hidden_activity,
    )

    return model_dictize.activity_list_dictize(
        activity_objects, context,
        include_data=data_dict['include_data'])


@logic.validate(ckan.logic.schema.default_dashboard_activity_list_schema)
def recently_changed_packages_activity_list(
        context: Context, data_dict: DataDict) -> List[Dict[str, Any]]:
    '''Return the activity stream of all recently added or changed packages.

    :param offset: where to start getting activity items from
        (optional, default: ``0``)
    :type offset: int
    :param limit: the maximum number of activities to return
        (optional, default: ``31`` unless set in site's configuration
        ``ckan.activity_list_limit``, upper limit: ``100`` unless set in
        site's configuration ``ckan.activity_list_limit_max``)
    :type limit: int

    :rtype: list of dictionaries

    '''
    # FIXME: Filter out activities whose subject or object the user is not
    # authorized to read.
    model = context['model']
    offset = data_dict.get('offset', 0)
    data_dict['include_data'] = False
    limit = data_dict['limit']  # defaulted, limited & made an int by schema

    activity_objects = \
        model.activity.recently_changed_packages_activity_list(
            limit=limit, offset=offset)

    return model_dictize.activity_list_dictize(
        activity_objects, context,
        include_data=data_dict['include_data'])


def _follower_count(
        context: Context, data_dict: DataDict, default_schema: Schema,
        ModelClass: Type["ModelFollowingModel[Any, Any]"]):
    schema = context.get('schema', default_schema)
    data_dict, errors = _validate(data_dict, schema, context)
    if errors:
        raise ValidationError(errors)
    return ModelClass.follower_count(data_dict['id'])


def user_follower_count(context: Context, data_dict: DataDict) -> int:
    '''Return the number of followers of a user.

    :param id: the id or name of the user
    :type id: string

    :rtype: int

    '''
    return _follower_count(
        context, data_dict,
        ckan.logic.schema.default_follow_user_schema(),
        context['model'].UserFollowingUser)


def dataset_follower_count(context: Context, data_dict: DataDict) -> int:
    '''Return the number of followers of a dataset.

    :param id: the id or name of the dataset
    :type id: string

    :rtype: int

    '''
    return _follower_count(
        context, data_dict,
        ckan.logic.schema.default_follow_dataset_schema(),
        context['model'].UserFollowingDataset)


def group_follower_count(context: Context, data_dict: DataDict) -> int:
    '''Return the number of followers of a group.

    :param id: the id or name of the group
    :type id: string

    :rtype: int

    '''
    return _follower_count(
        context, data_dict,
        ckan.logic.schema.default_follow_group_schema(),
        context['model'].UserFollowingGroup)


def organization_follower_count(context: Context, data_dict: DataDict) -> int:
    '''Return the number of followers of an organization.

    :param id: the id or name of the organization
    :type id: string

    :rtype: int

    '''
    return group_follower_count(context, data_dict)


def _follower_list(
        context: Context, data_dict: DataDict, default_schema: Schema,
        FollowerClass: Type["ModelFollowingModel[Any, Any]"]):
    schema = context.get('schema', default_schema)
    data_dict, errors = _validate(data_dict, schema, context)
    if errors:
        raise ValidationError(errors)

    # Get the list of Follower objects.
    model = context['model']
    object_id = data_dict.get('id')
    followers = FollowerClass.follower_list(object_id)

    # Convert the list of Follower objects to a list of User objects.
    users = [model.User.get(follower.follower_id) for follower in followers]
    users = [user for user in users if user is not None]

    # Dictize the list of User objects.
    return model_dictize.user_list_dictize(users, context)


def user_follower_list(
        context: Context, data_dict: DataDict) -> List[Dict[str, Any]]:
    '''Return the list of users that are following the given user.

    :param id: the id or name of the user
    :type id: string

    :rtype: list of dictionaries

    '''
    _check_access('user_follower_list', context, data_dict)
    return _follower_list(
        context, data_dict,
        ckan.logic.schema.default_follow_user_schema(),
        context['model'].UserFollowingUser)


def dataset_follower_list(
        context: Context, data_dict: DataDict) -> List[Dict[str, Any]]:
    '''Return the list of users that are following the given dataset.

    :param id: the id or name of the dataset
    :type id: string

    :rtype: list of dictionaries

    '''
    _check_access('dataset_follower_list', context, data_dict)
    return _follower_list(
        context, data_dict,
        ckan.logic.schema.default_follow_dataset_schema(),
        context['model'].UserFollowingDataset)


def group_follower_list(
        context: Context, data_dict: DataDict) -> List[Dict[str, Any]]:
    '''Return the list of users that are following the given group.

    :param id: the id or name of the group
    :type id: string

    :rtype: list of dictionaries

    '''
    _check_access('group_follower_list', context, data_dict)
    return _follower_list(
        context, data_dict,
        ckan.logic.schema.default_follow_group_schema(),
        context['model'].UserFollowingGroup)


def organization_follower_list(context: Context,
                               data_dict: DataDict) -> List[Dict[str, Any]]:
    '''Return the list of users that are following the given organization.

    :param id: the id or name of the organization
    :type id: string

    :rtype: list of dictionaries

    '''
    _check_access('organization_follower_list', context, data_dict)
    return _follower_list(
        context, data_dict,
        ckan.logic.schema.default_follow_group_schema(),
        context['model'].UserFollowingGroup)

def _am_following(
        context: Context, data_dict: DataDict, default_schema: Schema,
        FollowerClass: Type["ModelFollowingModel[Any, Any]"]):
    schema = context.get('schema', default_schema)
    data_dict, errors = _validate(data_dict, schema, context)
    if errors:
        raise ValidationError(errors)

    if 'user' not in context:
        raise NotAuthorized

    model = context['model']

    userobj = model.User.get(context['user'])
    if not userobj:
        raise NotAuthorized

    object_id: Optional[str] = data_dict.get('id')

    return FollowerClass.is_following(userobj.id, object_id)


def am_following_user(context: Context, data_dict: DataDict) -> bool:
    '''Return ``True`` if you're following the given user, ``False`` if not.

    :param id: the id or name of the user
    :type id: string

    :rtype: bool

    '''
    return _am_following(
        context, data_dict,
        ckan.logic.schema.default_follow_user_schema(),
        context['model'].UserFollowingUser)


def am_following_dataset(context: Context, data_dict: DataDict) -> bool:
    '''Return ``True`` if you're following the given dataset, ``False`` if not.

    :param id: the id or name of the dataset
    :type id: string

    :rtype: bool

    '''
    return _am_following(
        context, data_dict,
        ckan.logic.schema.default_follow_dataset_schema(),
        context['model'].UserFollowingDataset)


def am_following_group(context: Context, data_dict: DataDict) -> bool:
    '''Return ``True`` if you're following the given group, ``False`` if not.

    :param id: the id or name of the group
    :type id: string

    :rtype: bool

    '''
    return _am_following(
        context, data_dict,
        ckan.logic.schema.default_follow_group_schema(),
        context['model'].UserFollowingGroup)


def _followee_count(
        context: Context, data_dict: DataDict,
        FollowerClass: Type['ModelFollowingModel[Any ,Any]']) -> int:
    if not context.get('skip_validation'):
        schema = context.get('schema',
                             ckan.logic.schema.default_follow_user_schema())
        data_dict, errors = _validate(data_dict, schema, context)
        if errors:
            raise ValidationError(errors)
    return FollowerClass.followee_count(data_dict['id'])


def followee_count(context: Context, data_dict: DataDict) -> int:
    '''Return the number of objects that are followed by the given user.

    Counts all objects, of any type, that the given user is following
    (e.g. followed users, followed datasets, followed groups).

    :param id: the id of the user
    :type id: string

    :rtype: int

    '''
    model = context['model']
    followee_users = _followee_count(context, data_dict,
                                     model.UserFollowingUser)

    # followee_users has validated data_dict so the following functions don't
    # need to validate it again.
    context['skip_validation'] = True

    followee_datasets = _followee_count(context, data_dict,
                                        model.UserFollowingDataset)
    followee_groups = _followee_count(context, data_dict,
                                      model.UserFollowingGroup)

    return sum((followee_users, followee_datasets, followee_groups))


def user_followee_count(context: Context, data_dict: DataDict) -> int:
    '''Return the number of users that are followed by the given user.

    :param id: the id of the user
    :type id: string

    :rtype: int

    '''
    return _followee_count(
        context, data_dict,
        context['model'].UserFollowingUser)


def dataset_followee_count(context: Context, data_dict: DataDict) -> int:
    '''Return the number of datasets that are followed by the given user.

    :param id: the id of the user
    :type id: string

    :rtype: int

    '''
    return _followee_count(
        context, data_dict,
        context['model'].UserFollowingDataset)


def group_followee_count(context: Context, data_dict: DataDict) -> int:
    '''Return the number of groups that are followed by the given user.

    :param id: the id of the user
    :type id: string

    :rtype: int

    '''
    return _followee_count(
        context, data_dict,
        context['model'].UserFollowingGroup)


@logic.validate(ckan.logic.schema.default_follow_user_schema)
def followee_list(
        context: Context, data_dict: DataDict) -> List[Dict[str, Any]]:
    '''Return the list of objects that are followed by the given user.

    Returns all objects, of any type, that the given user is following
    (e.g. followed users, followed datasets, followed groups.. ).

    :param id: the id of the user
    :type id: string

    :param q: a query string to limit results by, only objects whose display
        name begins with the given string (case-insensitive) wil be returned
        (optional)
    :type q: string

    :rtype: list of dictionaries, each with keys ``'type'`` (e.g. ``'user'``,
        ``'dataset'`` or ``'group'``), ``'display_name'`` (e.g. a user's
        display name, or a package's title) and ``'dict'`` (e.g. a dict
        representing the followed user, package or group, the same as the dict
        that would be returned by :py:func:`user_show`,
        :py:func:`package_show` or :py:func:`group_show`)

    '''
    _check_access('followee_list', context, data_dict)

    def display_name(followee: Dict[str, Any]) -> Optional[str]:
        '''Return a display name for the given user, group or dataset dict.'''
        display_name = followee.get('display_name')
        fullname = followee.get('fullname')
        title = followee.get('title')
        name = followee.get('name')
        return display_name or fullname or title or name

    # Get the followed objects.
    # TODO: Catch exceptions raised by these *_followee_list() functions?
    # FIXME should we be changing the context like this it seems dangerous
    followee_dicts = []
    context['skip_validation'] = True
    context['ignore_auth'] = True
    for followee_list_function, followee_type in (
            (user_followee_list, 'user'),
            (dataset_followee_list, 'dataset'),
            (group_followee_list, 'group'),
            (organization_followee_list, 'organization')):
        dicts = followee_list_function(context, data_dict)
        for d in dicts:
            followee_dicts.append(
                {'type': followee_type,
                 'display_name': display_name(d),
                 'dict': d})

    followee_dicts.sort(key=lambda d: d['display_name'])

    q = data_dict.get('q')
    if q:
        q = q.strip().lower()
        matching_followee_dicts = []
        for followee_dict in followee_dicts:
            if followee_dict['display_name'].strip().lower().startswith(q):
                matching_followee_dicts.append(followee_dict)
        followee_dicts = matching_followee_dicts

    return followee_dicts


def user_followee_list(
        context: Context, data_dict: DataDict) -> List[Dict[str, Any]]:
    '''Return the list of users that are followed by the given user.

    :param id: the id of the user
    :type id: string

    :rtype: list of dictionaries

    '''
    _check_access('user_followee_list', context, data_dict)

    if not context.get('skip_validation'):
        schema = context.get('schema') or (
            ckan.logic.schema.default_follow_user_schema())
        data_dict, errors = _validate(data_dict, schema, context)
        if errors:
            raise ValidationError(errors)

    # Get the list of Follower objects.
    model = context['model']
    user_id = _get_or_bust(data_dict, 'id')
    followees = model.UserFollowingUser.followee_list(user_id)

    # Convert the list of Follower objects to a list of User objects.
    users = [model.User.get(followee.object_id) for followee in followees]
    users = [user for user in users if user is not None]

    # Dictize the list of User objects.
    return model_dictize.user_list_dictize(users, context)


def dataset_followee_list(
        context: Context, data_dict: DataDict) -> List[Dict[str, Any]]:
    '''Return the list of datasets that are followed by the given user.

    :param id: the id or name of the user
    :type id: string

    :rtype: list of dictionaries

    '''
    _check_access('dataset_followee_list', context, data_dict)

    if not context.get('skip_validation'):
        schema = context.get('schema') or (
            ckan.logic.schema.default_follow_user_schema())
        data_dict, errors = _validate(data_dict, schema, context)
        if errors:
            raise ValidationError(errors)

    # Get the list of Follower objects.
    model = context['model']
    user_id = _get_or_bust(data_dict, 'id')
    followees = model.UserFollowingDataset.followee_list(user_id)

    # Convert the list of Follower objects to a list of Package objects.
    datasets = [model.Package.get(followee.object_id)
                for followee in followees]
    datasets = [dataset for dataset in datasets if dataset is not None]

    # Dictize the list of Package objects.
    return [model_dictize.package_dictize(dataset, context)
            for dataset in datasets]


def group_followee_list(
        context: Context, data_dict: DataDict) -> List[Dict[str, Any]]:
    '''Return the list of groups that are followed by the given user.

    :param id: the id or name of the user
    :type id: string

    :rtype: list of dictionaries

    '''
    _check_access('group_followee_list', context, data_dict)

    return _group_or_org_followee_list(context, data_dict, is_org=False)


def organization_followee_list(context: Context,
                               data_dict: DataDict) -> List[Dict[str, Any]]:
    '''Return the list of organizations that are followed by the given user.

    :param id: the id or name of the user
    :type id: string

    :rtype: list of dictionaries

    '''

    _check_access('organization_followee_list', context, data_dict)

    return _group_or_org_followee_list(context, data_dict, is_org=True)


def _group_or_org_followee_list(
        context: Context, data_dict: DataDict, is_org: bool = False):

    if not context.get('skip_validation'):
        schema = context.get('schema',
                             ckan.logic.schema.default_follow_user_schema())
        data_dict, errors = _validate(data_dict, schema, context)
        if errors:
            raise ValidationError(errors)

    # Get the list of UserFollowingGroup objects.
    model = context['model']
    user_id = _get_or_bust(data_dict, 'id')
    followees = model.UserFollowingGroup.followee_list(user_id)

    # Convert the UserFollowingGroup objects to a list of Group objects.
    groups = [model.Group.get(followee.object_id) for followee in followees]
    groups = [group for group in groups
              if group is not None and group.is_organization == is_org]

    # Dictize the list of Group objects.
    return [model_dictize.group_dictize(group, context) for group in groups]


@logic.validate(ckan.logic.schema.default_dashboard_activity_list_schema)
def dashboard_activity_list(context: Context,
                            data_dict: DataDict) -> List[Dict[str, Any]]:
    '''Return the authorized (via login or API key) user's dashboard activity
       stream.

    Unlike the activity dictionaries returned by other ``*_activity_list``
    actions, these activity dictionaries have an extra boolean value with key
    ``is_new`` that tells you whether the activity happened since the user last
    viewed her dashboard (``'is_new': True``) or not (``'is_new': False``).

    The user's own activities are always marked ``'is_new': False``.

    :param offset: where to start getting activity items from
        (optional, default: ``0``)
    :type offset: int
    :param limit: the maximum number of activities to return
        (optional, default: ``31`` unless set in site's configuration
        ``ckan.activity_list_limit``, upper limit: ``100`` unless set in
        site's configuration ``ckan.activity_list_limit_max``)
    :type limit: int

    :rtype: list of activity dictionaries

    '''
    _check_access('dashboard_activity_list', context, data_dict)

    model = context['model']
    user_obj = model.User.get(context['user'])
    assert user_obj
    user_id = user_obj.id
    offset = data_dict.get('offset', 0)
    limit = data_dict['limit']  # defaulted, limited & made an int by schema

    # FIXME: Filter out activities whose subject or object the user is not
    # authorized to read.
    activity_objects = model.activity.dashboard_activity_list(
        user_id, limit=limit, offset=offset)

    activity_dicts = model_dictize.activity_list_dictize(
        activity_objects, context)

    # Mark the new (not yet seen by user) activities.
    strptime = datetime.datetime.strptime
    fmt = '%Y-%m-%dT%H:%M:%S.%f'
    last_viewed = model.Dashboard.get(user_id).activity_stream_last_viewed
    for activity in activity_dicts:
        if activity['user_id'] == user_id:
            # Never mark the user's own activities as new.
            activity['is_new'] = False
        else:
            activity['is_new'] = (
                strptime(activity['timestamp'], fmt) > last_viewed)

    return activity_dicts


def dashboard_new_activities_count(context: Context,
                                   data_dict: DataDict) -> int:
    '''Return the number of new activities in the user's dashboard.

    Return the number of new activities in the authorized user's dashboard
    activity stream.

    Activities from the user herself are not counted by this function even
    though they appear in the dashboard (users don't want to be notified about
    things they did themselves).

    :rtype: int

    '''
    _check_access('dashboard_new_activities_count', context, data_dict)
    activities = logic.get_action('dashboard_activity_list')(
        context, data_dict)
    return len([activity for activity in activities if activity['is_new']])


def activity_show(context: Context, data_dict: DataDict) -> Dict[str, Any]:
    '''Show details of an item of 'activity' (part of the activity stream).

    :param id: the id of the activity
    :type id: string
    :param include_data: include the data field, containing a full object dict
        (otherwise the data field is only returned with the object's title)
    :type include_data: boolean

    :rtype: dictionary
    '''
    model = context['model']
    activity_id = _get_or_bust(data_dict, 'id')
    include_data = asbool(_get_or_bust(data_dict, 'include_data'))

    activity = model.Session.query(model.Activity).get(activity_id)
    if activity is None:
        raise NotFound
    context['activity'] = activity

    _check_access(u'activity_show', context, data_dict)

    activity = model_dictize.activity_dictize(activity, context,
                                              include_data=include_data)
    return activity


def activity_data_show(
        context: Context, data_dict: DataDict) -> Dict[str, Any]:
    '''Show the data from an item of 'activity' (part of the activity
    stream).

    For example for a package update this returns just the dataset dict but
    none of the activity stream info of who and when the version was created.

    :param id: the id of the activity
    :type id: string
    :param object_type: 'package', 'user', 'group' or 'organization'
    :type object_type: string

    :rtype: dictionary
    '''
    model = context['model']
    activity_id = _get_or_bust(data_dict, 'id')
    object_type = data_dict.get('object_type')

    activity = model.Session.query(model.Activity).get(activity_id)
    if activity is None:
        raise NotFound
    context['activity'] = activity

    _check_access(u'activity_data_show', context, data_dict)

    activity = model_dictize.activity_dictize(activity, context,
                                              include_data=True)
    try:
        activity_data = activity['data']
    except KeyError:
        raise NotFound('Could not find data in the activity')
    if object_type:
        try:
            activity_data = activity_data[object_type]
        except KeyError:
            raise NotFound('Could not find that object_type in the activity')
    return activity_data


def activity_diff(context: Context, data_dict: DataDict) -> Dict[str, Any]:
    '''Returns a diff of the activity, compared to the previous version of the
    object

    :param id: the id of the activity
    :type id: string
    :param object_type: 'package', 'user', 'group' or 'organization'
    :type object_type: string
    :param diff_type: 'unified', 'context', 'html'
    :type diff_type: string
    '''
    import difflib

    model = context['model']
    activity_id = _get_or_bust(data_dict, 'id')
    object_type = _get_or_bust(data_dict, 'object_type')
    diff_type = data_dict.get('diff_type', 'unified')

    _check_access(u'activity_diff', context, data_dict)

    activity = model.Session.query(model.Activity).get(activity_id)
    if activity is None:
        raise NotFound
    prev_activity = model.Session.query(model.Activity) \
        .filter_by(object_id=activity.object_id) \
        .filter(model.Activity.timestamp < activity.timestamp) \
        .order_by(
            # type_ignore_reason: incomplete SQLAlchemy types
            model.Activity.timestamp.desc()  # type: ignore
        ).first()
    if prev_activity is None:
        raise NotFound('Previous activity for this object not found')
    activity_objs = [prev_activity, activity]
    try:
        objs = [activity_obj.data[object_type]
                for activity_obj in activity_objs]
    except KeyError:
        raise NotFound('Could not find object in the activity data')
    # convert each object dict to 'pprint'-style
    # and split into lines to suit difflib
    obj_lines = [json.dumps(obj, indent=2, sort_keys=True).split('\n')
                 for obj in objs]

    # do the diff
    if diff_type == 'unified':
        # type_ignore_reason: typechecker can't predict number of items
        diff_generator = difflib.unified_diff(*obj_lines)  # type: ignore
        diff = '\n'.join(line for line in diff_generator)
    elif diff_type == 'context':
        # type_ignore_reason: typechecker can't predict number of items
        diff_generator = difflib.context_diff(*obj_lines)  # type: ignore
        diff = '\n'.join(line for line in diff_generator)
    elif diff_type == 'html':
        # word-wrap lines. Otherwise you get scroll bars for most datasets.
        import re
        for obj_index in (0, 1):
            wrapped_obj_lines = []
            for line in obj_lines[obj_index]:
                wrapped_obj_lines.extend(re.findall(r'.{1,70}(?:\s+|$)', line))
            obj_lines[obj_index] = wrapped_obj_lines
        # type_ignore_reason: typechecker can't predict number of items
        diff = difflib.HtmlDiff().make_table(*obj_lines)  # type: ignore
    else:
        raise ValidationError({'message': 'diff_type not recognized'})

    activities = [model_dictize.activity_dictize(activity_obj, context,
                                                 include_data=True)
                  for activity_obj in activity_objs]

    return {
        'diff': diff,
        'activities': activities,
        }


def _unpick_search(
        sort: str,
        allowed_fields: Optional['Container[str]'] = None,
        total: Optional[int] = None) -> List[Tuple[str, str]]:
    ''' This is a helper function that takes a sort string
    eg 'name asc, last_modified desc' and returns a list of
    split field order eg [('name', 'asc'), ('last_modified', 'desc')]
    allowed_fields can limit which field names are ok.
    total controls how many sorts can be specifed '''
    sorts = []
    split_sort = sort.split(',')
    for part in split_sort:
        split_part = part.strip().split()
        field = split_part[0]
        if len(split_part) > 1:
            order = split_part[1].lower()
        else:
            order = 'asc'
        if allowed_fields:
            if field not in allowed_fields:
                raise ValidationError({
                    'message': 'Cannot sort by field `%s`' % field})
        if order not in ['asc', 'desc']:
            raise ValidationError({
                'message': 'Invalid sort direction `%s`' % order})
        sorts.append((field, order))
    if total and len(sorts) > total:
        raise ValidationError(
            'Too many sort criteria provided only %s allowed' % total)
    return sorts


def member_roles_list(
        context: Context, data_dict: DataDict) -> List[Dict[str, Any]]:
    '''Return the possible roles for members of groups and organizations.

    :param group_type: the group type, either ``"group"`` or ``"organization"``
        (optional, default ``"organization"``)
    :type group_type: string
    :returns: a list of dictionaries each with two keys: ``"text"`` (the
        display name of the role, e.g. ``"Admin"``) and ``"value"`` (the
        internal name of the role, e.g. ``"admin"``)
    :rtype: list of dictionaries

    '''
    group_type = data_dict.get('group_type', 'organization')
    roles_list = authz.roles_list()
    if group_type == 'group':
        roles_list = [role for role in roles_list
                      if role['value'] != 'editor']

    _check_access('member_roles_list', context, data_dict)
    return roles_list


def help_show(context: Context, data_dict: DataDict) -> Optional[str]:
    '''Return the help string for a particular API action.

    :param name: Action function name (eg `user_create`, `package_search`)
    :type name: string
    :returns: The help string for the action function, or None if the function
              does not have a docstring.
    :rtype: string

    :raises: :class:`ckan.logic.NotFound`: if the action function doesn't exist

    '''

    function_name = logic.get_or_bust(data_dict, 'name')

    _check_access('help_show', context, data_dict)

    try:
        function = logic.get_action(function_name)
    except KeyError:
        raise NotFound('Action function not found')

    return function.__doc__


def config_option_show(context: Context, data_dict: DataDict) -> Any:
    '''Show the current value of a particular configuration option.

    Only returns runtime-editable config options (the ones returned by
    :py:func:`~ckan.logic.action.get.config_option_list`), which can be updated with the
    :py:func:`~ckan.logic.action.update.config_option_update` action.

    :param key: The configuration option key
    :type key: string

    :returns: The value of the config option from either the system_info table or ini file.
    :rtype: string

    :raises: :class:`ckan.logic.ValidationError`: if config option is not in the schema (whitelisted as editable).
    '''

    _check_access('config_option_show', context, data_dict)

    key = _get_or_bust(data_dict, 'key')

    schema = ckan.logic.schema.update_configuration_schema()

    # Only return whitelisted keys
    if key not in schema:
        raise ValidationError({
            'message': f"Configuration option '{key}' can not be shown"})


    # return the value from config
    return config.get(key, None)


def config_option_list(context: Context, data_dict: DataDict) -> List[str]:
    '''Return a list of runtime-editable config options keys that can be
       updated with :py:func:`~ckan.logic.action.update.config_option_update`.

    :returns: A list of config option keys.
    :rtype: list
    '''

    _check_access('config_option_list', context, data_dict)

    schema = ckan.logic.schema.update_configuration_schema()

    return list(schema.keys())


@logic.validate(ckan.logic.schema.job_list_schema)
def job_list(context: Context, data_dict: DataDict) -> List[Dict[str, Any]]:
    '''List enqueued background jobs.

    :param list queues: Queues to list jobs from. If not given then the
        jobs from all queues are listed.

    :returns: The currently enqueued background jobs.
    :rtype: list

    .. versionadded:: 2.7
    '''
    _check_access(u'job_list', context, data_dict)
    dictized_jobs = []
    queues = data_dict.get(u'queues')
    if queues:
        queues = [jobs.get_queue(q) for q in queues]
    else:
        queues = jobs.get_all_queues()
    for queue in queues:
        for job in queue.jobs:
            dictized_jobs.append(jobs.dictize_job(job))
    return dictized_jobs


def job_show(context: Context, data_dict: DataDict) -> Dict[str, Any]:
    '''Show details for a background job.

    :param string id: The ID of the background job.

    :returns: Details about the background job.
    :rtype: dict

    .. versionadded:: 2.7
    '''
    _check_access(u'job_show', context, data_dict)
    id = _get_or_bust(data_dict, u'id')
    try:
        return jobs.dictize_job(jobs.job_from_id(id))
    except KeyError:
        raise NotFound


def api_token_list(
        context: Context, data_dict: DataDict) -> List[Dict[str, Any]]:
    '''Return list of all available API Tokens for current user.

    :returns: collection of all API Tokens
    :rtype: list

    .. versionadded:: 2.9
    '''
    id_or_name = _get_or_bust(data_dict, u'user')
    _check_access(u'api_token_list', context, data_dict)
    user = model.User.get(id_or_name)
    if user is None:
        raise NotFound("User not found")
    tokens = model.Session.query(model.ApiToken).filter(
        model.ApiToken.user_id == user.id
    )
    return model_dictize.api_token_list_dictize(tokens, context)<|MERGE_RESOLUTION|>--- conflicted
+++ resolved
@@ -850,20 +850,12 @@
     if all_fields:
         query: 'Query[Any]' = model.Session.query(
             model.User,
-<<<<<<< HEAD
             # type_ignore_reason: incomplete SQLAlchemy types
             model.User.name.label('name'),  # type: ignore
             model.User.fullname.label('fullname'),  # type: ignore
             model.User.about.label('about'),  # type: ignore
-            model.User.about.label('email'),  # type: ignore
+            model.User.email.label('email'),  # type: ignore
             model.User.created.label('created'),  # type: ignore
-=======
-            model.User.name.label('name'),
-            model.User.fullname.label('fullname'),
-            model.User.about.label('about'),
-            model.User.email.label('email'),
-            model.User.created.label('created'),
->>>>>>> c14ef260
             _select([_func.count(model.Package.id)],
                     _and_(
                         model.Package.creator_user_id == model.User.id,
