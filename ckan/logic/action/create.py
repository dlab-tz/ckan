# encoding: utf-8

'''API functions for adding data to CKAN.'''

import logging
import random
import re
import datetime
from socket import error as socket_error
from typing import Any, Dict, List, Optional, Union, cast

import six

import ckan.common
from sqlalchemy import func

import ckan.lib.plugins as lib_plugins
import ckan.logic as logic
import ckan.plugins as plugins
import ckan.lib.dictization
import ckan.logic.validators
import ckan.logic.action
import ckan.logic.schema
import ckan.lib.dictization.model_dictize as model_dictize
import ckan.lib.dictization.model_save as model_save
import ckan.lib.navl.dictization_functions
import ckan.lib.uploader as uploader
import ckan.lib.mailer as mailer
import ckan.lib.datapreview
import ckan.lib.api_token as api_token
import ckan.authz as authz
import ckan.model

from ckan.common import _, config
from ckan.types import Context, DataDict, ErrorDict, Schema, FlattenErrorDict

# FIXME this looks nasty and should be shared better
from ckan.logic.action.update import _update_package_relationship

log = logging.getLogger(__name__)

# Define some shortcuts
# Ensure they are module-private so that they don't get loaded as available
# actions in the action API.
_validate = ckan.lib.navl.dictization_functions.validate
_check_access = logic.check_access
_get_action = logic.get_action
ValidationError = logic.ValidationError
NotFound = logic.NotFound
NotAuthorized = logic.NotAuthorized
_get_or_bust = logic.get_or_bust


def package_create(
        context: Context, data_dict: DataDict) -> Union[Dict[str, Any], str]:
    '''Create a new dataset (package).

    You must be authorized to create new datasets. If you specify any groups
    for the new dataset, you must also be authorized to edit these groups.

    Plugins may change the parameters of this function depending on the value
    of the ``type`` parameter, see the
    :py:class:`~ckan.plugins.interfaces.IDatasetForm` plugin interface.

    :param name: the name of the new dataset, must be between 2 and 100
        characters long and contain only lowercase alphanumeric characters,
        ``-`` and ``_``, e.g. ``'warandpeace'``
    :type name: string
    :param title: the title of the dataset (optional, default: same as
        ``name``)
    :type title: string
    :param private: If ``True`` creates a private dataset
    :type private: bool
    :param author: the name of the dataset's author (optional)
    :type author: string
    :param author_email: the email address of the dataset's author (optional)
    :type author_email: string
    :param maintainer: the name of the dataset's maintainer (optional)
    :type maintainer: string
    :param maintainer_email: the email address of the dataset's maintainer
        (optional)
    :type maintainer_email: string
    :param license_id: the id of the dataset's license, see
        :py:func:`~ckan.logic.action.get.license_list` for available values
        (optional)
    :type license_id: license id string
    :param notes: a description of the dataset (optional)
    :type notes: string
    :param url: a URL for the dataset's source (optional)
    :type url: string
    :param version: (optional)
    :type version: string, no longer than 100 characters
    :param state: the current state of the dataset, e.g. ``'active'`` or
        ``'deleted'``, only active datasets show up in search results and
        other lists of datasets, this parameter will be ignored if you are not
        authorized to change the state of the dataset (optional, default:
        ``'active'``)
    :type state: string
    :param type: the type of the dataset (optional),
        :py:class:`~ckan.plugins.interfaces.IDatasetForm` plugins
        associate themselves with different dataset types and provide custom
        dataset handling behaviour for these types
    :type type: string
    :param resources: the dataset's resources, see
        :py:func:`resource_create` for the format of resource dictionaries
        (optional)
    :type resources: list of resource dictionaries
    :param tags: the dataset's tags, see :py:func:`tag_create` for the format
        of tag dictionaries (optional)
    :type tags: list of tag dictionaries
    :param extras: the dataset's extras (optional), extras are arbitrary
        (key: value) metadata items that can be added to datasets, each extra
        dictionary should have keys ``'key'`` (a string), ``'value'`` (a
        string)
    :type extras: list of dataset extra dictionaries
    :param relationships_as_object: see :py:func:`package_relationship_create`
        for the format of relationship dictionaries (optional)
    :type relationships_as_object: list of relationship dictionaries
    :param relationships_as_subject: see :py:func:`package_relationship_create`
        for the format of relationship dictionaries (optional)
    :type relationships_as_subject: list of relationship dictionaries
    :param groups: the groups to which the dataset belongs (optional), each
        group dictionary should have one or more of the following keys which
        identify an existing group:
        ``'id'`` (the id of the group, string), or ``'name'`` (the name of the
        group, string),  to see which groups exist
        call :py:func:`~ckan.logic.action.get.group_list`
    :type groups: list of dictionaries
    :param owner_org: the id of the dataset's owning organization, see
        :py:func:`~ckan.logic.action.get.organization_list` or
        :py:func:`~ckan.logic.action.get.organization_list_for_user` for
        available values. This parameter can be made optional if the config
        option :ref:`ckan.auth.create_unowned_dataset` is set to ``True``.
    :type owner_org: string

    :returns: the newly created dataset (unless 'return_id_only' is set to True
              in the context, in which case just the dataset id will
              be returned)
    :rtype: dictionary

    '''
    model = context['model']
    session = context['session']
    user = context['user']

    if 'type' not in data_dict:
        package_plugin = lib_plugins.lookup_package_plugin()
        try:
            # use first type as default if user didn't provide type
            package_type = package_plugin.package_types()[0]
        except (AttributeError, IndexError):
            package_type = 'dataset'
            # in case a 'dataset' plugin was registered w/o fallback
            package_plugin = lib_plugins.lookup_package_plugin(package_type)
        data_dict['type'] = package_type
    else:
        package_plugin = lib_plugins.lookup_package_plugin(data_dict['type'])

    schema: Schema = context.get(
        'schema') or package_plugin.create_package_schema()

    _check_access('package_create', context, data_dict)

    if 'api_version' not in context:
        # check_data_dict() is deprecated. If the package_plugin has a
        # check_data_dict() we'll call it, if it doesn't have the method we'll
        # do nothing.
        check_data_dict = getattr(package_plugin, 'check_data_dict', None)
        if check_data_dict:
            try:
                check_data_dict(data_dict, schema)
            except TypeError:
                # Old plugins do not support passing the schema so we need
                # to ensure they still work
                package_plugin.check_data_dict(data_dict)

    data, errors = lib_plugins.plugin_validate(
        package_plugin, context, data_dict, schema, 'package_create')
    log.debug('package_create validate_errs=%r user=%s package=%s data=%r',
              errors, context.get('user'),
              data.get('name'), data_dict)

    if errors:
        model.Session.rollback()
        raise ValidationError(errors)

    if user:

        user_obj = model.User.by_name(six.ensure_text(user))
        if user_obj:
            data['creator_user_id'] = user_obj.id

    pkg = model_save.package_dict_save(data, context)

    # Needed to let extensions know the package and resources ids
    model.Session.flush()
    data['id'] = pkg.id
    if data.get('resources'):
        for index, resource in enumerate(data['resources']):
            resource['id'] = pkg.resources[index].id

    context_org_update = context.copy()
    context_org_update['ignore_auth'] = True
    context_org_update['defer_commit'] = True
    _get_action('package_owner_org_update')(context_org_update,
                                            {'id': pkg.id,
                                             'organization_id': pkg.owner_org})

    for item in plugins.PluginImplementations(plugins.IPackageController):
        item.create(pkg)

        item.after_create(context, data)

    # Make sure that a user provided schema is not used in create_views
    # and on package_show
    context.pop('schema', None)

    # Create default views for resources if necessary
    if data.get('resources'):
        logic.get_action('package_create_default_resource_views')(
            {'model': context['model'], 'user': context['user'],
             'ignore_auth': True},
            {'package': data})

    # Create activity
    if not pkg.private:
        user_obj = model.User.by_name(user)
        if user_obj:
            user_id = user_obj.id
        else:
            user_id = 'not logged in'

        activity = pkg.activity_stream_item('new', user_id)
        session.add(activity)

    if not context.get('defer_commit'):
        model.repo.commit()

    return_id_only = context.get('return_id_only', False)

    if return_id_only:
        return pkg.id

    return _get_action('package_show')(
        context.copy(), {'id': pkg.id}
    )


def resource_create(context: Context, data_dict: DataDict) -> Dict[str, Any]:
    '''Appends a new resource to a datasets list of resources.

    :param package_id: id of package that the resource should be added to.

    :type package_id: string
    :param url: url of resource
    :type url: string
    :param description: (optional)
    :type description: string
    :param format: (optional)
    :type format: string
    :param hash: (optional)
    :type hash: string
    :param name: (optional)
    :type name: string
    :param resource_type: (optional)
    :type resource_type: string
    :param mimetype: (optional)
    :type mimetype: string
    :param mimetype_inner: (optional)
    :type mimetype_inner: string
    :param cache_url: (optional)
    :type cache_url: string
    :param size: (optional)
    :type size: int
    :param created: (optional)
    :type created: iso date string
    :param last_modified: (optional)
    :type last_modified: iso date string
    :param cache_last_updated: (optional)
    :type cache_last_updated: iso date string
    :param upload: (optional)
    :type upload: FieldStorage (optional) needs multipart/form-data

    :returns: the newly created resource
    :rtype: dictionary

    '''
    model = context['model']
<<<<<<< HEAD
    user = context['user']
=======

>>>>>>> 4e905cfb
    package_id = _get_or_bust(data_dict, 'package_id')
    if not data_dict.get('url'):
        data_dict['url'] = ''

    pkg_dict = _get_action('package_show')(context, {'id': package_id})

    _check_access('resource_create', context, data_dict)

    for plugin in plugins.PluginImplementations(plugins.IResourceController):
        plugin.before_create(context, data_dict)

    if 'resources' not in pkg_dict:
        pkg_dict['resources'] = []

    upload = uploader.get_resource_uploader(data_dict)

    if 'mimetype' not in data_dict:
        if hasattr(upload, 'mimetype'):
            data_dict['mimetype'] = upload.mimetype

    if 'size' not in data_dict:
        if hasattr(upload, 'filesize'):
            data_dict['size'] = upload.filesize

    pkg_dict['resources'].append(data_dict)

    try:
        context['defer_commit'] = True
        context['use_cache'] = False
        _get_action('package_update')(context, pkg_dict)
        context.pop('defer_commit')
    except ValidationError as e:
        try:
            error_dict = cast(List[ErrorDict], e.error_dict['resources'])[-1]
        except (KeyError, IndexError):
            error_dict = e.error_dict
        raise ValidationError(error_dict)

    # Get out resource_id resource from model as it will not appear in
    # package_show until after commit
    package = context['package']
    assert package
    upload.upload(package.resources[-1].id,
                  uploader.get_max_resource_size())

    model.repo.commit()

    #  Run package show again to get out actual last_resource
    updated_pkg_dict = _get_action('package_show')(context, {'id': package_id})
    resource = updated_pkg_dict['resources'][-1]

    #  Add the default views to the new resource
    logic.get_action('resource_create_default_resource_views')(
        {'model': context['model'],
         'user': context['user'],
         'ignore_auth': True
         },
        {'resource': resource,
         'package': updated_pkg_dict
         })

    for plugin in plugins.PluginImplementations(plugins.IResourceController):
        plugin.after_create(context, resource)

    return resource


def resource_view_create(
        context: Context, data_dict: DataDict) -> Dict[str, Any]:
    '''Creates a new resource view.

    :param resource_id: id of the resource
    :type resource_id: string
    :param title: the title of the view
    :type title: string
    :param description: a description of the view (optional)
    :type description: string
    :param view_type: type of view
    :type view_type: string
    :param config: options necessary to recreate a view state (optional)
    :type config: JSON string

    :returns: the newly created resource view
    :rtype: dictionary

    '''
    model = context['model']

    resource_id = _get_or_bust(data_dict, 'resource_id')
    view_type = _get_or_bust(data_dict, 'view_type')
    view_plugin = ckan.lib.datapreview.get_view_plugin(view_type)

    if not view_plugin:
        raise ValidationError(
            {"view_type": "No plugin found for view_type {view_type}".format(
                view_type=view_type
            )}
        )

    default: Schema = ckan.logic.schema.default_create_resource_view_schema(
        view_plugin)
    schema: Schema = context.get('schema', default)
    plugin_schema: Schema = view_plugin.info().get('schema', {})
    schema.update(plugin_schema)

    data, errors = _validate(data_dict, schema, context)
    if errors:
        model.Session.rollback()
        raise ValidationError(errors)

    _check_access('resource_view_create', context, data_dict)

    if context.get('preview'):
        return data

    max_order: Optional[int] = model.Session.query(
        func.max(model.ResourceView.order)
    ).filter_by(resource_id=resource_id).scalar()

    order = 0
    if max_order is not None:
        order = max_order + 1
    data['order'] = order

    resource_view = model_save.resource_view_dict_save(data, context)
    if not context.get('defer_commit'):
        model.repo.commit()
    return model_dictize.resource_view_dictize(resource_view, context)


def resource_create_default_resource_views(
        context: Context, data_dict: DataDict) -> List[Dict[str, Any]]:
    '''
    Creates the default views (if necessary) on the provided resource

    The function will get the plugins for the default views defined in
    the configuration, and if some were found the `can_view` method of
    each one of them will be called to determine if a resource view should
    be created. Resource views extensions get the resource dict and the
    parent dataset dict.

    If the latter is not provided, `package_show` is called to get it.

    By default only view plugins that don't require the resource data to be in
    the DataStore are called. See
    :py:func:`ckan.logic.action.create.package_create_default_resource_views.``
    for details on the ``create_datastore_views`` parameter.

    :param resource: full resource dict
    :type resource: dict
    :param package: full dataset dict (optional, if not provided
        :py:func:`~ckan.logic.action.get.package_show` will be called).
    :type package: dict
    :param create_datastore_views: whether to create views that rely on data
        being on the DataStore (optional, defaults to False)
    :type create_datastore_views: bool

    :returns: a list of resource views created (empty if none were created)
    :rtype: list of dictionaries
    '''

    resource_dict = _get_or_bust(data_dict, 'resource')

    _check_access('resource_create_default_resource_views', context, data_dict)

    dataset_dict = data_dict.get('package')

    create_datastore_views = ckan.common.asbool(
        data_dict.get('create_datastore_views', False))

    return ckan.lib.datapreview.add_views_to_resource(
        context,
        resource_dict,
        dataset_dict,
        view_types=[],
        create_datastore_views=create_datastore_views)


def package_create_default_resource_views(
        context: Context, data_dict: DataDict) -> List[Dict[str, Any]]:
    '''
    Creates the default views on all resources of the provided dataset

    By default only view plugins that don't require the resource data to be in
    the DataStore are called. Passing `create_datastore_views` as True will
    only create views that require data to be in the DataStore. The first case
    happens when the function is called from `package_create` or
    `package_update`, the second when it's called from the DataPusher when
    data was uploaded to the DataStore.

    :param package: full dataset dict (ie the one obtained
        calling :py:func:`~ckan.logic.action.get.package_show`).
    :type package: dict
    :param create_datastore_views: whether to create views that rely on data
        being on the DataStore (optional, defaults to False)
    :type create_datastore_views: bool

    :returns: a list of resource views created (empty if none were created)
    :rtype: list of dictionaries
    '''

    dataset_dict = _get_or_bust(data_dict, 'package')

    _check_access('package_create_default_resource_views', context, data_dict)

    create_datastore_views = ckan.common.asbool(
        data_dict.get('create_datastore_views', False))

    return ckan.lib.datapreview.add_views_to_dataset_resources(
        context,
        dataset_dict,
        view_types=[],
        create_datastore_views=create_datastore_views)


def package_relationship_create(
        context: Context, data_dict: DataDict) -> Dict[str, Any]:
    '''Create a relationship between two datasets (packages).

    You must be authorized to edit both the subject and the object datasets.

    :param subject: the id or name of the dataset that is the subject of the
        relationship
    :type subject: string
    :param object: the id or name of the dataset that is the object of the
        relationship
    :param type: the type of the relationship, one of ``'depends_on'``,
        ``'dependency_of'``, ``'derives_from'``, ``'has_derivation'``,
        ``'links_to'``, ``'linked_from'``, ``'child_of'`` or ``'parent_of'``
    :type type: string
    :param comment: a comment about the relationship (optional)
    :type comment: string

    :returns: the newly created package relationship
    :rtype: dictionary

    '''
    model = context['model']
    schema = context.get('schema') \
        or ckan.logic.schema.default_create_relationship_schema()
    api = context.get('api_version')
    ref_package_by = 'id' if api == 2 else 'name'

    id, id2, rel_type = _get_or_bust(data_dict, ['subject', 'object', 'type'])
    comment = data_dict.get('comment', u'')

    pkg1 = model.Package.get(id)
    pkg2 = model.Package.get(id2)
    if not pkg1:
        raise NotFound('Subject package %r was not found.' % id)
    if not pkg2:
        raise NotFound('Object package %r was not found.' % id2)

    data, errors = _validate(data_dict, schema, context)
    if errors:
        model.Session.rollback()
        raise ValidationError(errors)

    _check_access('package_relationship_create', context, data_dict)

    # Create a Package Relationship.
    existing_rels = pkg1.get_relationships_with(pkg2, rel_type)
    if existing_rels:
        return _update_package_relationship(existing_rels[0],
                                            comment, context)
    rel = pkg1.add_relationship(rel_type, pkg2, comment=comment)
    if not context.get('defer_commit'):
        model.repo.commit_and_remove()
    context['relationship'] = rel

    relationship_dicts = rel.as_dict(ref_package_by=ref_package_by)
    return relationship_dicts


def member_create(context: Context, data_dict: DataDict) -> Dict[str, Any]:
    '''Make an object (e.g. a user, dataset or group) a member of a group.

    If the object is already a member of the group then the capacity of the
    membership will be updated.

    You must be authorized to edit the group.

    :param id: the id or name of the group to add the object to
    :type id: string
    :param object: the id or name of the object to add
    :type object: string
    :param object_type: the type of the object being added, e.g. ``'package'``
        or ``'user'``
    :type object_type: string
    :param capacity: the capacity of the membership
    :type capacity: string

    :returns: the newly created (or updated) membership
    :rtype: dictionary

    '''
    model = context['model']
    user = context['user']

    group_id, obj_id, obj_type, capacity = \
        _get_or_bust(data_dict, ['id', 'object', 'object_type', 'capacity'])

    group = model.Group.get(group_id)
    if not group:
        raise NotFound('Group was not found.')

    obj_class = logic.model_name_to_class(model, obj_type)
    obj = obj_class.get(obj_id)
    if not obj:
        raise NotFound('%s was not found.' % obj_type.title())

    _check_access('member_create', context, data_dict)

    # Look up existing, in case it exists
    member = model.Session.query(model.Member).\
        filter(model.Member.table_name == obj_type).\
        filter(model.Member.table_id == obj.id).\
        filter(model.Member.group_id == group.id).\
        filter(model.Member.state == 'active').first()
    if member:
        user_obj = model.User.get(user)
        assert user_obj
        if member.table_name == u'user' and \
                member.table_id == user_obj.id and \
                member.capacity == u'admin' and \
                capacity != u'admin':
            raise NotAuthorized("Administrators cannot revoke their "
                                "own admin status")
    else:
        member = model.Member(table_name=obj_type,
                              table_id=obj.id,
                              group_id=group.id,
                              state='active')
        member.group = group
    member.capacity = capacity

    model.Session.add(member)
    model.repo.commit()

    return model_dictize.member_dictize(member, context)


def package_collaborator_create(
        context: Context, data_dict: DataDict) -> Dict[str, Any]:
    '''Make a user a collaborator in a dataset.

    If the user is already a collaborator in the dataset then their
    capacity will be updated.

    Currently you must be an Admin on the dataset owner organization to
    manage collaborators.

    Note: This action requires the collaborators feature to be enabled with
    the :ref:`ckan.auth.allow_dataset_collaborators` configuration option.

    :param id: the id or name of the dataset
    :type id: string
    :param user_id: the id or name of the user to add or edit
    :type user_id: string
    :param capacity: the capacity or role of the membership. Must be one of
        "editor" or "member". Additionally
        if :ref:`ckan.auth.allow_admin_collaborators` is set to True, "admin"
        is also allowed.
    :type capacity: string

    :returns: the newly created (or updated) collaborator
    :rtype: dictionary
    '''

    model = context['model']

    package_id, user_id, capacity = _get_or_bust(
        data_dict,
        ['id', 'user_id', 'capacity']
    )

    allowed_capacities = authz.get_collaborator_capacities()
    if capacity not in allowed_capacities:
        raise ValidationError({
            'message': _('Role must be one of "{}"').format(', '.join(
                allowed_capacities))})

    _check_access('package_collaborator_create', context, data_dict)

    package = model.Package.get(package_id)
    if not package:
        raise NotFound(_('Dataset not found'))

    user = model.User.get(user_id)
    if not user:
        raise NotFound(_('User not found'))

    if not authz.check_config_permission('allow_dataset_collaborators'):
        raise ValidationError({
            'message': _('Dataset collaborators not enabled')})

    # Check if collaborator already exists
    collaborator = model.Session.query(model.PackageMember). \
        filter(model.PackageMember.package_id == package.id). \
        filter(model.PackageMember.user_id == user.id).one_or_none()
    if not collaborator:
        collaborator = model.PackageMember(
            package_id=package.id,
            user_id=user.id)
    collaborator.capacity = capacity
    collaborator.modified = datetime.datetime.utcnow()
    model.Session.add(collaborator)
    model.repo.commit()

    log.info('User {} added as collaborator in package {} ({})'.format(
        user.name, package.id, capacity))

    return model_dictize.member_dictize(collaborator, context)


def _group_or_org_create(context: Context,
                         data_dict: DataDict,
                         is_org: bool = False) -> Union[str, Dict[str, Any]]:
    model = context['model']
    user = context['user']
    session = context['session']
    data_dict['is_organization'] = is_org

    upload = uploader.get_uploader('group')
    upload.update_data_dict(data_dict, 'image_url',
                            'image_upload', 'clear_upload')
    # get the schema
    group_type = data_dict.get('type', 'organization' if is_org else 'group')
    group_plugin = lib_plugins.lookup_group_plugin(group_type)
    try:
        schema: Schema = group_plugin.form_to_db_schema_options({
            'type': 'create', 'api': 'api_version' in context,
            'context': context})
    except AttributeError:
        schema = group_plugin.form_to_db_schema()

    if 'api_version' not in context:
        # old plugins do not support passing the schema so we need
        # to ensure they still work
        try:
            group_plugin.check_data_dict(data_dict, schema)
        except TypeError:
            group_plugin.check_data_dict(data_dict)

    data, errors = lib_plugins.plugin_validate(
        group_plugin, context, data_dict, schema,
        'organization_create' if is_org else 'group_create')
    log.debug('group_create validate_errs=%r user=%s group=%s data_dict=%r',
              errors, context.get('user'), data_dict.get('name'), data_dict)

    if errors:
        session.rollback()
        raise ValidationError(errors)

    group = model_save.group_dict_save(data, context)

    # Needed to let extensions know the group id
    session.flush()

    if is_org:
        plugin_type = plugins.IOrganizationController
    else:
        plugin_type = plugins.IGroupController

    for item in plugins.PluginImplementations(plugin_type):
        item.create(group)

    if is_org:
        activity_type = 'new organization'
    else:
        activity_type = 'new group'

    user_obj = model.User.by_name(six.ensure_text(user))
    assert user_obj

    activity_dict: Dict[str, Any] = {
        'user_id': user_obj.id,
        'object_id': group.id,
        'activity_type': activity_type,
    }
    activity_dict['data'] = {
        'group': ckan.lib.dictization.table_dictize(group, context)
    }
    activity_create_context: Context = {
        'model': model,
        'user': user,
        'defer_commit': True,
        'ignore_auth': True,
        'session': session
    }
    logic.get_action('activity_create')(activity_create_context, activity_dict)

    upload.upload(uploader.get_max_image_size())

    if not context.get('defer_commit'):
        model.repo.commit()
    context["group"] = group
    context["id"] = group.id

    # creator of group/org becomes an admin
    # this needs to be after the repo.commit or else revisions break
    member_dict = {
        'id': group.id,
        'object': user_obj.id,
        'object_type': 'user',
        'capacity': 'admin',
    }
    member_create_context: Context = {
        'model': model,
        'user': user,
        'ignore_auth': True,  # we are not a member of the group at this point
        'session': session
    }
    logic.get_action('member_create')(member_create_context, member_dict)

    log.debug('Created object %s' % group.name)

    return_id_only = context.get('return_id_only', False)
    action = 'organization_show' if is_org else 'group_show'

    output = context['id'] if return_id_only \
        else _get_action(action)(context, {'id': group.id})

    return output


def group_create(context: Context,
                 data_dict: DataDict) -> Union[str, Dict[str, Any]]:
    '''Create a new group.

    You must be authorized to create groups.

    Plugins may change the parameters of this function depending on the value
    of the ``type`` parameter, see the
    :py:class:`~ckan.plugins.interfaces.IGroupForm` plugin interface.

    :param name: the name of the group, a string between 2 and 100 characters
        long, containing only lowercase alphanumeric characters, ``-`` and
        ``_``
    :type name: string
    :param id: the id of the group (optional)
    :type id: string
    :param title: the title of the group (optional)
    :type title: string
    :param description: the description of the group (optional)
    :type description: string
    :param image_url: the URL to an image to be displayed on the group's page
        (optional)
    :type image_url: string
    :param type: the type of the group (optional, default: ``'group'``),
        :py:class:`~ckan.plugins.interfaces.IGroupForm` plugins
        associate themselves with different group types and provide custom
        group handling behaviour for these types
        Cannot be 'organization'
    :type type: string
    :param state: the current state of the group, e.g. ``'active'`` or
        ``'deleted'``, only active groups show up in search results and
        other lists of groups, this parameter will be ignored if you are not
        authorized to change the state of the group (optional, default:
        ``'active'``)
    :type state: string
    :param approval_status: (optional)
    :type approval_status: string
    :param extras: the group's extras (optional), extras are arbitrary
        (key: value) metadata items that can be added to groups, each extra
        dictionary should have keys ``'key'`` (a string), ``'value'`` (a
        string), and optionally ``'deleted'``
    :type extras: list of dataset extra dictionaries
    :param packages: the datasets (packages) that belong to the group, a list
        of dictionaries each with keys ``'name'`` (string, the id or name of
        the dataset) and optionally ``'title'`` (string, the title of the
        dataset)
    :type packages: list of dictionaries
    :param groups: the groups that belong to the group, a list of dictionaries
        each with key ``'name'`` (string, the id or name of the group) and
        optionally ``'capacity'`` (string, the capacity in which the group is
        a member of the group)
    :type groups: list of dictionaries
    :param users: the users that belong to the group, a list of dictionaries
        each with key ``'name'`` (string, the id or name of the user) and
        optionally ``'capacity'`` (string, the capacity in which the user is
        a member of the group)
    :type users: list of dictionaries

    :returns: the newly created group (unless 'return_id_only' is set to True
              in the context, in which case just the group id will
              be returned)
    :rtype: dictionary

    '''
    # wrapper for creating groups
    if data_dict.get('type') == 'organization':
        # FIXME better exception?
        raise Exception(_('Trying to create an organization as a group'))
    _check_access('group_create', context, data_dict)
    return _group_or_org_create(context, data_dict)


def organization_create(context: Context,
                        data_dict: DataDict) -> Union[str, Dict[str, Any]]:
    '''Create a new organization.

    You must be authorized to create organizations.

    Plugins may change the parameters of this function depending on the value
    of the ``type`` parameter, see the
    :py:class:`~ckan.plugins.interfaces.IGroupForm` plugin interface.

    :param name: the name of the organization, a string between 2 and
        100 characters long, containing only lowercase alphanumeric
        characters, ``-`` and ``_``
    :type name: string
    :param id: the id of the organization (optional)
    :type id: string
    :param title: the title of the organization (optional)
    :type title: string
    :param description: the description of the organization (optional)
    :type description: string
    :param image_url: the URL to an image to be displayed on the
        organization's page (optional)
    :type image_url: string
    :param state: the current state of the organization, e.g. ``'active'`` or
        ``'deleted'``, only active organizations show up in search results and
        other lists of organizations, this parameter will be ignored if you
        are not authorized to change the state of the organization
        (optional, default: ``'active'``)
    :type state: string
    :param approval_status: (optional)
    :type approval_status: string
    :param extras: the organization's extras (optional), extras are arbitrary
        (key: value) metadata items that can be added to organizations,
        each extra
        dictionary should have keys ``'key'`` (a string), ``'value'`` (a
        string), and optionally ``'deleted'``
    :type extras: list of dataset extra dictionaries
    :param packages: the datasets (packages) that belong to the organization,
        a list of dictionaries each with keys ``'name'`` (string, the id
        or name of the dataset) and optionally ``'title'`` (string, the
        title of the dataset)
    :type packages: list of dictionaries
    :param users: the users that belong to the organization, a list
        of dictionaries each with key ``'name'`` (string, the id or name
        of the user) and optionally ``'capacity'`` (string, the capacity
        in which the user is a member of the organization)
    :type users: list of dictionaries

    :returns: the newly created organization (unless 'return_id_only' is set
              to True in the context, in which case just the organization id
              will be returned)
    :rtype: dictionary

    '''
    # wrapper for creating organizations
    data_dict.setdefault('type', 'organization')
    _check_access('organization_create', context, data_dict)
    return _group_or_org_create(context, data_dict, is_org=True)


def rating_create(context: Context, data_dict: DataDict) -> Dict[str, Any]:
    '''Rate a dataset (package).

    You must provide your API key in the Authorization header.

    :param package: the name or id of the dataset to rate
    :type package: string
    :param rating: the rating to give to the dataset, an integer between 1 and
        5
    :type rating: int

    :returns: a dictionary with two keys: ``'rating average'`` (the average
        rating of the dataset you rated) and ``'rating count'`` (the number of
        times the dataset has been rated)
    :rtype: dictionary

    '''
    _check_access('rating_create', context, data_dict)
    model = context['model']
    user = context.get("user")

    package_ref = data_dict.get('package', '')
    rating = data_dict.get('rating')
    rating_int = 0
    opts_err = None
    package = None
    if not package_ref:
        opts_err = _('You must supply a package id or name '
                     '(parameter "package").')
    elif not rating:
        opts_err = _('You must supply a rating (parameter "rating").')
    else:
        try:
            rating_int = int(rating)
        except ValueError:
            opts_err = _('Rating must be an integer value.')
        else:
            package = model.Package.get(package_ref)
            if rating < model.MIN_RATING or rating > model.MAX_RATING:
                opts_err = _('Rating must be between %i and %i.') \
                    % (model.MIN_RATING, model.MAX_RATING)
            elif not package:
                opts_err = _('Not found') + ': %r' % package_ref
    if opts_err:
        raise ValidationError({'message': opts_err})

    user_obj = model.User.by_name(user)
    assert package
    assert user_obj
    package.set_rating(user_obj, rating_int)
    model.repo.commit()

    package = model.Package.get(package_ref)
    assert package
    ret_dict = {'rating average': package.get_average_rating(),
                'rating count': len(package.ratings)}
    return ret_dict


def user_create(context: Context, data_dict: DataDict) -> Dict[str, Any]:
    '''Create a new user.

    You must be authorized to create users.

    :param name: the name of the new user, a string between 2 and 100
        characters in length, containing only lowercase alphanumeric
        characters, ``-`` and ``_``
    :type name: string
    :param email: the email address for the new user
    :type email: string
    :param password: the password of the new user, a string of at least 4
        characters
    :type password: string
    :param id: the id of the new user (optional)
    :type id: string
    :param fullname: the full name of the new user (optional)
    :type fullname: string
    :param about: a description of the new user (optional)
    :type about: string
    :param image_url: the URL to an image to be displayed on the group's page
        (optional)
    :type image_url: string
    :param plugin_extras: private extra user data belonging to plugins.
        Only sysadmin users may set this value. It should be a dict that can
        be dumped into JSON, and plugins should namespace their extras with
        the plugin name to avoid collisions with other plugins, eg::

            {
                "name": "test_user",
                "email": "test@example.com",
                "plugin_extras": {
                    "my_plugin": {
                        "private_extra": 1
                    },
                    "another_plugin": {
                        "another_extra": True
                    }
                }
            }
    :type plugin_extras: dict


    :returns: the newly created user
    :rtype: dictionary

    '''
    model = context['model']
    schema = context.get('schema') or ckan.logic.schema.default_user_schema()
    session = context['session']

    _check_access('user_create', context, data_dict)

    upload = uploader.get_uploader('user')
    upload.update_data_dict(data_dict, 'image_url',
                            'image_upload', 'clear_upload')
    data, errors = _validate(data_dict, schema, context)

    if errors:
        session.rollback()
        raise ValidationError(errors)

    # user schema prevents non-sysadmins from providing password_hash
    if 'password_hash' in data:
        data['_password'] = data.pop('password_hash')

    user = model_save.user_dict_save(data, context)
    plugins.toolkit.signals.user_created.send(user.name, user=user)
    # Flush the session to cause user.id to be initialised, because
    # activity_create() (below) needs it.
    session.flush()

    activity_create_context: Context = {
        'model': model,
        'user': context['user'],
        'defer_commit': True,
        'ignore_auth': True,
        'session': session
    }
    activity_dict = {
        'user_id': user.id,
        'object_id': user.id,
        'activity_type': 'new user',
    }
    logic.get_action('activity_create')(activity_create_context, activity_dict)

    upload.upload(uploader.get_max_image_size())

    if not context.get('defer_commit'):
        model.repo.commit()

    # A new context is required for dictizing the newly constructed user in
    # order that all the new user's data is returned, in particular, the
    # api_key.
    #
    # The context is copied so as not to clobber the caller's context dict.
    user_dictize_context = context.copy()
    user_dictize_context['keep_apikey'] = True
    user_dictize_context['keep_email'] = True

    author_obj = model.User.get(context.get('user'))
    include_plugin_extras = False
    if author_obj:
        include_plugin_extras = author_obj.sysadmin and 'plugin_extras' in data
    user_dict = model_dictize.user_dictize(
        user, user_dictize_context,
        include_plugin_extras=include_plugin_extras
    )

    context['user_obj'] = user
    context['id'] = user.id

    model.Dashboard.get(user.id)  # Create dashboard for user.

    log.debug('Created user {name}'.format(name=user.name))
    return user_dict


def user_invite(context: Context, data_dict: DataDict) -> Dict[str, Any]:
    '''Invite a new user.

    You must be authorized to create group members.

    :param email: the email of the user to be invited to the group
    :type email: string
    :param group_id: the id or name of the group
    :type group_id: string
    :param role: role of the user in the group. One of ``member``, ``editor``,
        or ``admin``
    :type role: string

    :returns: the newly created user
    :rtype: dictionary
    '''
    import string
    _check_access('user_invite', context, data_dict)

    schema = context.get('schema',
                         ckan.logic.schema.default_user_invite_schema())
    data, errors = _validate(data_dict, schema, context)
    if errors:
        raise ValidationError(errors)

    model = context['model']
    group = model.Group.get(data['group_id'])
    if not group:
        raise NotFound()

    name = _get_random_username_from_email(data['email'])
    # Choose a password. However it will not be used - the invitee will not be
    # told it - they will need to reset it
    while True:
        password = ''.join(random.SystemRandom().choice(
            string.ascii_lowercase + string.ascii_uppercase + string.digits)
            for _ in range(12))
        # Occasionally it won't meet the constraints, so check
        validation_errors: FlattenErrorDict = {}
        ckan.logic.validators.user_password_validator(
            ('password', ), {('password', ): password},
            validation_errors, context)
        if not validation_errors:
            break

    data['name'] = name
    data['password'] = password
    data['state'] = model.State.PENDING
    user_dict = _get_action('user_create')(context, data)
    user = model.User.get(user_dict['id'])
    assert user
    member_dict = {
        'username': user.id,
        'id': data['group_id'],
        'role': data['role']
    }

    if group.is_organization:
        _get_action('organization_member_create')(context, member_dict)
        group_dict = _get_action('organization_show')(context,
                                                      {'id': data['group_id']})
    else:
        _get_action('group_member_create')(context, member_dict)
        group_dict = _get_action('group_show')(context,
                                               {'id': data['group_id']})
    try:
        mailer.send_invite(user, group_dict, data['role'])
    except (socket_error, mailer.MailerException) as error:
        # Email could not be sent, delete the pending user

        _get_action('user_delete')(context, {'id': user.id})

        msg = _('Error sending the invite email, ' +
                'the user was not created: {0}').format(error)
        raise ValidationError({'message': msg})

    return model_dictize.user_dictize(user, context)


def _get_random_username_from_email(email: str):
    localpart = email.split('@')[0]
    cleaned_localpart = re.sub(r'[^\w]', '-', localpart).lower()

    # if we can't create a unique user name within this many attempts
    # then something else is probably wrong and we should give up
    max_name_creation_attempts = 100

    for i in range(max_name_creation_attempts):
        random_number = random.SystemRandom().random() * 10000
        name = '%s-%d' % (cleaned_localpart, random_number)
        if not ckan.model.User.get(name):
            return name

    return cleaned_localpart


def vocabulary_create(context: Context, data_dict: DataDict) -> Dict[str, Any]:
    '''Create a new tag vocabulary.

    You must be a sysadmin to create vocabularies.

    :param name: the name of the new vocabulary, e.g. ``'Genre'``
    :type name: string
    :param tags: the new tags to add to the new vocabulary, for the format of
        tag dictionaries see :py:func:`tag_create`
    :type tags: list of tag dictionaries

    :returns: the newly-created vocabulary
    :rtype: dictionary

    '''
    model = context['model']
    schema = context.get('schema') or \
        ckan.logic.schema.default_create_vocabulary_schema()

    _check_access('vocabulary_create', context, data_dict)

    data, errors = _validate(data_dict, schema, context)

    if errors:
        model.Session.rollback()
        raise ValidationError(errors)

    vocabulary = model_save.vocabulary_dict_save(data, context)

    if not context.get('defer_commit'):
        model.repo.commit()

    log.debug('Created Vocabulary %s' % vocabulary.name)

    return model_dictize.vocabulary_dictize(vocabulary, context)


def activity_create(context: Context, data_dict: DataDict):
    '''Create a new activity stream activity.

    You must be a sysadmin to create new activities.

    :param user_id: the name or id of the user who carried out the activity,
        e.g. ``'seanh'``
    :type user_id: string
    :param object_id: the name or id of the object of the activity, e.g.
        ``'my_dataset'``
    :param activity_type: the type of the activity, this must be an activity
        type that CKAN knows how to render, e.g. ``'new package'``,
        ``'changed user'``, ``'deleted group'`` etc.
    :type activity_type: string
    :param data: any additional data about the activity
    :type data: dictionary

    :returns: the newly created activity
    :rtype: dictionary

    '''

    _check_access('activity_create', context, data_dict)

    if not ckan.common.asbool(
            config.get('ckan.activity_streams_enabled', 'true')):
        return

    model = context['model']

    # Any revision_id that the caller attempts to pass in the activity_dict is
    # ignored and removed here.
    if 'revision_id' in data_dict:
        del data_dict['revision_id']

    schema = context.get('schema') or \
        ckan.logic.schema.default_create_activity_schema()

    data, errors = _validate(data_dict, schema, context)
    if errors:
        raise ValidationError(errors)

    activity = model_save.activity_dict_save(data, context)

    if not context.get('defer_commit'):
        model.repo.commit()

    log.debug("Created '%s' activity" % activity.activity_type)
    return model_dictize.activity_dictize(activity, context)


def tag_create(context: Context, data_dict: DataDict) -> Dict[str, Any]:
    '''Create a new vocabulary tag.

    You must be a sysadmin to create vocabulary tags.

    You can only use this function to create tags that belong to a vocabulary,
    not to create free tags. (To create a new free tag simply add the tag to
    a package, e.g. using the
    :py:func:`~ckan.logic.action.update.package_update` function.)

    :param name: the name for the new tag, a string between 2 and 100
        characters long containing only alphanumeric characters,
        spaces and the characters ``-``,
        ``_`` and ``.``, e.g. ``'Jazz'``
    :type name: string
    :param vocabulary_id: the id of the vocabulary that the new tag
        should be added to, e.g. the id of vocabulary ``'Genre'``
    :type vocabulary_id: string

    :returns: the newly-created tag
    :rtype: dictionary

    '''
    model = context['model']

    _check_access('tag_create', context, data_dict)

    schema = context.get('schema') or \
        ckan.logic.schema.default_create_tag_schema()
    data, errors = _validate(data_dict, schema, context)
    if errors:
        raise ValidationError(errors)

    tag = model_save.tag_dict_save(data_dict, context)

    if not context.get('defer_commit'):
        model.repo.commit()

    log.debug("Created tag '%s' " % tag)
    return model_dictize.tag_dictize(tag, context)


def follow_user(context: Context, data_dict: DataDict) -> Dict[str, Any]:
    '''Start following another user.

    You must provide your API key in the Authorization header.

    :param id: the id or name of the user to follow, e.g. ``'joeuser'``
    :type id: string

    :returns: a representation of the 'follower' relationship between yourself
        and the other user
    :rtype: dictionary

    '''
    if not context.get('user'):
        raise NotAuthorized(_("You must be logged in to follow users"))

    model = context['model']
<<<<<<< HEAD
=======

>>>>>>> 4e905cfb
    userobj = model.User.get(context['user'])
    if not userobj:
        raise NotAuthorized(_("You must be logged in to follow users"))

    schema = context.get(
        'schema') or ckan.logic.schema.default_follow_user_schema()

    validated_data_dict, errors = _validate(data_dict, schema, context)

    if errors:
        model.Session.rollback()
        raise ValidationError(errors)

    # Don't let a user follow herself.
    if userobj.id == validated_data_dict['id']:
        message = _('You cannot follow yourself')
        raise ValidationError({'message': message})

    # Don't let a user follow someone she is already following.
    if model.UserFollowingUser.is_following(userobj.id,
                                            validated_data_dict['id']):
        followeduserobj = model.User.get(validated_data_dict['id'])
        assert followeduserobj
        name = followeduserobj.display_name
        message = _('You are already following {0}').format(name)
        raise ValidationError({'message': message})

    follower = model_save.follower_dict_save(
        validated_data_dict, context, model.UserFollowingUser)

    if not context.get('defer_commit'):
        model.repo.commit()

    log.debug(u'User {follower} started following user {object}'.format(
        follower=follower.follower_id, object=follower.object_id))

    return model_dictize.user_following_user_dictize(follower, context)


def follow_dataset(context: Context, data_dict: DataDict) -> Dict[str, Any]:
    '''Start following a dataset.

    You must provide your API key in the Authorization header.

    :param id: the id or name of the dataset to follow, e.g. ``'warandpeace'``
    :type id: string

    :returns: a representation of the 'follower' relationship between yourself
        and the dataset
    :rtype: dictionary

    '''

    if not context.get('user'):
        raise NotAuthorized(
            _("You must be logged in to follow a dataset."))

    model = context['model']
<<<<<<< HEAD
=======

>>>>>>> 4e905cfb
    userobj = model.User.get(context['user'])
    if not userobj:
        raise NotAuthorized(
            _("You must be logged in to follow a dataset."))

    schema = context.get(
        'schema') or ckan.logic.schema.default_follow_dataset_schema()

    validated_data_dict, errors = _validate(data_dict, schema, context)

    if errors:
        model.Session.rollback()
        raise ValidationError(errors)

    # Don't let a user follow a dataset she is already following.
    if model.UserFollowingDataset.is_following(userobj.id,
                                               validated_data_dict['id']):
        # FIXME really package model should have this logic and provide
        # 'display_name' like users and groups
        pkgobj = model.Package.get(validated_data_dict['id'])
        assert pkgobj
        name = pkgobj.title or pkgobj.name or pkgobj.id
        message = _(
            'You are already following {0}').format(name)
        raise ValidationError({'message': message})

    follower = model_save.follower_dict_save(validated_data_dict, context,
                                             model.UserFollowingDataset)

    if not context.get('defer_commit'):
        model.repo.commit()

    log.debug(u'User {follower} started following dataset {object}'.format(
        follower=follower.follower_id, object=follower.object_id))

    return model_dictize.user_following_dataset_dictize(follower, context)


def _group_or_org_member_create(
        context: Context, data_dict: Dict[str, Any], is_org: bool = False
) -> Dict[str, Any]:
    # creator of group/org becomes an admin
    # this needs to be after the repo.commit or else revisions break
    model = context['model']
    user = context['user']
    session = context['session']

    schema = ckan.logic.schema.member_schema()
    data, errors = _validate(data_dict, schema, context)
    if errors:
        model.Session.rollback()
        raise ValidationError(errors)

    username = _get_or_bust(data_dict, 'username')
    role = data_dict.get('role')
    group_id = data_dict.get('id')
    group = model.Group.get(group_id)
    if not group:
        msg = _('Organization not found') if is_org else _('Group not found')
        raise NotFound(msg)
    result = model.User.get(username)
    if result:
        user_id = result.id
    else:
        message = _(u'User {username} does not exist.').format(
            username=username)
        raise ValidationError({'message': message})
    member_dict: Dict[str, Any] = {
        'id': group.id,
        'object': user_id,
        'object_type': 'user',
        'capacity': role,
    }
    member_create_context = cast(Context, {
        'model': model,
        'user': user,
        'session': session,
        'ignore_auth': context.get('ignore_auth'),
    })
    return logic.get_action('member_create')(member_create_context,
                                             member_dict)


def group_member_create(
        context: Context, data_dict: DataDict) -> Dict[str, Any]:
    '''Make a user a member of a group.

    You must be authorized to edit the group.

    :param id: the id or name of the group
    :type id: string
    :param username: name or id of the user to be made member of the group
    :type username: string
    :param role: role of the user in the group. One of ``member``, ``editor``,
        or ``admin``
    :type role: string

    :returns: the newly created (or updated) membership
    :rtype: dictionary
    '''
    _check_access('group_member_create', context, data_dict)
    return _group_or_org_member_create(context, data_dict)


def organization_member_create(
        context: Context, data_dict: DataDict) -> Dict[str, Any]:
    '''Make a user a member of an organization.

    You must be authorized to edit the organization.

    :param id: the id or name of the organization
    :type id: string
    :param username: name or id of the user to be made member of the
        organization
    :type username: string
    :param role: role of the user in the organization. One of ``member``,
        ``editor``, or ``admin``
    :type role: string

    :returns: the newly created (or updated) membership
    :rtype: dictionary
    '''
    _check_access('organization_member_create', context, data_dict)
    return _group_or_org_member_create(context, data_dict, is_org=True)


def follow_group(context: Context, data_dict: DataDict) -> Dict[str, Any]:
    '''Start following a group.

    You must provide your API key in the Authorization header.

    :param id: the id or name of the group to follow, e.g. ``'roger'``
    :type id: string

    :returns: a representation of the 'follower' relationship between yourself
        and the group
    :rtype: dictionary

    '''
    if not context.get('user'):
        raise NotAuthorized(
            _("You must be logged in to follow a group."))

    model = context['model']

    userobj = model.User.get(context['user'])
    if not userobj:
        raise NotAuthorized(
            _("You must be logged in to follow a group."))

    schema = context.get('schema',
                         ckan.logic.schema.default_follow_group_schema())

    validated_data_dict, errors = _validate(data_dict, schema, context)

    if errors:
        model.Session.rollback()
        raise ValidationError(errors)

    # Don't let a user follow a group she is already following.
    if model.UserFollowingGroup.is_following(userobj.id,
                                             validated_data_dict['id']):
        groupobj = model.Group.get(validated_data_dict['id'])
        assert groupobj
        name = groupobj.display_name
        message = _(
            'You are already following {0}').format(name)
        raise ValidationError({'message': message})

    follower = model_save.follower_dict_save(validated_data_dict, context,
                                             model.UserFollowingGroup)

    if not context.get('defer_commit'):
        model.repo.commit()

    log.debug(u'User {follower} started following group {object}'.format(
        follower=follower.follower_id, object=follower.object_id))

    return model_dictize.user_following_group_dictize(follower, context)


def api_token_create(context: Context, data_dict: DataDict) -> Dict[str, Any]:
    """Create new API Token for current user.

    Apart from the `user` and `name` field that are required by
    default implementation, there may be additional fields registered
    by extensions.

    :param user: name or id of the user who owns new API Token
    :type user: string
    :param name: distinctive name for API Token
    :type name: string

    :returns: Returns a dict with the key "token" containing the
              encoded token value. Extensions can privide additional
              fields via `add_extra` method of
              :py:class:`~ckan.plugins.interfaces.IApiToken`
    :rtype: dictionary

    """
    model = context[u'model']
    user, name = _get_or_bust(data_dict, [u'user', u'name'])

    if model.User.get(user) is None:
        raise NotFound("User not found")

    _check_access(u'api_token_create', context, data_dict)

    schema = context.get(u'schema')
    if not schema:
        schema = api_token.get_schema()

    validated_data_dict, errors = _validate(data_dict, schema, context)

    if errors:
        raise ValidationError(errors)

    token_obj = model_save.api_token_save(
        {u'user': user, u'name': name}, context
    )
    model.Session.commit()
    data = {
        u'jti': token_obj.id,
        u'iat': api_token.into_seconds(token_obj.created_at)
    }

    data = api_token.postprocess(data, token_obj.id, validated_data_dict)
    token = api_token.encode(data)

    result = api_token.add_extra({u'token': token})
    return result<|MERGE_RESOLUTION|>--- conflicted
+++ resolved
@@ -286,11 +286,7 @@
 
     '''
     model = context['model']
-<<<<<<< HEAD
-    user = context['user']
-=======
-
->>>>>>> 4e905cfb
+
     package_id = _get_or_bust(data_dict, 'package_id')
     if not data_dict.get('url'):
         data_dict['url'] = ''
@@ -1369,10 +1365,7 @@
         raise NotAuthorized(_("You must be logged in to follow users"))
 
     model = context['model']
-<<<<<<< HEAD
-=======
-
->>>>>>> 4e905cfb
+
     userobj = model.User.get(context['user'])
     if not userobj:
         raise NotAuthorized(_("You must be logged in to follow users"))
@@ -1431,10 +1424,7 @@
             _("You must be logged in to follow a dataset."))
 
     model = context['model']
-<<<<<<< HEAD
-=======
-
->>>>>>> 4e905cfb
+
     userobj = model.User.get(context['user'])
     if not userobj:
         raise NotAuthorized(
