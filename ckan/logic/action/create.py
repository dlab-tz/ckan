--- conflicted
+++ resolved
@@ -945,70 +945,7 @@
     return _group_or_org_create(context, data_dict, is_org=True)
 
 
-<<<<<<< HEAD
-def rating_create(context: Context, data_dict: DataDict) -> Dict[str, Any]:
-    '''Rate a dataset (package).
-
-    You must provide your API key in the Authorization header.
-
-    :param package: the name or id of the dataset to rate
-    :type package: string
-    :param rating: the rating to give to the dataset, an integer between 1 and
-        5
-    :type rating: int
-
-    :returns: a dictionary with two keys: ``'rating average'`` (the average
-        rating of the dataset you rated) and ``'rating count'`` (the number of
-        times the dataset has been rated)
-    :rtype: dictionary
-
-    '''
-    _check_access('rating_create', context, data_dict)
-    model = context['model']
-    user = context.get("user")
-
-    package_ref = data_dict.get('package', '')
-    rating = data_dict.get('rating')
-    rating_int = 0
-    opts_err = None
-    package = None
-    if not package_ref:
-        opts_err = _('You must supply a package id or name '
-                     '(parameter "package").')
-    elif not rating:
-        opts_err = _('You must supply a rating (parameter "rating").')
-    else:
-        try:
-            rating_int = int(rating)
-        except ValueError:
-            opts_err = _('Rating must be an integer value.')
-        else:
-            package = model.Package.get(package_ref)
-            if rating < model.MIN_RATING or rating > model.MAX_RATING:
-                opts_err = _('Rating must be between %i and %i.') \
-                    % (model.MIN_RATING, model.MAX_RATING)
-            elif not package:
-                opts_err = _('Not found') + ': %r' % package_ref
-    if opts_err:
-        raise ValidationError({'message': opts_err})
-
-    user_obj = model.User.by_name(user)
-    assert package
-    assert user_obj
-    package.set_rating(user_obj, rating_int)
-    model.repo.commit()
-
-    package = model.Package.get(package_ref)
-    assert package
-    ret_dict = {'rating average': package.get_average_rating(),
-                'rating count': len(package.ratings)}
-    return ret_dict
-
-
 def user_create(context: Context, data_dict: DataDict) -> Dict[str, Any]:
-=======
-def user_create(context, data_dict):
->>>>>>> c14ef260
     '''Create a new user.
 
     You must be authorized to create users.
