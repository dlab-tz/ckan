--- conflicted
+++ resolved
@@ -310,7 +310,6 @@
 
     return group_dict
 
-<<<<<<< HEAD
 def activity_create(context, activity_dict):
     '''Create an activity stream event and add it to the model. Return a
     dictionary representation of the new event.
@@ -343,7 +342,7 @@
 
     log.debug("Created '%s' activity" % activity.activity_type)
     return activity_dictize(activity, context)
-=======
+
 def package_relationship_create_rest(context, data_dict):
     # rename keys
     key_map = {'id': 'subject',
@@ -354,5 +353,4 @@
     data_dict = rename_keys(data_dict, key_map, destructive=False)
 
     relationship_dict = package_relationship_create(context, data_dict)
-    return relationship_dict
->>>>>>> cb5bba78
+    return relationship_dict