--- conflicted
+++ resolved
@@ -61,13 +61,8 @@
                             field_name.replace('_', ' ').capitalize())
         return _(field_name.replace('_', ' '))
 
-<<<<<<< HEAD
-    summary: Dict[str, str] = {}
-    for key, error in six.iteritems(cast(Dict[str, List[str]], error_dict)):
-=======
-    summary = {}
-    for key, error in error_dict.items():
->>>>>>> c5c529d1
+     summary: Dict[str, str] = {}
+    for key, error in cast(Dict[str, List[str]], error_dict).items():
         if key == 'resources':
             summary[_('Resources')] = _('Package resource(s) invalid')
         elif key == 'extras':
