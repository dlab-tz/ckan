# encoding: utf-8

import functools
import logging
import re
import importlib
import inspect

from collections import defaultdict
from typing import (Any, Callable, Container, Dict, Iterable, List, Optional,
                    Tuple, TypeVar, Union, cast, overload)
from typing_extensions import Literal

from werkzeug.local import LocalProxy
from werkzeug.datastructures import MultiDict

import six
from six import string_types, text_type

import ckan.model as model
import ckan.authz as authz
import ckan.lib.navl.dictization_functions as df
import ckan.plugins as p

from ckan.common import _, c

from ckan.types import (Action, ChainedAction,
                        ChainedAuthFunction, DataDict, ErrorDict, Context,
                        Schema, Validator)

Decorated = TypeVar("Decorated")

log = logging.getLogger(__name__)
_validate = df.validate


class NameConflict(Exception):
    pass


class UsernamePasswordError(Exception):
    pass


class ActionError(Exception):
    message: Optional[str]

    def __init__(self, message: Optional[str] = '') -> None:
        self.message = message
        super(ActionError, self).__init__(message)

    def __str__(self):
        msg = self.message
        if not isinstance(msg, six.string_types):
            msg = str(msg)
        return six.ensure_text(msg)


class NotFound(ActionError):
    '''Exception raised by logic functions when a given object is not found.

    For example :py:func:`~ckan.logic.action.get.package_show` raises
    :py:exc:`~ckan.plugins.toolkit.ObjectNotFound` if no package with the
    given ``id`` exists.

    '''
    pass


class NotAuthorized(ActionError):
    '''Exception raised when the user is not authorized to call the action.

    For example :py:func:`~ckan.logic.action.create.package_create` raises
    :py:exc:`~ckan.plugins.toolkit.NotAuthorized` if the user is not authorized
    to create packages.
    '''
    pass


class ValidationError(ActionError):
    '''Exception raised by action functions when validating their given
    ``data_dict`` fails.

    '''
    error_dict: ErrorDict

    def __init__(self,
                 errors: Union[str, ErrorDict],
                 error_summary: Optional[Dict[str, str]] = None,
                 extra_msg: Optional[str] = None) -> None:
        if not isinstance(errors, dict):
            error_dict: ErrorDict = {'message': errors}
        else:
            error_dict = errors
        # tags errors are a mess so let's clean them up
        if 'tags' in error_dict:
            tag_errors: List[Union[str, Dict[str, Any]]] = []
            for error in error_dict['tags']:  # type: ignore
                assert isinstance(error, dict)
                try:
                    tag_errors.append(', '.join(error['name']))
                except KeyError:
                    # e.g. if it is a vocabulary_id error
                    if error:
                        tag_errors.append(error)
            error_dict['tags'] = tag_errors
        self.error_dict = error_dict
        self._error_summary = error_summary
        super(ValidationError, self).__init__(extra_msg)

    @property
    def error_summary(self) -> Dict[str, str]:
        ''' autogenerate the summary if not supplied '''
        def summarise(error_dict: ErrorDict) -> Dict[str, str]:
            ''' Do some i18n stuff on the error_dict keys '''

            def prettify(field_name: str):
                field_name = re.sub(r'(?<!\w)[Uu]rl(?!\w)', 'URL',
                                    field_name.replace('_', ' ').capitalize())
                return _(field_name.replace('_', ' '))

            summary = {}

            for key, error in six.iteritems(error_dict):
                if key == 'resources':
                    summary[_('Resources')] = _('Package resource(s) invalid')
                elif key == 'extras':
                    errors_extras = []
                    for item in error:  # type: ignore
                        assert isinstance(item, dict)
                        if (item.get('key') and
                                item['key'][0] not in errors_extras):
                            errors_extras.append(item['key'][0])
                    summary[_('Extras')] = ', '.join(errors_extras)
                elif key == 'extras_validation':
                    summary[_('Extras')] = error[0]  # type: ignore
                elif key == 'tags':
                    summary[_('Tags')] = error[0]  # type: ignore
                else:
                    summary[_(prettify(key))] = error[0]  # type: ignore
            return summary

        if self._error_summary:
            return self._error_summary
        return summarise(self.error_dict)

    def __str__(self):
        err_msgs = (super(ValidationError, self).__str__(),
                    self.error_dict)
        return ' - '.join([str(err_msg) for err_msg in err_msgs if err_msg])


def parse_params(
    params: 'MultiDict[str, Any]',
    ignore_keys: Optional['Container[str]'] = None
) -> Dict[str, Union[str, List[str]]]:
    '''Takes a dict and returns it with some values standardised.
    This is done on a dict before calling tuplize_dict on it.
    '''
    parsed = {}
    for key in params:
        if ignore_keys and key in ignore_keys:
            continue
        # flask request has `getlist` instead of pylons' `getall`

        if hasattr(params, 'getall'):
            value = params.getall(key)  # type: ignore
        else:
            value = params.getlist(key)

        # Blank values become ''
        if not value:
            value = ''
        # A list with only one item is stripped of being a list
        if len(value) == 1:
            value = value[0]
        parsed[key] = value
    return parsed


def clean_dict(data_dict: Dict[str, Any]) -> Dict[str, Any]:
    '''Takes a dict and if any of the values are lists of dicts,
    the empty dicts are stripped from the lists (recursive).

    e.g.
    >>> clean_dict(
        {'name': u'testgrp4',
         'title': u'',
         'description': u'',
         'packages': [{'name': u'testpkg'}, {'name': u'testpkg'}],
         'extras': [{'key': u'packages', 'value': u'["testpkg"]'},
                    {'key': u'', 'value': u''},
                    {'key': u'', 'value': u''}],
         'state': u'active'}
    {'name': u'testgrp4',
     'title': u'',
     'description': u'',
     'packages': [{'name': u'testpkg'}, {'name': u'testpkg'}],
     'extras': [{'key': u'packages', 'value': u'["testpkg"]'}],
     'state': u'active'}

    '''
    for value in data_dict.values():
        if not isinstance(value, list):
            continue
        for inner_dict in value[:]:
            if isinstance(inner_dict, string_types):
                break
            if not any(inner_dict.values()):
                value.remove(inner_dict)
            else:
                clean_dict(inner_dict)
    return data_dict


def tuplize_dict(data_dict: Dict[str, Any]) -> Dict[Tuple[Any, ...], Any]:
    '''Takes a dict with keys of the form 'table__0__key' and converts them
    to a tuple like ('table', 0, 'key').

    Dict should be put through parse_dict before this function, to have
    values standardized.

    May raise a DataError if the format of the key is incorrect.
    '''
    tuplized_dict: Dict[Tuple[Any, ...], Any] = {}
    for k, value in six.iteritems(data_dict):
        key_list = cast(List[Union[str, int]], k.split('__'))
        for num, key in enumerate(key_list):
            if num % 2 == 1:
                try:
                    key_list[num] = int(key)
                except ValueError:
                    raise df.DataError('Bad key')
        tuplized_dict[tuple(key_list)] = value
    return tuplized_dict


def untuplize_dict(
        tuplized_dict: Dict[Tuple[Any, ...], Any]) -> Dict[str, Any]:

    data_dict = {}
    for key, value in six.iteritems(tuplized_dict):
        new_key = '__'.join([str(item) for item in key])
        data_dict[new_key] = value
    return data_dict


def flatten_to_string_key(dict: Dict[str, Any]) -> Dict[str, Any]:

    flattented = df.flatten_dict(dict)
    return untuplize_dict(flattented)


def _prepopulate_context(context: Optional[Context]) -> Context:
    if context is None:
        context = {}
    context.setdefault('model', model)  # type: ignore
    context.setdefault('session', model.Session)
    try:
        context.setdefault('user', c.user)
    except AttributeError:
        # c.user not set
        pass
    except RuntimeError:
        # Outside of request context
        pass
    except TypeError:
        # c not registered
        pass
    return context


def check_access(action: str,
                 context: Context,
                 data_dict: Optional[Dict[str, Any]] = None) -> Literal[True]:
    '''Calls the authorization function for the provided action

    This is the only function that should be called to determine whether a
    user (or an anonymous request) is allowed to perform a particular action.

    The function accepts a context object, which should contain a 'user' key
    with the name of the user performing the action, and optionally a
    dictionary with extra data to be passed to the authorization function.

    For example::

        check_access('package_update', context, data_dict)

    If not already there, the function will add an `auth_user_obj` key to the
    context object with the actual User object (in case it exists in the
    database). This check is only performed once per context object.

    Raise :py:exc:`~ckan.plugins.toolkit.NotAuthorized` if the user is not
    authorized to call the named action function.

    If the user *is* authorized to call the action, return ``True``.

    :param action: the name of the action function, eg. ``'package_create'``
    :type action: string

    :param context:
    :type context: dict

    :param data_dict:
    :type data_dict: dict

    :raises: :py:exc:`~ckan.plugins.toolkit.NotAuthorized` if the user is not
        authorized to call the named action

    '''

    # Auth Auditing.  We remove this call from the __auth_audit stack to show
    # we have called the auth function
    try:
        audit: Optional[Tuple[str, int]] = context.get('__auth_audit', [])[-1]
    except IndexError:
        audit = None
    if audit and audit[0] == action:
        context['__auth_audit'].pop()

    user = context.get('user')

    try:
        if 'auth_user_obj' not in context:
            context['auth_user_obj'] = None

        if not context.get('ignore_auth'):
            if not context.get('__auth_user_obj_checked'):
                if context.get('user') and not context.get('auth_user_obj'):
                    context['auth_user_obj'] = \
                        model.User.by_name(context['user'])
                context['__auth_user_obj_checked'] = True

        context = _prepopulate_context(context)

        logic_authorization = authz.is_authorized(action, context,
                                                  data_dict)
        if not logic_authorization['success']:
            msg = logic_authorization.get('msg', '')
            raise NotAuthorized(msg)
    except NotAuthorized as e:
        log.debug(u'check access NotAuthorized - %s user=%s "%s"',
                  action, user, text_type(e))
        raise

    log.debug('check access OK - %s user=%s', action, user)
    return True


_actions: Dict[str, Action] = {}


def clear_actions_cache() -> None:
    _actions.clear()


def chained_action(func: ChainedAction) -> ChainedAction:
    func.chained_action = True  # type: ignore
    return func


def _is_chained_action(func: Action) -> bool:
    return getattr(func, 'chained_action', False)


def get_action(action: str) -> Action:
    '''Return the named :py:mod:`ckan.logic.action` function.

    For example ``get_action('package_create')`` will normally return the
    :py:func:`ckan.logic.action.create.package_create()` function.

    For documentation of the available action functions, see
    :ref:`api-reference`.

    You should always use ``get_action()`` instead of importing an action
    function directly, because :py:class:`~ckan.plugins.interfaces.IActions`
    plugins can override action functions, causing ``get_action()`` to return a
    plugin-provided function instead of the default one.

    Usage::

        import ckan.plugins.toolkit as toolkit

        # Call the package_create action function:
        toolkit.get_action('package_create')(context, data_dict)

    As the context parameter passed to an action function is commonly::

        context = {'model': ckan.model, 'session': ckan.model.Session,
                   'user': pylons.c.user}

    an action function returned by ``get_action()`` will automatically add
    these parameters to the context if they are not defined.  This is
    especially useful for plugins as they should not really be importing parts
    of ckan eg :py:mod:`ckan.model` and as such do not have access to ``model``
    or ``model.Session``.

    If a ``context`` of ``None`` is passed to the action function then the
    default context dict will be created.

    .. note::

        Many action functions modify the context dict. It can therefore
        not be reused for multiple calls of the same or different action
        functions.

    :param action: name of the action function to return,
        eg. ``'package_create'``
    :type action: string

    :returns: the named action function
    :rtype: callable

    '''

    if _actions:
        if action not in _actions:
            raise KeyError("Action '%s' not found" % action)
<<<<<<< HEAD
        return _actions[action]
    # Otherwise look in all the plugins to resolve all possible
    # First get the default ones in the ckan/logic/action directory
    # Rather than writing them out in full will use __import__
=======
        return _actions.get(action)
    # Otherwise look in all the plugins to resolve all possible First
    # get the default ones in the ckan/logic/action directory Rather
    # than writing them out in full will use importlib.import_module
>>>>>>> b7c1c878
    # to load anything from ckan.logic.action that looks like it might
    # be an action
    for action_module_name in ['get', 'create', 'update', 'delete', 'patch']:
        module = importlib.import_module(
            '.' + action_module_name, 'ckan.logic.action')
        for k, v in authz.get_local_functions(module):
            _actions[k] = v
            # Whitelist all actions defined in logic/action/get.py as
            # being side-effect free.
            if action_module_name == 'get' and \
               not hasattr(v, 'side_effect_free'):
                v.side_effect_free = True

    # Then overwrite them with any specific ones in the plugins:
    resolved_action_plugins: Dict[str, str] = {}
    fetched_actions = {}
    chained_actions = defaultdict(list)
    for plugin in p.PluginImplementations(p.IActions):
        for name, action_function in plugin.get_actions().items():
            if _is_chained_action(action_function):
                chained_actions[name].append(action_function)
            elif name in resolved_action_plugins:
                raise NameConflict(
                    'The action %r is already implemented in %r' % (
                        name,
                        resolved_action_plugins[name]
                    )
                )
            else:
                resolved_action_plugins[name] = plugin.name
                # Extensions are exempted from the auth audit for now
                # This needs to be resolved later
                action_function.auth_audit_exempt = True  # type: ignore
                fetched_actions[name] = action_function
    for name, func_list in six.iteritems(chained_actions):
        if name not in fetched_actions and name not in _actions:
            # nothing to override from plugins or core
            raise NotFound('The action %r is not found for chained action' % (
                name))
        for func in reversed(func_list):
            # try other plugins first, fall back to core
            prev_func = fetched_actions.get(name, _actions.get(name))
            new_func = functools.partial(func, prev_func)
            # persisting attributes to the new partial function
            for attribute, value in six.iteritems(func.__dict__):
                setattr(new_func, attribute, value)
            fetched_actions[name] = new_func

    # Use the updated ones in preference to the originals.
    _actions.update(fetched_actions)

    # wrap the functions
    for action_name, _action in _actions.items():
        def make_wrapped(_action: Action, action_name: str):
            def wrapped(context: Optional[Context],
                        data_dict: DataDict, **kw: Any):
                if kw:
                    log.critical('%s was passed extra keywords %r'
                                 % (_action.__name__, kw))

                context = _prepopulate_context(context)

                # Auth Auditing - checks that the action function did call
                # check_access (unless there is no accompanying auth function).
                # We push the action name and id onto the __auth_audit stack
                # before calling the action, and check_access removes it.
                # (We need the id of the action in case the action is wrapped
                # inside an action of the same name, which happens in the
                # datastore)
                context.setdefault('__auth_audit', [])
                context['__auth_audit'].append((action_name, id(_action)))

                # check_access(action_name, context, data_dict=None)
                result = _action(context, data_dict, **kw)
                try:
                    audit = context['__auth_audit'][-1]
                    if audit[0] == action_name and audit[1] == id(_action):
                        if action_name not in authz.auth_functions_list():
                            log.debug('No auth function for %s' % action_name)
                        elif not getattr(_action, 'auth_audit_exempt', False):
                            raise Exception(
                                'Action function {0} did not call its '
                                'auth function'
                                .format(action_name))
                        # remove from audit stack
                        context['__auth_audit'].pop()
                except IndexError:
                    pass
                return result
            return wrapped

<<<<<<< HEAD
        # If we have been called multiple times for example during tests then
        # we need to make sure that we do not rewrap the actions.
        if hasattr(_action, '__replaced'):
            _actions[action_name] = _action.__replaced  # type: ignore
            continue

=======
>>>>>>> b7c1c878
        fn = make_wrapped(_action, action_name)
        # we need to mirror the docstring
        fn.__doc__ = _action.__doc__
        # we need to retain the side effect free behaviour
        if getattr(_action, 'side_effect_free', False):
            fn.side_effect_free = True  # type: ignore
        _actions[action_name] = fn

    return _actions[action]


@overload
def get_or_bust(data_dict: Dict[str, Any], keys: str) -> Any:
    ...


@overload
def get_or_bust(
        data_dict: Dict[str, Any], keys: Iterable[str]) -> Tuple[Any, ...]:
    ...


def get_or_bust(data_dict: Dict[str, Any],
                keys: Union[str, Iterable[str]]) -> Union[Any, Tuple[Any]]:
    '''Return the value(s) from the given data_dict for the given key(s).

    Usage::

        single_value = get_or_bust(data_dict, 'a_key')
        value_1, value_2 = get_or_bust(data_dict, ['key1', 'key2'])

    :param data_dict: the dictionary to return the values from
    :type data_dict: dictionary

    :param keys: the key(s) for the value(s) to return
    :type keys: either a string or a list

    :returns: a single value from the dict if a single key was given,
        or a tuple of values if a list of keys was given

    :raises: :py:exc:`ckan.logic.ValidationError` if one of the given keys is
        not in the given dictionary

    '''
    if isinstance(keys, string_types):
        keys = [keys]

    from ckan.logic.schema import create_schema_for_required_keys
    schema = create_schema_for_required_keys(keys)

    data_dict, errors = _validate(data_dict, schema)

    if errors:
        raise ValidationError(errors)

    # preserve original key order
    values = [data_dict[key] for key in keys]
    if len(values) == 1:
        return values[0]
    return tuple(values)


def validate(schema_func: Callable[[], Schema],
             can_skip_validator: bool = False) -> Callable[[Action], Action]:
    ''' A decorator that validates an action function against a given schema
    '''
    def action_decorator(action: Action) -> Action:
        @functools.wraps(action)
        def wrapper(context: Context, data_dict: DataDict):
            if can_skip_validator:
                if context.get('skip_validation'):
                    return action(context, data_dict)

            schema = context.get('schema', schema_func())
            data_dict, errors = _validate(data_dict, schema, context)
            if errors:
                raise ValidationError(errors)
            return action(context, data_dict)
        return wrapper
    return action_decorator


def side_effect_free(action: Decorated) -> Decorated:
    '''A decorator that marks the given action function as side-effect-free.

    Action functions decorated with this decorator can be called with an HTTP
    GET request to the :doc:`Action API </api/index>`. Action functions that
    don't have this decorator must be called with a POST request.

    If your CKAN extension defines its own action functions using the
    :py:class:`~ckan.plugins.interfaces.IActions` plugin interface, you can use
    this decorator to make your actions available with GET requests instead of
    just with POST requests.

    Example::

        import ckan.plugins.toolkit as toolkit

        @toolkit.side_effect_free
        def my_custom_action_function(context, data_dict):
            ...

    (Then implement :py:class:`~ckan.plugins.interfaces.IActions` to register
    your action function with CKAN.)

    '''
    action.side_effect_free = True  # type: ignore
    return action


def auth_sysadmins_check(action: Decorated) -> Decorated:
    '''A decorator that prevents sysadmins from being automatically authorized
    to call an action function.

    Normally sysadmins are allowed to call any action function (for example
    when they're using the :doc:`Action API </api/index>` or the web
    interface), if the user is a sysadmin the action function's authorization
    function will not even be called.

    If an action function is decorated with this decorator, then its
    authorization function will always be called, even if the user is a
    sysadmin.

    '''
    action.auth_sysadmins_check = True  # type: ignore
    return action


def auth_audit_exempt(action: Decorated) -> Decorated:
    ''' Dirty hack to stop auth audit being done '''
    action.auth_audit_exempt = True  # type: ignore
    return action


def auth_allow_anonymous_access(action: Decorated) -> Decorated:
    ''' Flag an auth function as not requiring a logged in user

    This means that check_access won't automatically raise a NotAuthorized
    exception if an authenticated user is not provided in the context. (The
    auth function can still return False if for some reason access is not
    granted).
    '''
    action.auth_allow_anonymous_access = True  # type: ignore
    return action


def auth_disallow_anonymous_access(action: Decorated) -> Decorated:
    ''' Flag an auth function as requiring a logged in user

    This means that check_access will automatically raise a NotAuthorized
    exception if an authenticated user is not provided in the context, without
    calling the actual auth function.
    '''
    action.auth_allow_anonymous_access = False  # type: ignore
    return action


def chained_auth_function(func: ChainedAuthFunction) -> ChainedAuthFunction:
    '''
    Decorator function allowing authentication functions to be chained.
    '''
    func.chained_auth_function = True  # type: ignore
    return func


class UnknownValidator(Exception):
    '''Exception raised when a requested validator function cannot be found.

    '''
    pass


_validators_cache: Dict[str, Union[Validator, Callable[..., Validator]]] = {}


def clear_validators_cache() -> None:
    _validators_cache.clear()


# This function exists mainly so that validators can be made available to
# extensions via ckan.plugins.toolkit.
def get_validator(
        validator: str) -> Union[Validator, Callable[..., Validator]]:
    '''Return a validator function by name.

    :param validator: the name of the validator function to return,
        eg. ``'package_name_exists'``
    :type validator: string

    :raises: :py:exc:`~ckan.plugins.toolkit.UnknownValidator` if the named
        validator is not found

    :returns: the named validator function
    :rtype: ``types.FunctionType``

    '''
    if not _validators_cache:
        validators = _import_module_functions('ckan.lib.navl.validators')
        _validators_cache.update(validators)
        validators = _import_module_functions('ckan.logic.validators')
        _validators_cache.update(validators)
        converters = _import_module_functions('ckan.logic.converters')
        _validators_cache.update(converters)
        _validators_cache.update({'OneOf': _validators_cache['one_of']})

        for plugin in reversed(list(p.PluginImplementations(p.IValidators))):
            for name, fn in plugin.get_validators().items():
                log.debug('Validator function {0} from plugin {1} was inserted'
                          .format(name, plugin.name))
                _validators_cache[name] = fn
    try:
        return _validators_cache[validator]
    except KeyError:
        raise UnknownValidator('Validator `%s` does not exist' % validator)


def model_name_to_class(model_module: Any, model_name: str) -> Any:
    '''Return the class in model_module that has the same name as the
    received string.

    Raises AttributeError if there's no model in model_module named model_name.
    '''
    model_class_name = model_name.title()
    try:
        return getattr(model_module, model_class_name)
    except AttributeError:
        raise ValidationError({
            "message": "%s isn't a valid model" % model_class_name})


def _import_module_functions(module_path: str) -> Dict[str, Callable]:
    '''Import a module and get the functions and return them in a dict'''
    module = importlib.import_module(module_path)
    return {
        k: v
        for k, v in authz.get_local_functions(module)
    }<|MERGE_RESOLUTION|>--- conflicted
+++ resolved
@@ -416,17 +416,10 @@
     if _actions:
         if action not in _actions:
             raise KeyError("Action '%s' not found" % action)
-<<<<<<< HEAD
         return _actions[action]
-    # Otherwise look in all the plugins to resolve all possible
-    # First get the default ones in the ckan/logic/action directory
-    # Rather than writing them out in full will use __import__
-=======
-        return _actions.get(action)
     # Otherwise look in all the plugins to resolve all possible First
     # get the default ones in the ckan/logic/action directory Rather
     # than writing them out in full will use importlib.import_module
->>>>>>> b7c1c878
     # to load anything from ckan.logic.action that looks like it might
     # be an action
     for action_module_name in ['get', 'create', 'update', 'delete', 'patch']:
@@ -518,15 +511,6 @@
                 return result
             return wrapped
 
-<<<<<<< HEAD
-        # If we have been called multiple times for example during tests then
-        # we need to make sure that we do not rewrap the actions.
-        if hasattr(_action, '__replaced'):
-            _actions[action_name] = _action.__replaced  # type: ignore
-            continue
-
-=======
->>>>>>> b7c1c878
         fn = make_wrapped(_action, action_name)
         # we need to mirror the docstring
         fn.__doc__ = _action.__doc__
