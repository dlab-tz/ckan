# encoding: utf-8

import collections
import datetime
from itertools import count
import re
import mimetypes
import string
import json
from typing import Any, Container, Dict, Optional, Union

from six import string_types, iteritems
from six.moves.urllib.parse import urlparse  # type: ignore

import ckan.lib.navl.dictization_functions as df
import ckan.logic as logic
import ckan.logic.converters as converters
import ckan.lib.helpers as h
from ckan.model import (MAX_TAG_LENGTH, MIN_TAG_LENGTH,
                        PACKAGE_NAME_MIN_LENGTH, PACKAGE_NAME_MAX_LENGTH,
                        PACKAGE_VERSION_MAX_LENGTH,
                        VOCABULARY_NAME_MAX_LENGTH,
                        VOCABULARY_NAME_MIN_LENGTH)
import ckan.authz as authz
from ckan.model.core import State

from ckan.common import _
from ckan.types import (
    FlattenDataDict, FlattenKey, Validator, Context, FlattenErrorDict)

Invalid = df.Invalid
StopOnError = df.StopOnError
Missing = df.Missing
missing = df.missing


def owner_org_validator(key: FlattenKey, data: FlattenDataDict,
                        errors: FlattenErrorDict, context: Context) -> Any:

    value = data.get(key)

    if value is missing or value is None:
        if not authz.check_config_permission('create_unowned_dataset'):
            raise Invalid(_('An organization must be provided'))
        data.pop(key, None)
        raise df.StopOnError

    model = context['model']
    user = model.User.get(context['user'])
    package = context.get('package')

    if value == '':
        if not authz.check_config_permission('create_unowned_dataset'):
            raise Invalid(_('An organization must be provided'))
        return

    if (authz.check_config_permission('allow_dataset_collaborators')
            and not authz.check_config_permission('allow_collaborators_to_change_owner_org')):

        if package and user and not user.sysadmin:
            is_collaborator = authz.user_is_collaborator_on_dataset(
                user.id, package.id, ['admin', 'editor'])
            if is_collaborator:
                # User is a collaborator, check if it's also a member with
                # edit rights of the current organization (redundant, but possible)
                user_orgs = logic.get_action(
                    'organization_list_for_user')(
                        {'ignore_auth': True}, {'id': user.id, 'permission': 'update_dataset'})
                user_is_org_member = package.owner_org in [org['id'] for org in user_orgs]
                if data.get(key) != package.owner_org and not user_is_org_member:
                    raise Invalid(_('You cannot move this dataset to another organization'))

    group = model.Group.get(value)
    if not group:
        raise Invalid(_('Organization does not exist'))
    group_id = group.id

    if not package or (package and package.owner_org != group_id):
        # This is a new dataset or we are changing the organization
        if not context.get(u'ignore_auth', False) and (not user or not(
                user.sysadmin or authz.has_user_permission_for_group_or_org(
                   group_id, user.name, 'create_dataset'))):
            raise Invalid(_('You cannot add a dataset to this organization'))

    data[key] = group_id


def package_id_not_changed(value: Any, context: Context) -> Any:

    package = context.get('package')
    if package and value != package.id:
        raise Invalid('Cannot change value of key from %s to %s. '
                      'This key is read-only' % (package.id, value))
    return value

def int_validator(value: Any, context: Context) -> Any:
    '''
    Return an integer for value, which may be a string in base 10 or
    a numeric type (e.g. int, long, float, Decimal, Fraction). Return
    None for None or empty/all-whitespace string values.

    :raises: ckan.lib.navl.dictization_functions.Invalid for other
        inputs or non-whole values
    '''
    if value is None:
        return None
    if hasattr(value, 'strip') and not value.strip():
        return None

    try:
        whole, part = divmod(value, 1)
    except TypeError:
        try:
            return int(value)
        except (TypeError, ValueError):
            pass
    else:
        if not part:
            try:
                return int(whole)
            except TypeError:
                pass  # complex number: fail like int(complex) does

    raise Invalid(_('Invalid integer'))

def natural_number_validator(value: Any, context: Context) -> Any:
    value = int_validator(value, context)
    if value < 0:
        raise Invalid(_('Must be a natural number'))
    return value

def is_positive_integer(value: Any, context: Context) -> Any:
    value = int_validator(value, context)
    if value < 1:
        raise Invalid(_('Must be a positive integer'))
    return value

def boolean_validator(value: Any, context: Context) -> Any:
    '''
    Return a boolean for value.
    Return value when value is a python bool type.
    Return True for strings 'true', 'yes', 't', 'y', and '1'.
    Return False in all other cases, including when value is an empty string or
    None
    '''
    if value is missing or value is None:
        return False
    if isinstance(value, bool):
        return value
    if value.lower() in ['true', 'yes', 't', 'y', '1']:
        return True
    return False

def isodate(value: Any, context: Context) -> Any:
    if isinstance(value, datetime.datetime):
        return value
    if value == '':
        return None
    try:
        date = h.date_str_to_datetime(value)
    except (TypeError, ValueError) as e:
        raise Invalid(_('Date format incorrect'))
    return date

def no_http(value: Any, context: Context) -> Any:

    model = context['model']
    session = context['session']

    if 'http:' in value:
        raise Invalid(_('No links are allowed in the log_message.'))
    return value

def package_id_exists(value: str, context: Context) -> Any:

    model = context['model']
    session = context['session']

    result = session.query(model.Package).get(value)
    if not result:
        raise Invalid('%s: %s' % (_('Not found'), _('Dataset')))
    return value

def package_id_does_not_exist(value: str, context: Context) -> Any:

    model = context['model']
    session = context['session']

    result = session.query(model.Package).get(value)
    if result:
        raise Invalid(_('Dataset id already exists'))
    return value

def package_name_exists(value: str, context: Context) -> Any:

    model = context['model']
    session = context['session']

    result = session.query(model.Package).filter_by(name=value).first()

    if not result:
        raise Invalid(_('Not found') + ': %s' % value)
    return value

def package_id_or_name_exists(
        package_id_or_name: str, context: Context) -> Any:
    '''Return the given package_id_or_name if such a package exists.

    :raises: ckan.lib.navl.dictization_functions.Invalid if there is no
        package with the given id or name

    '''
    model = context['model']
    session = context['session']

    result = session.query(model.Package).get(package_id_or_name)
    if result:
        return package_id_or_name

    result = session.query(model.Package).filter_by(
            name=package_id_or_name).first()

    if not result:
        raise Invalid('%s: %s' % (_('Not found'), _('Dataset')))

    return package_id_or_name


def resource_id_exists(value: Any, context: Context) -> Any:
    model = context['model']
    session = context['session']
    if not session.query(model.Resource).get(value):
        raise Invalid('%s: %s' % (_('Not found'), _('Resource')))
    return value


def user_id_exists(user_id: str, context: Context) -> Any:
    '''Raises Invalid if the given user_id does not exist in the model given
    in the context, otherwise returns the given user_id.

    '''
    model = context['model']
    session = context['session']

    result = session.query(model.User).get(user_id)
    if not result:
        raise Invalid('%s: %s' % (_('Not found'), _('User')))
    return user_id

def user_id_or_name_exists(user_id_or_name: str, context: Context) -> Any:
    '''Return the given user_id_or_name if such a user exists.

    :raises: ckan.lib.navl.dictization_functions.Invalid if no user can be
        found with the given id or user name

    '''
    model = context['model']
    session = context['session']
    result = session.query(model.User).get(user_id_or_name)
    if result:
        return user_id_or_name
    result = session.query(model.User).filter_by(name=user_id_or_name).first()
    if not result:
        raise Invalid('%s: %s' % (_('Not found'), _('User')))
    return user_id_or_name

def group_id_exists(group_id: str, context: Context) -> Any:
    '''Raises Invalid if the given group_id does not exist in the model given
    in the context, otherwise returns the given group_id.

    '''
    model = context['model']
    session = context['session']

    result = session.query(model.Group).get(group_id)
    if not result:
        raise Invalid('%s: %s' % (_('Not found'), _('Group')))
    return group_id

def group_id_or_name_exists(reference: str, context: Context) -> Any:
    '''
    Raises Invalid if a group identified by the name or id cannot be found.
    '''
    model = context['model']
    result = model.Group.get(reference)
    if not result:
        raise Invalid(_('That group name or ID does not exist.'))
    return reference

def activity_type_exists(activity_type: Any) -> Any:
    '''Raises Invalid if there is no registered activity renderer for the
    given activity_type. Otherwise returns the given activity_type.

    This just uses object_id_validators as a lookup.
    very safe.

    '''
    if activity_type in object_id_validators:
        return activity_type
    else:
        raise Invalid('%s: %s' % (_('Not found'), _('Activity type')))


# A dictionary mapping activity_type values from activity dicts to functions
# for validating the object_id values from those same activity dicts.
object_id_validators = {
    'new package' : package_id_exists,
    'changed package' : package_id_exists,
    'deleted package' : package_id_exists,
    'follow dataset' : package_id_exists,
    'new user' : user_id_exists,
    'changed user' : user_id_exists,
    'follow user' : user_id_exists,
    'new group' : group_id_exists,
    'changed group' : group_id_exists,
    'deleted group' : group_id_exists,
    'new organization' : group_id_exists,
    'changed organization' : group_id_exists,
    'deleted organization' : group_id_exists,
    'follow group' : group_id_exists,
    }


def object_id_validator(key: FlattenKey, activity_dict: FlattenDataDict,
                        errors: FlattenErrorDict, context: Context) -> Any:
    '''Validate the 'object_id' value of an activity_dict.

    Uses the object_id_validators dict (above) to find and call an 'object_id'
    validator function for the given activity_dict's 'activity_type' value.

    Raises Invalid if the model given in context contains no object of the
    correct type (according to the 'activity_type' value of the activity_dict)
    with the given ID.

    Raises Invalid if there is no object_id_validator for the activity_dict's
    'activity_type' value.

    '''
    activity_type = activity_dict[('activity_type',)]
    if activity_type in object_id_validators:
        object_id = activity_dict[('object_id',)]
        return object_id_validators[activity_type](object_id, context)
    else:
        raise Invalid('There is no object_id validator for '
            'activity type "%s"' % activity_type)

name_match = re.compile(r'[a-z0-9_\-]*$')
def name_validator(value: Any, context: Context) -> Any:
    '''Return the given value if it's a valid name, otherwise raise Invalid.

    If it's a valid name, the given value will be returned unmodified.

    This function applies general validation rules for names of packages,
    groups, users, etc.

    Most schemas also have their own custom name validator function to apply
    custom validation rules after this function, for example a
    ``package_name_validator()`` to check that no package with the given name
    already exists.

    :raises ckan.lib.navl.dictization_functions.Invalid: if ``value`` is not
        a valid name

    '''
    if not isinstance(value, string_types):
        raise Invalid(_('Names must be strings'))

    # check basic textual rules
    if value in ['new', 'edit', 'search']:
        raise Invalid(_('That name cannot be used'))

    if len(value) < 2:
        raise Invalid(_('Must be at least %s characters long') % 2)
    if len(value) > PACKAGE_NAME_MAX_LENGTH:
        raise Invalid(_('Name must be a maximum of %i characters long') % \
                      PACKAGE_NAME_MAX_LENGTH)
    if not name_match.match(value):
        raise Invalid(_('Must be purely lowercase alphanumeric '
                        '(ascii) characters and these symbols: -_'))
    return value


def package_name_validator(key: FlattenKey, data: FlattenDataDict,
                           errors: FlattenErrorDict, context: Context) -> Any:
    model = context['model']
    session = context['session']
    package = context.get('package')

    query = session.query(model.Package.state).filter_by(name=data[key])
    if package:
        package_id: Union[Optional[str], Missing] = package.id
    else:
        package_id = data.get(key[:-1] + ('id',))
    if package_id and package_id is not missing:
        query = query.filter(model.Package.id != package_id)
    result = query.first()
    if result and result.state != State.DELETED:
        errors[key].append(_('That URL is already in use.'))

    value = data[key]
    if len(value) < PACKAGE_NAME_MIN_LENGTH:
        raise Invalid(
            _('Name "%s" length is less than minimum %s') % (value, PACKAGE_NAME_MIN_LENGTH)
        )
    if len(value) > PACKAGE_NAME_MAX_LENGTH:
        raise Invalid(
            _('Name "%s" length is more than maximum %s') % (value, PACKAGE_NAME_MAX_LENGTH)
        )

def package_version_validator(value: Any, context: Context) -> Any:

    if len(value) > PACKAGE_VERSION_MAX_LENGTH:
        raise Invalid(_('Version must be a maximum of %i characters long') % \
                      PACKAGE_VERSION_MAX_LENGTH)
    return value


def duplicate_extras_key(key: FlattenKey, data: FlattenDataDict,
                         errors: FlattenErrorDict, context: Context) -> Any:

    unflattened = df.unflatten(data)
    extras = unflattened.get('extras', [])
    extras_keys = []
    for extra in extras:
        if not extra.get('deleted'):
            extras_keys.append(extra['key'])

    for extra_key in set(extras_keys):
        extras_keys.remove(extra_key)
    if extras_keys:
        key_ = ('extras_validation',)
        assert key_ not in errors
        errors[key_] = [_('Duplicate key "%s"') % extras_keys[0]]


def group_name_validator(key: FlattenKey, data: FlattenDataDict,
                         errors: FlattenErrorDict, context: Context) -> Any:
    model = context['model']
    session = context['session']
    group = context.get('group')

    query = session.query(model.Group.name).filter_by(name=data[key])
    if group:
        group_id: Union[Optional[str], Missing] = group.id
    else:
        group_id = data.get(key[:-1] + ('id',))
    if group_id and group_id is not missing:
        query = query.filter(model.Group.id != group_id)
    result = query.first()
    if result:
        errors[key].append(_('Group name already exists in database'))

def tag_length_validator(value: Any, context: Context) -> Any:

    if len(value) < MIN_TAG_LENGTH:
        raise Invalid(
            _('Tag "%s" length is less than minimum %s') % (value, MIN_TAG_LENGTH)
        )
    if len(value) > MAX_TAG_LENGTH:
        raise Invalid(
            _('Tag "%s" length is more than maximum %i') % (value, MAX_TAG_LENGTH)
        )
    return value

def tag_name_validator(value: Any, context: Context) -> Any:

    tagname_match = re.compile(r'[\w \-.]*$', re.UNICODE)
    if not tagname_match.match(value):
        raise Invalid(_('Tag "%s" can only contain alphanumeric '
                        'characters, spaces (" "), hyphens ("-"), '
                        'underscores ("_") or dots (".")') % (value))
    return value

def tag_not_uppercase(value: Any, context: Context) -> Any:

    tagname_uppercase = re.compile('[A-Z]')
    if tagname_uppercase.search(value):
        raise Invalid(_('Tag "%s" must not be uppercase' % (value)))
    return value


def tag_string_convert(key: FlattenKey, data: FlattenDataDict,
                       errors: FlattenErrorDict, context: Context) -> Any:
    '''Takes a list of tags that is a comma-separated string (in data[key])
    and parses tag names. These are added to the data dict, enumerated. They
    are also validated.'''

    if isinstance(data[key], string_types):
        tags = [tag.strip() \
                for tag in data[key].split(',') \
                if tag.strip()]
    else:
        tags = data[key]

    current_index = max( [int(k[1]) for k in data.keys() if len(k) == 3 and k[0] == 'tags'] + [-1] )

    for num, tag in zip(count(current_index+1), tags):
        data[('tags', num, 'name')] = tag

    for tag in tags:
        tag_length_validator(tag, context)
        tag_name_validator(tag, context)


def ignore_not_admin(key: FlattenKey, data: FlattenDataDict,
                     errors: FlattenErrorDict, context: Context) -> Any:
    # Deprecated in favour of ignore_not_package_admin
    return ignore_not_package_admin(key, data, errors, context)


def ignore_not_package_admin(key: FlattenKey, data: FlattenDataDict,
                             errors: FlattenErrorDict,
                             context: Context) -> Any:
    '''Ignore if the user is not allowed to administer the package specified.'''

    model = context['model']
    user = context.get('user')

    if 'ignore_auth' in context:
        return

    if user and authz.is_sysadmin(user):
        return

    authorized = False
    pkg = context.get('package')
    if pkg:
        try:
            logic.check_access('package_change_state',context)
            authorized = True
        except logic.NotAuthorized:
            authorized = False

    if (user and pkg and authorized):
        return

    # allow_state_change in the context will allow the state to be changed
    # FIXME is this the best way to cjeck for state only?
    if key == ('state',) and context.get('allow_state_change'):
        return
    data.pop(key)


def ignore_not_sysadmin(key: FlattenKey, data: FlattenDataDict,
                        errors: FlattenErrorDict, context: Context) -> Any:
    '''Ignore the field if user not sysadmin or ignore_auth in context.'''

    user = context.get('user')
    ignore_auth = context.get('ignore_auth')
    if ignore_auth or (user and authz.is_sysadmin(user)):
        return

    data.pop(key)


def ignore_not_group_admin(key: FlattenKey, data: FlattenDataDict,
                           errors: FlattenErrorDict, context: Context) -> Any:
    '''Ignore if the user is not allowed to administer for the group specified.'''

    model = context['model']
    user = context.get('user')

    if user and authz.is_sysadmin(user):
        return

    authorized = False
    group = context.get('group')
    if group:
        try:
            logic.check_access('group_change_state',context)
            authorized = True
        except logic.NotAuthorized:
            authorized = False

    if (user and group and authorized):
        return

    data.pop(key)


def user_name_validator(key: FlattenKey, data: FlattenDataDict,
                        errors: FlattenErrorDict, context: Context) -> Any:
    '''Validate a new user name.

    Append an error message to ``errors[key]`` if a user named ``data[key]``
    already exists. Otherwise, do nothing.

    :raises ckan.lib.navl.dictization_functions.Invalid: if ``data[key]`` is
        not a string
    :rtype: None

    '''
    model = context['model']
    new_user_name = data[key]

    if not isinstance(new_user_name, string_types):
        raise Invalid(_('User names must be strings'))

    user = model.User.get(new_user_name)
    user_obj_from_context = context.get('user_obj')
    if user is not None:
        # A user with new_user_name already exists in the database.
        if user_obj_from_context and user_obj_from_context.id == user.id:
            # If there's a user_obj in context with the same id as the user
            # found in the db, then we must be doing a user_update and not
            # updating the user name, so don't return an error.
            return
        else:
            # Otherwise return an error: there's already another user with that
            # name, so you can create a new user with that name or update an
            # existing user's name to that name.
            errors[key].append(_('That login name is not available.'))
    elif user_obj_from_context:
        old_user = model.User.get(user_obj_from_context.id)
        if old_user is not None and old_user.state != model.State.PENDING:
            errors[key].append(_('That login name can not be modified.'))
        else:
            return


def user_both_passwords_entered(key: FlattenKey, data: FlattenDataDict,
                                errors: FlattenErrorDict,
                                context: Context) -> Any:

    password1 = data.get(('password1',),None)
    password2 = data.get(('password2',),None)

    if password1 is None or password1 == '' or \
       password2 is None or password2 == '':
        errors[('password',)].append(_('Please enter both passwords'))


def user_password_validator(key: FlattenKey, data: FlattenDataDict,
                            errors: FlattenErrorDict,
                            context: Context) -> Any:
    value = data[key]

    if isinstance(value, Missing):
        pass
    elif not isinstance(value, string_types):
        errors[('password',)].append(_('Passwords must be strings'))
    elif value == '':
        pass
    elif len(value) < 8:
        errors[('password',)].append(_('Your password must be 8 characters or '
                                       'longer'))


def user_passwords_match(key: FlattenKey, data: FlattenDataDict,
                         errors: FlattenErrorDict, context: Context) -> Any:

    password1 = data.get(('password1',),None)
    password2 = data.get(('password2',),None)

    if not password1 == password2:
        errors[key].append(_('The passwords you entered do not match'))
    else:
        #Set correct password
        data[('password',)] = password1


def user_password_not_empty(key: FlattenKey, data: FlattenDataDict,
                            errors: FlattenErrorDict,
                            context: Context) -> Any:
    '''Only check if password is present if the user is created via action API.
       If not, user_both_passwords_entered will handle the validation'''
    # sysadmin may provide password_hash directly for importing users
    if (data.get(('password_hash',), missing) is not missing and
            authz.is_sysadmin(context.get('user'))):
        return

    if not ('password1',) in data and not ('password2',) in data:
        password = data.get(('password',),None)
        if not password:
            errors[key].append(_('Missing value'))

def user_about_validator(value: Any,context: Context) -> Any:
    if 'http://' in value or 'https://' in value:
        raise Invalid(_('Edit not allowed as it looks like spam. Please avoid links in your description.'))

    return value

def vocabulary_name_validator(name: str, context: Context) -> Any:
    model = context['model']
    session = context['session']

    if len(name) < VOCABULARY_NAME_MIN_LENGTH:
        raise Invalid(_('Name must be at least %s characters long') %
            VOCABULARY_NAME_MIN_LENGTH)
    if len(name) > VOCABULARY_NAME_MAX_LENGTH:
        raise Invalid(_('Name must be a maximum of %i characters long') %
                      VOCABULARY_NAME_MAX_LENGTH)
    query = session.query(model.Vocabulary.name).filter_by(name=name)
    result = query.first()
    if result:
        raise Invalid(_('That vocabulary name is already in use.'))
    return name

def vocabulary_id_not_changed(value: Any, context: Context) -> Any:
    vocabulary = context.get('vocabulary')
    if vocabulary and value != vocabulary.id:
        raise Invalid(_('Cannot change value of key from %s to %s. '
                        'This key is read-only') % (vocabulary.id, value))
    return value

def vocabulary_id_exists(value: Any, context: Context) -> Any:
    model = context['model']
    session = context['session']
    result = session.query(model.Vocabulary).get(value)
    if not result:
        raise Invalid(_('Tag vocabulary was not found.'))
    return value

def tag_in_vocabulary_validator(value: Any, context: Context) -> Any:
    model = context['model']
    session = context['session']
    vocabulary = context.get('vocabulary')
    if vocabulary:
        query = session.query(model.Tag)\
            .filter(model.Tag.vocabulary_id==vocabulary.id)\
            .filter(model.Tag.name==value)\
            .count()
        if not query:
            raise Invalid(_('Tag %s does not belong to vocabulary %s') % (value, vocabulary.name))
    return value


def tag_not_in_vocabulary(key: FlattenKey, tag_dict: FlattenDataDict,
                          errors: FlattenErrorDict, context: Context) -> Any:
    tag_name = tag_dict[('name',)]
    if not tag_name:
        raise Invalid(_('No tag name'))
    if ('vocabulary_id',) in tag_dict:
        vocabulary_id = tag_dict[('vocabulary_id',)]
    else:
        vocabulary_id = None
    model = context['model']
    session = context['session']

    query = session.query(model.Tag)
    query = query.filter(model.Tag.vocabulary_id==vocabulary_id)
    query = query.filter(model.Tag.name==tag_name)
    count = query.count()
    if count > 0:
        raise Invalid(_('Tag %s already belongs to vocabulary %s') %
                (tag_name, vocabulary_id))
    else:
        return


def url_validator(key: FlattenKey, data: FlattenDataDict,
                  errors: FlattenErrorDict, context: Context) -> Any:
    ''' Checks that the provided value (if it is present) is a valid URL '''

    url = data.get(key, None)
    if not url:
        return

    try:
        pieces = urlparse(url)
        if all([pieces.scheme, pieces.netloc]) and \
           set(pieces.netloc) <= set(string.ascii_letters + string.digits + '-.') and \
           pieces.scheme in ['http', 'https']:
            return
    except ValueError:
        # url is invalid
        pass

    errors[key].append(_('Please provide a valid URL'))


def user_name_exists(user_name: str, context: Context) -> Any:
    model = context['model']
    session = context['session']
    result = session.query(model.User).filter_by(name=user_name).first()
    if not result:
        raise Invalid('%s: %s' % (_('Not found'), _('User')))
    return result.name


def role_exists(role: str, context: Context) -> Any:
    if role not in authz.ROLE_PERMISSIONS:
        raise Invalid(_('role does not exist.'))
    return role


def datasets_with_no_organization_cannot_be_private(key: FlattenKey,
                                                    data: FlattenDataDict,
                                                    errors: FlattenErrorDict,
                                                    context: Context) -> Any:

    dataset_id = data.get(('id',))
    owner_org = data.get(('owner_org',))
    private = data[key] is True

    check_passed = True

    if not dataset_id and private and not owner_org:
        # When creating a dataset, enforce it directly
        check_passed = False
    elif dataset_id and private and not owner_org:
        # Check if the dataset actually has an owner_org, even if not provided
        try:
            dataset_dict = logic.get_action('package_show')({},
                            {'id': dataset_id})
            if not dataset_dict.get('owner_org'):
                check_passed = False

        except logic.NotFound:
            check_passed = False

    if not check_passed:
        errors[key].append(
                _("Datasets with no organization can't be private."))


def list_of_strings(key: FlattenKey, data: FlattenDataDict,
                    errors: FlattenErrorDict, context: Context) -> Any:
    value = data.get(key)
    if not isinstance(value, list):
        raise Invalid(_('Not a list'))
    for x in value:
        if not isinstance(x, string_types):
            raise Invalid('%s: %s' % (_('Not a string'), x))


def if_empty_guess_format(key: FlattenKey, data: FlattenDataDict,
                          errors: FlattenErrorDict, context: Context) -> Any:
    value = data[key]
    resource_id = data.get(key[:-1] + ('id',))

    # if resource_id then an update
    if (not value or value is Missing) and not resource_id:
        url = data.get(key[:-1] + ('url',), '')
        if not url:
            return

        # Uploaded files have only the filename as url, so check scheme to
        # determine if it's an actual url
        parsed = urlparse(url)
        if parsed.scheme and not parsed.path:
            return

        mimetype, encoding = mimetypes.guess_type(url)
        if mimetype:
            data[key] = mimetype

def clean_format(format: str):
    return h.unified_resource_format(format)


def no_loops_in_hierarchy(key: FlattenKey, data: FlattenDataDict,
                          errors: FlattenErrorDict, context: Context) -> Any:
    '''Checks that the parent groups specified in the data would not cause
    a loop in the group hierarchy, and therefore cause the recursion up/down
    the hierarchy to get into an infinite loop.
    '''
    if not ('id',) in data:
        # Must be a new group - has no children, so no chance of loops
        return
    group = context['model'].Group.get(data[('id',)])
    assert group
    allowable_parents = group.groups_allowed_to_be_its_parent(type=group.type)
    parent_name = data[key]
    # a blank name signifies top level, which is always allowed
    if parent_name and context['model'].Group.get(parent_name) \
            not in allowable_parents:
        raise Invalid(_('This parent would create a loop in the '
                        'hierarchy'))


def filter_fields_and_values_should_have_same_length(key: FlattenKey,
                                                     data: FlattenDataDict,
                                                     errors: FlattenErrorDict,
                                                     context: Context) -> Any:
    convert_to_list_if_string = converters.convert_to_list_if_string
    fields = convert_to_list_if_string(data.get(('filter_fields',), []))
    values = convert_to_list_if_string(data.get(('filter_values',), []))

    if len(fields) != len(values):
        msg = _('"filter_fields" and "filter_values" should have the same length')
        errors[('filter_fields',)].append(msg)
        errors[('filter_values',)].append(msg)


def filter_fields_and_values_exist_and_are_valid(key: FlattenKey,
                                                 data: FlattenDataDict,
                                                 errors: FlattenErrorDict,
                                                 context: Context) -> Any:
    convert_to_list_if_string = converters.convert_to_list_if_string
    fields = convert_to_list_if_string(data.get(('filter_fields',)))
    values = convert_to_list_if_string(data.get(('filter_values',)))

    if not fields:
        errors[('filter_fields',)].append(_('"filter_fields" is required when '
                                            '"filter_values" is filled'))
    if not values:
        errors[('filter_values',)].append(_('"filter_values" is required when '
                                            '"filter_fields" is filled'))

    filters = collections.defaultdict(list)
    for field, value in zip(fields, values):
        filters[field].append(value)

    data[('filters',)] = dict(filters)


def extra_key_not_in_root_schema(key: FlattenKey, data: FlattenDataDict,
                                 errors: FlattenErrorDict,
                                 context: Context) -> Any:

    for schema_key in context.get('schema_keys', []):
        if schema_key == data[key]:
            raise Invalid(_('There is a schema field with the same name'))


def empty_if_not_sysadmin(key: FlattenKey, data: FlattenDataDict,
                          errors: FlattenErrorDict, context: Context) -> Any:
    '''Only sysadmins may pass this value'''
    from ckan.lib.navl.validators import empty

    user = context.get('user')

    ignore_auth = context.get('ignore_auth')
    if ignore_auth or (user and authz.is_sysadmin(user)):
        return

    empty(key, data, errors, context)

#pattern from https://html.spec.whatwg.org/#e-mail-state-(type=email)
email_pattern = re.compile(
                            # additional pattern to reject malformed dots usage
                            r"^(?!\.)(?!.*\.$)(?!.*?\.\.)"\
                            r"[a-zA-Z0-9.!#$%&'*+\/=?^_`{|}~-]+@[a-zA-Z0-9]"\
                            r"(?:[a-zA-Z0-9-]{0,61}[a-zA-Z0-9])?(?:\.[a-zA-Z0-9]"\
                            r"(?:[a-zA-Z0-9-]{0,61}[a-zA-Z0-9])?)*$"
                        )


def strip_value(value: str):
    '''Trims the Whitespace'''
    return value.strip()


def email_validator(value: Any, context: Context) -> Any:
    '''Validate email input '''

    if value:
        if not email_pattern.match(value):
            raise Invalid(_('Email {email} is not a valid format').format(email=value))
    return value

def collect_prefix_validate(prefix: str, *validator_names: str) -> Validator:
    """
    Return a validator that will collect top-level keys starting with
    prefix then apply validator_names to each one. Results are moved
    to a dict under the prefix name, with prefix removed from keys
    """
    validator_fns = [logic.get_validator(v) for v in validator_names]

    def prefix_validator(key: FlattenKey, data: FlattenDataDict,
                         errors: FlattenErrorDict, context: Context):
        out = {}
        extras = data.get(('__extras',), {})

        # values passed as lists of dicts will have been flattened into __junk
        junk = df.unflatten(data.get(('__junk',), {}))
        for field_name in junk:
            if not field_name.startswith(prefix):
                continue
            extras[field_name] = junk[field_name]

        for field_name in list(extras):
            if not field_name.startswith(prefix):
                continue
            data[(field_name,)] = extras.pop(field_name)
            for v in validator_fns:
                try:
                    df.convert(v, (field_name,), data, errors, context)
                except df.StopOnError:
                    break
            out[field_name[len(prefix):]] = data.pop((field_name,))

        data[(prefix,)] = out

    return prefix_validator


def dict_only(value: Any) -> Dict[Any, Any]:
    if not isinstance(value, dict):
        raise Invalid(_('Must be a dict'))
    return value


<<<<<<< HEAD
def email_is_unique(key: FlattenKey, data: FlattenDataDict,
                    errors: FlattenErrorDict, context: Context) -> Any:
=======
def email_is_unique(key, data, errors, context):
>>>>>>> c1bce7f6
    '''Validate email is unique'''
    model = context['model']
    session = context['session']

    users = session.query(model.User) \
        .filter(model.User.email == data[key]).all()
    # is there is no users with this email it's free
    if not users:
        return
    else:
        # allow user to update their own email
        for user in users:
            if (user.name in [data[("name",)], data[("id",)]]
                    or user.id == data[("id",)]):
                return

    raise Invalid(
        _('The email address \'{email}\' belongs to a registered user.').format(email=data[key]))


def one_of(list_of_value: Container[Any]) -> Validator:
    ''' Checks if the provided value is present in a list '''
    def func(value: Any):
        if value not in list_of_value:
            raise Invalid(_('Value must be one of {}'.format(list_of_value)))
        return value
    return func


def json_object(value: Any) -> Any:
    ''' Make sure value can be serialized as a JSON object'''
    if value is None or value == '':
        return
    try:
        if not json.dumps(value).startswith('{'):
            raise Invalid(_('The value should be a valid JSON object'))
    except ValueError as e:
        raise Invalid(_('Could not parse the value as a valid JSON object'))

    return value


def extras_valid_json(extras: Any, context: Context) -> Any:
    for extra, value in iteritems(extras):
        try:
            json.dumps(value)
        except ValueError as e:
            raise Invalid(_(u'Could not parse extra \'{name}\' as valid JSON').
                          format(name=extra))
    return extras<|MERGE_RESOLUTION|>--- conflicted
+++ resolved
@@ -992,12 +992,8 @@
     return value
 
 
-<<<<<<< HEAD
 def email_is_unique(key: FlattenKey, data: FlattenDataDict,
                     errors: FlattenErrorDict, context: Context) -> Any:
-=======
-def email_is_unique(key, data, errors, context):
->>>>>>> c1bce7f6
     '''Validate email is unique'''
     model = context['model']
     session = context['session']
