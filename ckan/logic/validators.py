# encoding: utf-8

import collections
import datetime
from itertools import count
import re
import mimetypes
import string
import json
from typing import Any, Container, Dict, Optional, Union

<<<<<<< HEAD
from six import string_types, iteritems
=======
>>>>>>> c5c529d1
from urllib.parse import urlparse

import ckan.lib.navl.dictization_functions as df
import ckan.logic as logic
import ckan.logic.converters as converters
import ckan.lib.helpers as h
from ckan.model import (MAX_TAG_LENGTH, MIN_TAG_LENGTH,
                        PACKAGE_NAME_MIN_LENGTH, PACKAGE_NAME_MAX_LENGTH,
                        PACKAGE_VERSION_MAX_LENGTH,
                        VOCABULARY_NAME_MAX_LENGTH,
                        VOCABULARY_NAME_MIN_LENGTH)
import ckan.authz as authz
from ckan.model.core import State

from ckan.common import _
from ckan.types import (
    FlattenDataDict, FlattenKey, Validator, Context, FlattenErrorDict)

Invalid = df.Invalid
StopOnError = df.StopOnError
Missing = df.Missing
missing = df.missing


def owner_org_validator(key: FlattenKey, data: FlattenDataDict,
                        errors: FlattenErrorDict, context: Context) -> Any:

    value = data.get(key)

    if value is missing or value is None:
        if not authz.check_config_permission('create_unowned_dataset'):
            raise Invalid(_('An organization must be provided'))
        data.pop(key, None)
        raise df.StopOnError

    model = context['model']
    user = model.User.get(context['user'])
    package = context.get('package')

    if value == '':
        if not authz.check_config_permission('create_unowned_dataset'):
            raise Invalid(_('An organization must be provided'))
        return

    if (authz.check_config_permission('allow_dataset_collaborators')
            and not authz.check_config_permission('allow_collaborators_to_change_owner_org')):

        if package and user and not user.sysadmin:
            is_collaborator = authz.user_is_collaborator_on_dataset(
                user.id, package.id, ['admin', 'editor'])
            if is_collaborator:
                # User is a collaborator, check if it's also a member with
                # edit rights of the current organization (redundant, but possible)
                user_orgs = logic.get_action(
                    'organization_list_for_user')(
                        {'ignore_auth': True}, {'id': user.id, 'permission': 'update_dataset'})
                user_is_org_member = package.owner_org in [org['id'] for org in user_orgs]
                if data.get(key) != package.owner_org and not user_is_org_member:
                    raise Invalid(_('You cannot move this dataset to another organization'))

    group = model.Group.get(value)
    if not group:
        raise Invalid(_('Organization does not exist'))
    group_id = group.id

    if not package or (package and package.owner_org != group_id):
        # This is a new dataset or we are changing the organization
        if not context.get(u'ignore_auth', False) and (not user or not(
                user.sysadmin or authz.has_user_permission_for_group_or_org(
                   group_id, user.name, 'create_dataset'))):
            raise Invalid(_('You cannot add a dataset to this organization'))

    data[key] = group_id


def package_id_not_changed(value: Any, context: Context) -> Any:

    package = context.get('package')
    if package and value != package.id:
        raise Invalid('Cannot change value of key from %s to %s. '
                      'This key is read-only' % (package.id, value))
    return value

def int_validator(value: Any, context: Context) -> Any:
    '''
    Return an integer for value, which may be a string in base 10 or
    a numeric type (e.g. int, long, float, Decimal, Fraction). Return
    None for None or empty/all-whitespace string values.

    :raises: ckan.lib.navl.dictization_functions.Invalid for other
        inputs or non-whole values
    '''
    if value is None:
        return None
    if hasattr(value, 'strip') and not value.strip():
        return None

    try:
        whole, part = divmod(value, 1)
    except TypeError:
        try:
            return int(value)
        except (TypeError, ValueError):
            pass
    else:
        if not part:
            try:
                return int(whole)
            except TypeError:
                pass  # complex number: fail like int(complex) does

    raise Invalid(_('Invalid integer'))

def natural_number_validator(value: Any, context: Context) -> Any:
    value = int_validator(value, context)
    if value < 0:
        raise Invalid(_('Must be a natural number'))
    return value

def is_positive_integer(value: Any, context: Context) -> Any:
    value = int_validator(value, context)
    if value < 1:
        raise Invalid(_('Must be a positive integer'))
    return value

def boolean_validator(value: Any, context: Context) -> Any:
    '''
    Return a boolean for value.
    Return value when value is a python bool type.
    Return True for strings 'true', 'yes', 't', 'y', and '1'.
    Return False in all other cases, including when value is an empty string or
    None
    '''
    if value is missing or value is None:
        return False
    if isinstance(value, bool):
        return value
    if value.lower() in ['true', 'yes', 't', 'y', '1']:
        return True
    return False

def isodate(value: Any, context: Context) -> Any:
    if isinstance(value, datetime.datetime):
        return value
    if value == '':
        return None
    try:
        date = h.date_str_to_datetime(value)
    except (TypeError, ValueError) as e:
        raise Invalid(_('Date format incorrect'))
    return date

def no_http(value: Any, context: Context) -> Any:

    model = context['model']
    session = context['session']

    if 'http:' in value:
        raise Invalid(_('No links are allowed in the log_message.'))
    return value

def package_id_exists(value: str, context: Context) -> Any:

    model = context['model']
    session = context['session']

    result = session.query(model.Package).get(value)
    if not result:
        raise Invalid('%s: %s' % (_('Not found'), _('Dataset')))
    return value

def package_id_does_not_exist(value: str, context: Context) -> Any:

    model = context['model']
    session = context['session']

    result = session.query(model.Package).get(value)
    if result:
        raise Invalid(_('Dataset id already exists'))
    return value

def package_name_exists(value: str, context: Context) -> Any:

    model = context['model']
    session = context['session']

    result = session.query(model.Package).filter_by(name=value).first()

    if not result:
        raise Invalid(_('Not found') + ': %s' % value)
    return value

def package_id_or_name_exists(
        package_id_or_name: str, context: Context) -> Any:
    '''Return the given package_id_or_name if such a package exists.

    :raises: ckan.lib.navl.dictization_functions.Invalid if there is no
        package with the given id or name

    '''
    model = context['model']
    session = context['session']

    result = session.query(model.Package).get(package_id_or_name)
    if result:
        return package_id_or_name

    result = session.query(model.Package).filter_by(
            name=package_id_or_name).first()

    if not result:
        raise Invalid('%s: %s' % (_('Not found'), _('Dataset')))

    return package_id_or_name


def resource_id_exists(value: Any, context: Context) -> Any:
    model = context['model']
    session = context['session']
    if not session.query(model.Resource).get(value):
        raise Invalid('%s: %s' % (_('Not found'), _('Resource')))
    return value


def user_id_exists(user_id: str, context: Context) -> Any:
    '''Raises Invalid if the given user_id does not exist in the model given
    in the context, otherwise returns the given user_id.

    '''
    model = context['model']
    session = context['session']

    result = session.query(model.User).get(user_id)
    if not result:
        raise Invalid('%s: %s' % (_('Not found'), _('User')))
    return user_id

def user_id_or_name_exists(user_id_or_name: str, context: Context) -> Any:
    '''Return the given user_id_or_name if such a user exists.

    :raises: ckan.lib.navl.dictization_functions.Invalid if no user can be
        found with the given id or user name

    '''
    model = context['model']
    session = context['session']
    result = session.query(model.User).get(user_id_or_name)
    if result:
        return user_id_or_name
    result = session.query(model.User).filter_by(name=user_id_or_name).first()
    if not result:
        raise Invalid('%s: %s' % (_('Not found'), _('User')))
    return user_id_or_name

def group_id_exists(group_id: str, context: Context) -> Any:
    '''Raises Invalid if the given group_id does not exist in the model given
    in the context, otherwise returns the given group_id.

    '''
    model = context['model']
    session = context['session']

    result = session.query(model.Group).get(group_id)
    if not result:
        raise Invalid('%s: %s' % (_('Not found'), _('Group')))
    return group_id

def group_id_or_name_exists(reference: str, context: Context) -> Any:
    '''
    Raises Invalid if a group identified by the name or id cannot be found.
    '''
    model = context['model']
    result = model.Group.get(reference)
    if not result:
        raise Invalid(_('That group name or ID does not exist.'))
    return reference

def activity_type_exists(activity_type: Any) -> Any:
    '''Raises Invalid if there is no registered activity renderer for the
    given activity_type. Otherwise returns the given activity_type.

    This just uses object_id_validators as a lookup.
    very safe.

    '''
    if activity_type in object_id_validators:
        return activity_type
    else:
        raise Invalid('%s: %s' % (_('Not found'), _('Activity type')))


# A dictionary mapping activity_type values from activity dicts to functions
# for validating the object_id values from those same activity dicts.
object_id_validators = {
    'new package' : package_id_exists,
    'changed package' : package_id_exists,
    'deleted package' : package_id_exists,
    'follow dataset' : package_id_exists,
    'new user' : user_id_exists,
    'changed user' : user_id_exists,
    'follow user' : user_id_exists,
    'new group' : group_id_exists,
    'changed group' : group_id_exists,
    'deleted group' : group_id_exists,
    'new organization' : group_id_exists,
    'changed organization' : group_id_exists,
    'deleted organization' : group_id_exists,
    'follow group' : group_id_exists,
    }


def object_id_validator(key: FlattenKey, activity_dict: FlattenDataDict,
                        errors: FlattenErrorDict, context: Context) -> Any:
    '''Validate the 'object_id' value of an activity_dict.

    Uses the object_id_validators dict (above) to find and call an 'object_id'
    validator function for the given activity_dict's 'activity_type' value.

    Raises Invalid if the model given in context contains no object of the
    correct type (according to the 'activity_type' value of the activity_dict)
    with the given ID.

    Raises Invalid if there is no object_id_validator for the activity_dict's
    'activity_type' value.

    '''
    activity_type = activity_dict[('activity_type',)]
    if activity_type in object_id_validators:
        object_id = activity_dict[('object_id',)]
        return object_id_validators[activity_type](object_id, context)
    else:
        raise Invalid('There is no object_id validator for '
            'activity type "%s"' % activity_type)

name_match = re.compile(r'[a-z0-9_\-]*$')
def name_validator(value: Any, context: Context) -> Any:
    '''Return the given value if it's a valid name, otherwise raise Invalid.

    If it's a valid name, the given value will be returned unmodified.

    This function applies general validation rules for names of packages,
    groups, users, etc.

    Most schemas also have their own custom name validator function to apply
    custom validation rules after this function, for example a
    ``package_name_validator()`` to check that no package with the given name
    already exists.

    :raises ckan.lib.navl.dictization_functions.Invalid: if ``value`` is not
        a valid name

    '''
    if not isinstance(value, str):
        raise Invalid(_('Names must be strings'))

    # check basic textual rules
    if value in ['new', 'edit', 'search']:
        raise Invalid(_('That name cannot be used'))

    if len(value) < 2:
        raise Invalid(_('Must be at least %s characters long') % 2)
    if len(value) > PACKAGE_NAME_MAX_LENGTH:
        raise Invalid(_('Name must be a maximum of %i characters long') % \
                      PACKAGE_NAME_MAX_LENGTH)
    if not name_match.match(value):
        raise Invalid(_('Must be purely lowercase alphanumeric '
                        '(ascii) characters and these symbols: -_'))
    return value


def package_name_validator(key: FlattenKey, data: FlattenDataDict,
                           errors: FlattenErrorDict, context: Context) -> Any:
    model = context['model']
    session = context['session']
    package = context.get('package')

    query = session.query(model.Package.id).filter(
        model.Package.name == data[key],
        model.Package.state != State.DELETED,
    )
    if package:
        package_id: Union[Optional[str], Missing] = package.id
    else:
        package_id = data.get(key[:-1] + ('id',))
    if package_id and package_id is not missing:
        query = query.filter(model.Package.id != package_id)

    if session.query(query.exists()).scalar():
        errors[key].append(_('That URL is already in use.'))

    value = data[key]
    if len(value) < PACKAGE_NAME_MIN_LENGTH:
        raise Invalid(
            _('Name "%s" length is less than minimum %s') % (value, PACKAGE_NAME_MIN_LENGTH)
        )
    if len(value) > PACKAGE_NAME_MAX_LENGTH:
        raise Invalid(
            _('Name "%s" length is more than maximum %s') % (value, PACKAGE_NAME_MAX_LENGTH)
        )

def package_version_validator(value: Any, context: Context) -> Any:

    if len(value) > PACKAGE_VERSION_MAX_LENGTH:
        raise Invalid(_('Version must be a maximum of %i characters long') % \
                      PACKAGE_VERSION_MAX_LENGTH)
    return value


def duplicate_extras_key(key: FlattenKey, data: FlattenDataDict,
                         errors: FlattenErrorDict, context: Context) -> Any:

    unflattened = df.unflatten(data)
    extras = unflattened.get('extras', [])
    extras_keys = []
    for extra in extras:
        if not extra.get('deleted'):
            extras_keys.append(extra['key'])

    for extra_key in set(extras_keys):
        extras_keys.remove(extra_key)
    if extras_keys:
        key_ = ('extras_validation',)
        assert key_ not in errors
        errors[key_] = [_('Duplicate key "%s"') % extras_keys[0]]


def group_name_validator(key: FlattenKey, data: FlattenDataDict,
                         errors: FlattenErrorDict, context: Context) -> Any:
    model = context['model']
    session = context['session']
    group = context.get('group')

    query = session.query(model.Group.name).filter_by(name=data[key])
    if group:
        group_id: Union[Optional[str], Missing] = group.id
    else:
        group_id = data.get(key[:-1] + ('id',))
    if group_id and group_id is not missing:
        query = query.filter(model.Group.id != group_id)
    result = query.first()
    if result:
        errors[key].append(_('Group name already exists in database'))

def tag_length_validator(value: Any, context: Context) -> Any:

    if len(value) < MIN_TAG_LENGTH:
        raise Invalid(
            _('Tag "%s" length is less than minimum %s') % (value, MIN_TAG_LENGTH)
        )
    if len(value) > MAX_TAG_LENGTH:
        raise Invalid(
            _('Tag "%s" length is more than maximum %i') % (value, MAX_TAG_LENGTH)
        )
    return value

def tag_name_validator(value: Any, context: Context) -> Any:

    tagname_match = re.compile(r'[\w \-.]*$', re.UNICODE)
    if not tagname_match.match(value):
        raise Invalid(_('Tag "%s" can only contain alphanumeric '
                        'characters, spaces (" "), hyphens ("-"), '
                        'underscores ("_") or dots (".")') % (value))
    return value

def tag_not_uppercase(value: Any, context: Context) -> Any:

    tagname_uppercase = re.compile('[A-Z]')
    if tagname_uppercase.search(value):
        raise Invalid(_('Tag "%s" must not be uppercase' % (value)))
    return value


def tag_string_convert(key: FlattenKey, data: FlattenDataDict,
                       errors: FlattenErrorDict, context: Context) -> Any:
    '''Takes a list of tags that is a comma-separated string (in data[key])
    and parses tag names. These are added to the data dict, enumerated. They
    are also validated.'''

    if isinstance(data[key], str):
        tags = [tag.strip() \
                for tag in data[key].split(',') \
                if tag.strip()]
    else:
        tags = data[key]

    current_index = max( [int(k[1]) for k in data.keys() if len(k) == 3 and k[0] == 'tags'] + [-1] )

    for num, tag in zip(count(current_index+1), tags):
        data[('tags', num, 'name')] = tag

    for tag in tags:
        tag_length_validator(tag, context)
        tag_name_validator(tag, context)


def ignore_not_admin(key: FlattenKey, data: FlattenDataDict,
                     errors: FlattenErrorDict, context: Context) -> Any:
    # Deprecated in favour of ignore_not_package_admin
    return ignore_not_package_admin(key, data, errors, context)


def ignore_not_package_admin(key: FlattenKey, data: FlattenDataDict,
                             errors: FlattenErrorDict,
                             context: Context) -> Any:
    '''Ignore if the user is not allowed to administer the package specified.'''

    model = context['model']
    user = context.get('user')

    if 'ignore_auth' in context:
        return

    if user and authz.is_sysadmin(user):
        return

    authorized = False
    pkg = context.get('package')
    if pkg:
        try:
            logic.check_access('package_change_state',context)
            authorized = True
        except logic.NotAuthorized:
            authorized = False

    if (user and pkg and authorized):
        return

    # allow_state_change in the context will allow the state to be changed
    # FIXME is this the best way to cjeck for state only?
    if key == ('state',) and context.get('allow_state_change'):
        return
    data.pop(key)


def ignore_not_sysadmin(key: FlattenKey, data: FlattenDataDict,
                        errors: FlattenErrorDict, context: Context) -> Any:
    '''Ignore the field if user not sysadmin or ignore_auth in context.'''

    user = context.get('user')
    ignore_auth = context.get('ignore_auth')
    if ignore_auth or (user and authz.is_sysadmin(user)):
        return

    data.pop(key)


def ignore_not_group_admin(key: FlattenKey, data: FlattenDataDict,
                           errors: FlattenErrorDict, context: Context) -> Any:
    '''Ignore if the user is not allowed to administer for the group specified.'''

    model = context['model']
    user = context.get('user')

    if user and authz.is_sysadmin(user):
        return

    authorized = False
    group = context.get('group')
    if group:
        try:
            logic.check_access('group_change_state',context)
            authorized = True
        except logic.NotAuthorized:
            authorized = False

    if (user and group and authorized):
        return

    data.pop(key)


def user_name_validator(key: FlattenKey, data: FlattenDataDict,
                        errors: FlattenErrorDict, context: Context) -> Any:
    '''Validate a new user name.

    Append an error message to ``errors[key]`` if a user named ``data[key]``
    already exists. Otherwise, do nothing.

    :raises ckan.lib.navl.dictization_functions.Invalid: if ``data[key]`` is
        not a string
    :rtype: None

    '''
    model = context['model']
    new_user_name = data[key]

    if not isinstance(new_user_name, str):
        raise Invalid(_('User names must be strings'))

    user = model.User.get(new_user_name)
    user_obj_from_context = context.get('user_obj')
    if user is not None:
        # A user with new_user_name already exists in the database.
        if user_obj_from_context and user_obj_from_context.id == user.id:
            # If there's a user_obj in context with the same id as the user
            # found in the db, then we must be doing a user_update and not
            # updating the user name, so don't return an error.
            return
        else:
            # Otherwise return an error: there's already another user with that
            # name, so you can create a new user with that name or update an
            # existing user's name to that name.
            errors[key].append(_('That login name is not available.'))
    elif user_obj_from_context:
        old_user = model.User.get(user_obj_from_context.id)
        if old_user is not None and old_user.state != model.State.PENDING:
            errors[key].append(_('That login name can not be modified.'))
        else:
            return


def user_both_passwords_entered(key: FlattenKey, data: FlattenDataDict,
                                errors: FlattenErrorDict,
                                context: Context) -> Any:

    password1 = data.get(('password1',),None)
    password2 = data.get(('password2',),None)

    if password1 is None or password1 == '' or \
       password2 is None or password2 == '':
        errors[('password',)].append(_('Please enter both passwords'))


def user_password_validator(key: FlattenKey, data: FlattenDataDict,
                            errors: FlattenErrorDict,
                            context: Context) -> Any:
    value = data[key]

    if isinstance(value, Missing):
        pass
    elif not isinstance(value, str):
        errors[('password',)].append(_('Passwords must be strings'))
    elif value == '':
        pass
    elif len(value) < 8:
        errors[('password',)].append(_('Your password must be 8 characters or '
                                       'longer'))


def user_passwords_match(key: FlattenKey, data: FlattenDataDict,
                         errors: FlattenErrorDict, context: Context) -> Any:

    password1 = data.get(('password1',),None)
    password2 = data.get(('password2',),None)

    if not password1 == password2:
        errors[key].append(_('The passwords you entered do not match'))
    else:
        #Set correct password
        data[('password',)] = password1


def user_password_not_empty(key: FlattenKey, data: FlattenDataDict,
                            errors: FlattenErrorDict,
                            context: Context) -> Any:
    '''Only check if password is present if the user is created via action API.
       If not, user_both_passwords_entered will handle the validation'''
    # sysadmin may provide password_hash directly for importing users
    if (data.get(('password_hash',), missing) is not missing and
            authz.is_sysadmin(context.get('user'))):
        return

    if not ('password1',) in data and not ('password2',) in data:
        password = data.get(('password',),None)
        if not password:
            errors[key].append(_('Missing value'))

def user_about_validator(value: Any,context: Context) -> Any:
    if 'http://' in value or 'https://' in value:
        raise Invalid(_('Edit not allowed as it looks like spam. Please avoid links in your description.'))

    return value

def vocabulary_name_validator(name: str, context: Context) -> Any:
    model = context['model']
    session = context['session']

    if len(name) < VOCABULARY_NAME_MIN_LENGTH:
        raise Invalid(_('Name must be at least %s characters long') %
            VOCABULARY_NAME_MIN_LENGTH)
    if len(name) > VOCABULARY_NAME_MAX_LENGTH:
        raise Invalid(_('Name must be a maximum of %i characters long') %
                      VOCABULARY_NAME_MAX_LENGTH)
    query = session.query(model.Vocabulary.name).filter_by(name=name)
    result = query.first()
    if result:
        raise Invalid(_('That vocabulary name is already in use.'))
    return name

def vocabulary_id_not_changed(value: Any, context: Context) -> Any:
    vocabulary = context.get('vocabulary')
    if vocabulary and value != vocabulary.id:
        raise Invalid(_('Cannot change value of key from %s to %s. '
                        'This key is read-only') % (vocabulary.id, value))
    return value

def vocabulary_id_exists(value: Any, context: Context) -> Any:
    model = context['model']
    session = context['session']
    result = session.query(model.Vocabulary).get(value)
    if not result:
        raise Invalid(_('Tag vocabulary was not found.'))
    return value

def tag_in_vocabulary_validator(value: Any, context: Context) -> Any:
    model = context['model']
    session = context['session']
    vocabulary = context.get('vocabulary')
    if vocabulary:
        query = session.query(model.Tag)\
            .filter(model.Tag.vocabulary_id==vocabulary.id)\
            .filter(model.Tag.name==value)\
            .count()
        if not query:
            raise Invalid(_('Tag %s does not belong to vocabulary %s') % (value, vocabulary.name))
    return value


def tag_not_in_vocabulary(key: FlattenKey, tag_dict: FlattenDataDict,
                          errors: FlattenErrorDict, context: Context) -> Any:
    tag_name = tag_dict[('name',)]
    if not tag_name:
        raise Invalid(_('No tag name'))
    if ('vocabulary_id',) in tag_dict:
        vocabulary_id = tag_dict[('vocabulary_id',)]
    else:
        vocabulary_id = None
    model = context['model']
    session = context['session']

    query = session.query(model.Tag)
    query = query.filter(model.Tag.vocabulary_id==vocabulary_id)
    query = query.filter(model.Tag.name==tag_name)
    count = query.count()
    if count > 0:
        raise Invalid(_('Tag %s already belongs to vocabulary %s') %
                (tag_name, vocabulary_id))
    else:
        return


def url_validator(key: FlattenKey, data: FlattenDataDict,
                  errors: FlattenErrorDict, context: Context) -> Any:
    ''' Checks that the provided value (if it is present) is a valid URL '''

    url = data.get(key, None)
    if not url:
        return

    try:
        pieces = urlparse(url)
        if all([pieces.scheme, pieces.netloc]) and \
           set(pieces.netloc) <= set(string.ascii_letters + string.digits + '-.') and \
           pieces.scheme in ['http', 'https']:
            return
    except ValueError:
        # url is invalid
        pass

    errors[key].append(_('Please provide a valid URL'))


def user_name_exists(user_name: str, context: Context) -> Any:
    model = context['model']
    session = context['session']
    result = session.query(model.User).filter_by(name=user_name).first()
    if not result:
        raise Invalid('%s: %s' % (_('Not found'), _('User')))
    return result.name


def role_exists(role: str, context: Context) -> Any:
    if role not in authz.ROLE_PERMISSIONS:
        raise Invalid(_('role does not exist.'))
    return role


def datasets_with_no_organization_cannot_be_private(key: FlattenKey,
                                                    data: FlattenDataDict,
                                                    errors: FlattenErrorDict,
                                                    context: Context) -> Any:

    dataset_id = data.get(('id',))
    owner_org = data.get(('owner_org',))
    private = data[key] is True

    check_passed = True

    if not dataset_id and private and not owner_org:
        # When creating a dataset, enforce it directly
        check_passed = False
    elif dataset_id and private and not owner_org:
        # Check if the dataset actually has an owner_org, even if not provided
        try:
            dataset_dict = logic.get_action('package_show')({},
                            {'id': dataset_id})
            if not dataset_dict.get('owner_org'):
                check_passed = False

        except logic.NotFound:
            check_passed = False

    if not check_passed:
        errors[key].append(
                _("Datasets with no organization can't be private."))


def list_of_strings(key: FlattenKey, data: FlattenDataDict,
                    errors: FlattenErrorDict, context: Context) -> Any:
    value = data.get(key)
    if not isinstance(value, list):
        raise Invalid(_('Not a list'))
    for x in value:
        if not isinstance(x, str):
            raise Invalid('%s: %s' % (_('Not a string'), x))


def if_empty_guess_format(key: FlattenKey, data: FlattenDataDict,
                          errors: FlattenErrorDict, context: Context) -> Any:
    value = data[key]
    resource_id = data.get(key[:-1] + ('id',))

    # if resource_id then an update
    if (not value or value is Missing) and not resource_id:
        url = data.get(key[:-1] + ('url',), '')
        if not url:
            return

        # Uploaded files have only the filename as url, so check scheme to
        # determine if it's an actual url
        parsed = urlparse(url)
        if parsed.scheme and not parsed.path:
            return

        mimetype, encoding = mimetypes.guess_type(url)
        if mimetype:
            data[key] = mimetype

def clean_format(format: str):
    return h.unified_resource_format(format)


def no_loops_in_hierarchy(key: FlattenKey, data: FlattenDataDict,
                          errors: FlattenErrorDict, context: Context) -> Any:
    '''Checks that the parent groups specified in the data would not cause
    a loop in the group hierarchy, and therefore cause the recursion up/down
    the hierarchy to get into an infinite loop.
    '''
    if not ('id',) in data:
        # Must be a new group - has no children, so no chance of loops
        return
    group = context['model'].Group.get(data[('id',)])
    assert group
    allowable_parents = group.groups_allowed_to_be_its_parent(type=group.type)
    parent_name = data[key]
    # a blank name signifies top level, which is always allowed
    if parent_name and context['model'].Group.get(parent_name) \
            not in allowable_parents:
        raise Invalid(_('This parent would create a loop in the '
                        'hierarchy'))


def filter_fields_and_values_should_have_same_length(key: FlattenKey,
                                                     data: FlattenDataDict,
                                                     errors: FlattenErrorDict,
                                                     context: Context) -> Any:
    convert_to_list_if_string = converters.convert_to_list_if_string
    fields = convert_to_list_if_string(data.get(('filter_fields',), []))
    values = convert_to_list_if_string(data.get(('filter_values',), []))

    if len(fields) != len(values):
        msg = _('"filter_fields" and "filter_values" should have the same length')
        errors[('filter_fields',)].append(msg)
        errors[('filter_values',)].append(msg)


def filter_fields_and_values_exist_and_are_valid(key: FlattenKey,
                                                 data: FlattenDataDict,
                                                 errors: FlattenErrorDict,
                                                 context: Context) -> Any:
    convert_to_list_if_string = converters.convert_to_list_if_string
    fields = convert_to_list_if_string(data.get(('filter_fields',)))
    values = convert_to_list_if_string(data.get(('filter_values',)))

    if not fields:
        errors[('filter_fields',)].append(_('"filter_fields" is required when '
                                            '"filter_values" is filled'))
    if not values:
        errors[('filter_values',)].append(_('"filter_values" is required when '
                                            '"filter_fields" is filled'))

    filters = collections.defaultdict(list)
    for field, value in zip(fields, values):
        filters[field].append(value)

    data[('filters',)] = dict(filters)


def extra_key_not_in_root_schema(key: FlattenKey, data: FlattenDataDict,
                                 errors: FlattenErrorDict,
                                 context: Context) -> Any:

    for schema_key in context.get('schema_keys', []):
        if schema_key == data[key]:
            raise Invalid(_('There is a schema field with the same name'))


def empty_if_not_sysadmin(key: FlattenKey, data: FlattenDataDict,
                          errors: FlattenErrorDict, context: Context) -> Any:
    '''Only sysadmins may pass this value'''
    from ckan.lib.navl.validators import empty

    user = context.get('user')

    ignore_auth = context.get('ignore_auth')
    if ignore_auth or (user and authz.is_sysadmin(user)):
        return

    empty(key, data, errors, context)

#pattern from https://html.spec.whatwg.org/#e-mail-state-(type=email)
email_pattern = re.compile(
                            # additional pattern to reject malformed dots usage
                            r"^(?!\.)(?!.*\.$)(?!.*?\.\.)"\
                            r"[a-zA-Z0-9.!#$%&'*+\/=?^_`{|}~-]+@[a-zA-Z0-9]"\
                            r"(?:[a-zA-Z0-9-]{0,61}[a-zA-Z0-9])?(?:\.[a-zA-Z0-9]"\
                            r"(?:[a-zA-Z0-9-]{0,61}[a-zA-Z0-9])?)*$"
                        )


def strip_value(value: str):
    '''Trims the Whitespace'''
    return value.strip()


def email_validator(value: Any, context: Context) -> Any:
    '''Validate email input '''

    if value:
        if not email_pattern.match(value):
            raise Invalid(_('Email {email} is not a valid format').format(email=value))
    return value

def collect_prefix_validate(prefix: str, *validator_names: str) -> Validator:
    """
    Return a validator that will collect top-level keys starting with
    prefix then apply validator_names to each one. Results are moved
    to a dict under the prefix name, with prefix removed from keys
    """
    validator_fns = [logic.get_validator(v) for v in validator_names]

    def prefix_validator(key: FlattenKey, data: FlattenDataDict,
                         errors: FlattenErrorDict, context: Context):
        out = {}
        extras = data.get(('__extras',), {})

        # values passed as lists of dicts will have been flattened into __junk
        junk = df.unflatten(data.get(('__junk',), {}))
        for field_name in junk:
            if not field_name.startswith(prefix):
                continue
            extras[field_name] = junk[field_name]

        for field_name in list(extras):
            if not field_name.startswith(prefix):
                continue
            data[(field_name,)] = extras.pop(field_name)
            for v in validator_fns:
                try:
                    df.convert(v, (field_name,), data, errors, context)
                except df.StopOnError:
                    break
            out[field_name[len(prefix):]] = data.pop((field_name,))

        data[(prefix,)] = out

    return prefix_validator


def dict_only(value: Any) -> Dict[Any, Any]:
    if not isinstance(value, dict):
        raise Invalid(_('Must be a dict'))
    return value


def email_is_unique(key: FlattenKey, data: FlattenDataDict,
                    errors: FlattenErrorDict, context: Context) -> Any:
    '''Validate email is unique'''
    model = context['model']
    session = context['session']

    users = session.query(model.User) \
        .filter(model.User.email == data[key]).all()
    # is there is no users with this email it's free
    if not users:
        return
    else:
        # allow user to update their own email
        for user in users:
            if (user.name in [data[("name",)], data[("id",)]]
                    or user.id == data[("id",)]):
                return

    raise Invalid(
        _('The email address \'{email}\' belongs to a registered user.').format(email=data[key]))


def one_of(list_of_value: Container[Any]) -> Validator:
    ''' Checks if the provided value is present in a list '''
    def func(value: Any):
        if value not in list_of_value:
            raise Invalid(_('Value must be one of {}'.format(list_of_value)))
        return value
    return func


def json_object(value: Any) -> Any:
    ''' Make sure value can be serialized as a JSON object'''
    if value is None or value == '':
        return
    try:
        if not json.dumps(value).startswith('{'):
            raise Invalid(_('The value should be a valid JSON object'))
    except ValueError as e:
        raise Invalid(_('Could not parse the value as a valid JSON object'))

    return value


<<<<<<< HEAD
def extras_valid_json(extras: Any, context: Context) -> Any:
    for extra, value in iteritems(extras):
        try:
=======
def extras_valid_json(extras, context):
    try:
        for extra, value in extras.items():
>>>>>>> c5c529d1
            json.dumps(value)
        except ValueError as e:
            raise Invalid(_(u'Could not parse extra \'{name}\' as valid JSON').
                          format(name=extra))
    return extras<|MERGE_RESOLUTION|>--- conflicted
+++ resolved
@@ -9,10 +9,6 @@
 import json
 from typing import Any, Container, Dict, Optional, Union
 
-<<<<<<< HEAD
-from six import string_types, iteritems
-=======
->>>>>>> c5c529d1
 from urllib.parse import urlparse
 
 import ckan.lib.navl.dictization_functions as df
@@ -1042,17 +1038,11 @@
     return value
 
 
-<<<<<<< HEAD
 def extras_valid_json(extras: Any, context: Context) -> Any:
-    for extra, value in iteritems(extras):
-        try:
-=======
-def extras_valid_json(extras, context):
     try:
         for extra, value in extras.items():
->>>>>>> c5c529d1
             json.dumps(value)
-        except ValueError as e:
-            raise Invalid(_(u'Could not parse extra \'{name}\' as valid JSON').
-                          format(name=extra))
+    except ValueError as e:
+        raise Invalid(_(u'Could not parse extra \'{name}\' as valid JSON').
+                      format(name=extra))
     return extras