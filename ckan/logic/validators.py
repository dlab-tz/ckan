--- conflicted
+++ resolved
@@ -1,11 +1,8 @@
 import datetime
-<<<<<<< HEAD
 from pylons.i18n import _
-=======
 from itertools import count
 import re
 from pylons.i18n import _, ungettext, N_, gettext
->>>>>>> f9fc4f1c
 from ckan.lib.navl.dictization_functions import Invalid, Missing, missing, unflatten
 from ckan.authz import Authorizer
 from ckan.logic import check_access, NotAuthorized
@@ -275,15 +272,12 @@
     '''Takes a list of tags that is a comma-separated string (in data[key])
     and parses tag names. These are added to the data dict, enumerated. They
     are also validated.'''
-<<<<<<< HEAD
+
     tag_string = data[key]
 
     tags = [tag.strip() \
             for tag in tag_string.split(',') \
             if tag.strip()]
-
-    for num, tag in enumerate(tags):
-=======
 
     if isinstance(data[key], basestring):
         tags = [tag.strip() \
@@ -295,7 +289,6 @@
     current_index = max( [int(k[1]) for k in data.keys() if len(k) == 3 and k[0] == 'tags'] + [-1] )
 
     for num, tag in zip(count(current_index+1), tags):
->>>>>>> f9fc4f1c
         data[('tags', num, 'name')] = tag
 
     for tag in tags:
