# encoding: utf-8

import json
from typing import Any

import six


import ckan.model as model
import ckan.lib.navl.dictization_functions as df
import ckan.logic.validators as validators

from ckan.common import _
from ckan.types import (
    Context, DataValidator, FlattenDataDict, FlattenErrorDict, FlattenKey)


def convert_to_extras(key: FlattenKey, data: FlattenDataDict,
                      errors: FlattenErrorDict, context: Context) -> Any:

    # Get the current extras index
    current_indexes = [k[1] for k in data.keys()
                       if len(k) > 1 and k[0] == 'extras']

    new_index = max(current_indexes) + 1 if current_indexes else 0

    data[('extras', new_index, 'key')] = key[-1]
    data[('extras', new_index, 'value')] = data[key]


def convert_from_extras(key: FlattenKey, data: FlattenDataDict,
                        errors: FlattenErrorDict, context: Context) -> Any:

    def remove_from_extras(data: FlattenDataDict, key: FlattenKey):
        to_remove = []
        for data_key, data_value in data.items():
            if (data_key[0] == 'extras'
                and data_key[1] == key):
                to_remove.append(data_key)
        for item in to_remove:
            del data[item]

    for data_key, data_value in data.items():
        if (data_key[0] == 'extras'
            and data_key[-1] == 'key'
            and data_value == key[-1]):
            data[key] = data[('extras', data_key[1], 'value')]
            break
    else:
        return
    remove_from_extras(data, data_key[1])

def extras_unicode_convert(extras: FlattenDataDict, context: Context):
    for extra in extras:
        extras[extra] = str(extras[extra])
    return extras


def free_tags_only(key: FlattenKey, data: FlattenDataDict,
                   errors: FlattenErrorDict, context: Context) -> Any:
    tag_number = key[1]
    if not data.get(('tags', tag_number, 'vocabulary_id')):
        return
    for k in list(data.keys()):
        if k[0] == 'tags' and k[1] == tag_number:
            del data[k]

def convert_to_tags(vocab: Any) -> DataValidator:
    def func(key: FlattenKey, data: FlattenDataDict,
             errors: FlattenErrorDict, context: Context):
        new_tags = data.get(key)
        if not new_tags:
            return
        if isinstance(new_tags, str):
            new_tags = [new_tags]

        # get current number of tags
        n = 0
        for k in data.keys():
            if k[0] == 'tags':
                n = max(n, k[1] + 1)

        v = model.Vocabulary.get(vocab)
        if not v:
            raise df.Invalid(_('Tag vocabulary "%s" does not exist') % vocab)
        context['vocabulary'] = v

        for tag in new_tags:
            validators.tag_in_vocabulary_validator(tag, context)

        for num, tag in enumerate(new_tags):
            data[('tags', num + n, 'name')] = tag
            data[('tags', num + n, 'vocabulary_id')] = v.id
    return func

def convert_from_tags(vocab: Any) -> DataValidator:
    def func(key: FlattenKey, data: FlattenDataDict,
             errors: FlattenErrorDict, context: Context):
        v = model.Vocabulary.get(vocab)
        if not v:
            raise df.Invalid(_('Tag vocabulary "%s" does not exist') % vocab)

        tags = []
        for k in data.keys():
            if k[0] == 'tags':
                if data[k].get('vocabulary_id') == v.id:
                    name = data[k].get('display_name', data[k]['name'])
                    tags.append(name)
        data[key] = tags
    return func


def convert_user_name_or_id_to_id(user_name_or_id: Any,
                                  context: Context) -> Any:
    '''Return the user id for the given user name or id.

    The point of this function is to convert user names to ids. If you have
    something that may be a user name or a user id you can pass it into this
    function and get the user id out either way.

    Also validates that a user with the given name or id exists.

    :returns: the id of the user with the given user name or id
    :rtype: string
    :raises: ckan.lib.navl.dictization_functions.Invalid if no user can be
        found with the given id or user name

    '''
    session = context['session']
    result = session.query(model.User).filter_by(id=user_name_or_id).first()
    if not result:
        result = session.query(model.User).filter_by(
                name=user_name_or_id).first()
    if not result:
        raise df.Invalid('%s: %s' % (_('Not found'), _('User')))
    return result.id


def convert_package_name_or_id_to_id(package_name_or_id: Any,
                                     context: Context) -> Any:
    '''Return the package id for the given package name or id.

    The point of this function is to convert package names to ids. If you have
    something that may be a package name or id you can pass it into this
    function and get the id out either way.

    Also validates that a package with the given name or id exists.

    :returns: the id of the package with the given name or id
    :rtype: string
    :raises: ckan.lib.navl.dictization_functions.Invalid if there is no
        package with the given name or id

    '''
    session = context['session']
    result = session.query(model.Package).filter_by(
            id=package_name_or_id).first()
    if not result:
        result = session.query(model.Package).filter_by(
                name=package_name_or_id).first()
    if not result:
        raise df.Invalid('%s: %s' % (_('Not found'), _('Dataset')))
    return result.id


def convert_group_name_or_id_to_id(group_name_or_id: Any,
                                   context: Context) -> Any:
    '''Return the group id for the given group name or id.

    The point of this function is to convert group names to ids. If you have
    something that may be a group name or id you can pass it into this
    function and get the id out either way.

    Also validates that a group with the given name or id exists.

    :returns: the id of the group with the given name or id
    :rtype: string
    :raises: ckan.lib.navl.dictization_functions.Invalid if there is no
        group with the given name or id

    '''
    session = context['session']
    result = session.query(model.Group).filter_by(
            id=group_name_or_id).first()
    if not result:
        result = session.query(model.Group).filter_by(
                name=group_name_or_id).first()
    if not result:
        raise df.Invalid('%s: %s' % (_('Not found'), _('Group')))
    return result.id


<<<<<<< HEAD
def convert_to_json_if_string(value: Any, context: Context) -> Any:
    if isinstance(value, string_types):
=======
def convert_to_json_if_string(value, context):
    if isinstance(value, str):
>>>>>>> c5c529d1
        try:
            return json.loads(value)
        except ValueError:
            raise df.Invalid(_('Could not parse as valid JSON'))
    else:
        return value


<<<<<<< HEAD
def convert_to_list_if_string(value: Any) -> Any:
    if isinstance(value, string_types):
=======
def convert_to_list_if_string(value, context=None):
    if isinstance(value, str):
>>>>>>> c5c529d1
        return [value]
    else:
        return value

def json_or_string(value: Any) -> Any:
    """
    parse string values as json, return string if that fails
    """
    if isinstance(value, str):
        try:
            return json.loads(value)
        except ValueError:
            pass
    return value

def json_list_or_string(value: Any) -> Any:
    """
    parse string values as json or comma-separated lists, return
    string as a one-element list if that fails
    """
    if isinstance(value, str):
        try:
            return json.loads(value)
        except ValueError:
            pass
        return value.split(',')
    return value


<<<<<<< HEAD
def remove_whitespace(value: Any, context: Context) -> Any:
    if isinstance(value, string_types):
=======
def remove_whitespace(value, context):
    if isinstance(value, str):
>>>>>>> c5c529d1
        return value.strip()
    return value<|MERGE_RESOLUTION|>--- conflicted
+++ resolved
@@ -190,13 +190,8 @@
     return result.id
 
 
-<<<<<<< HEAD
 def convert_to_json_if_string(value: Any, context: Context) -> Any:
-    if isinstance(value, string_types):
-=======
-def convert_to_json_if_string(value, context):
-    if isinstance(value, str):
->>>>>>> c5c529d1
+    if isinstance(value, str):
         try:
             return json.loads(value)
         except ValueError:
@@ -205,13 +200,8 @@
         return value
 
 
-<<<<<<< HEAD
 def convert_to_list_if_string(value: Any) -> Any:
-    if isinstance(value, string_types):
-=======
-def convert_to_list_if_string(value, context=None):
-    if isinstance(value, str):
->>>>>>> c5c529d1
+    if isinstance(value, str):
         return [value]
     else:
         return value
@@ -241,12 +231,7 @@
     return value
 
 
-<<<<<<< HEAD
 def remove_whitespace(value: Any, context: Context) -> Any:
-    if isinstance(value, string_types):
-=======
-def remove_whitespace(value, context):
-    if isinstance(value, str):
->>>>>>> c5c529d1
+    if isinstance(value, str):
         return value.strip()
     return value