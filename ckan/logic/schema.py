--- conflicted
+++ resolved
@@ -655,19 +655,13 @@
 
 @validator_args
 def default_activity_list_schema(
-<<<<<<< HEAD
         not_missing: Validator, unicode_safe: Validator,
         configured_default: Callable[[str, Any], Validator],
         natural_number_validator: Validator,
         limit_to_configured_maximum: Callable[[str, Any], Validator],
         ignore_missing: Validator, boolean_validator: Validator,
-        ignore_not_sysadmin: Validator):
-=======
-        not_missing, unicode_safe, configured_default,
-        natural_number_validator, limit_to_configured_maximum,
-        ignore_missing, boolean_validator, ignore_not_sysadmin,
-        list_of_strings):
->>>>>>> 5e7ea57f
+        ignore_not_sysadmin: Validator, list_of_strings: Validator):
+
     schema = default_pagination_schema()
     schema['id'] = [not_missing, unicode_safe]
     schema['limit'] = [
