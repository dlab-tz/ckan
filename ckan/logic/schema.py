--- conflicted
+++ resolved
@@ -494,18 +494,6 @@
 
 
 @validator_args
-<<<<<<< HEAD
-def default_generate_apikey_user_schema(
-        not_empty: Validator, unicode_safe: Validator):
-    schema = default_update_user_schema()
-
-    schema['apikey'] = [not_empty, unicode_safe]
-    return schema
-
-
-@validator_args
-=======
->>>>>>> 8ae49ad7
 def default_user_invite_schema(
         not_empty: Validator, unicode_safe: Validator):
     return cast(Schema, {
