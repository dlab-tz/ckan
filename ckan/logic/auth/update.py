from ckan.logic import check_access_old, NotFound
from ckan.logic.auth import get_package_object, get_resource_object,  get_group_object, get_authorization_group_object, \
    get_user_object, get_resource_object
from ckan.logic.auth.create import _check_group_auth, package_relationship_create
from ckan.authz import Authorizer
from ckan.lib.base import _

def make_latest_pending_package_active(context, data_dict):
    return package_update(context, data_dict)

def package_update(context, data_dict):
    model = context['model']
    user = context.get('user')
    package = get_package_object(context, data_dict)

    check1 = check_access_old(package, model.Action.EDIT, context)
    if not check1:
        return {'success': False, 'msg': _('User %s not authorized to edit package %s') % (str(user), package.id)}
    else:
        check2 = _check_group_auth(context,data_dict)
        if not check2:
            return {'success': False, 'msg': _('User %s not authorized to edit these groups') % str(user)}

    return {'success': True}

def resource_update(context, data_dict):
    model = context['model']
    user = context.get('user')
    resource = get_resource_object(context, data_dict)

    # check authentication against package
    query = model.Session.query(model.Package)\
        .join(model.ResourceGroup)\
        .join(model.Resource)\
        .filter(model.ResourceGroup.id == resource.resource_group_id)
    pkg = query.first()
    if not pkg:
        raise NotFound(_('No package found for this resource, cannot check auth.'))
    
    pkg_dict = {'id': pkg.id}
    authorized = package_update(context, pkg_dict).get('success')
    
    if not authorized:
        return {'success': False, 'msg': _('User %s not authorized to read edit %s') % (str(user), resource.id)}
    else:
        return {'success': True}

def package_relationship_update(context, data_dict):
    return package_relationship_create(context, data_dict)

def package_change_state(context, data_dict):
    model = context['model']
    user = context['user']
    package = get_package_object(context, data_dict)

    authorized = check_access_old(package, model.Action.CHANGE_STATE, context)
    if not authorized:
        return {'success': False, 'msg': _('User %s not authorized to change state of package %s') % (str(user),package.id)}
    else:
        return {'success': True}

def package_edit_permissions(context, data_dict):
    model = context['model']
    user = context['user']
    package = get_package_object(context, data_dict)

    authorized = check_access_old(package, model.Action.EDIT_PERMISSIONS, context)
    if not authorized:
        return {'success': False, 'msg': _('User %s not authorized to edit permissions of package %s') % (str(user),package.id)}
    else:
        return {'success': True}

def group_update(context, data_dict):
    model = context['model']
    user = context['user']
    group = get_group_object(context, data_dict)
    
    authorized = check_access_old(group, model.Action.EDIT, context)
    if not authorized:
        return {'success': False, 'msg': _('User %s not authorized to edit group %s') % (str(user),group.id)}
    else:
        return {'success': True}

def group_change_state(context, data_dict):
    model = context['model']
    user = context['user']
    group = get_group_object(context, data_dict)

    authorized = check_access_old(group, model.Action.CHANGE_STATE, context)
    if not authorized:
        return {'success': False, 'msg': _('User %s not authorized to change state of group %s') % (str(user),group.id)}
    else:
        return {'success': True}

def group_edit_permissions(context, data_dict):
    model = context['model']
    user = context['user']
    group = get_group_object(context, data_dict)

    authorized = check_access_old(group, model.Action.EDIT_PERMISSIONS, context)
    if not authorized:
        return {'success': False, 'msg': _('User %s not authorized to edit permissions of group %s') % (str(user),group.id)}
    else:
        return {'success': True}

def authorization_group_update(context, data_dict):
    model = context['model']
    user = context['user']
    authorization_group = get_authorization_group_object(context, data_dict)

    authorized = check_access_old(authorization_group, model.Action.EDIT, context)
    if not authorized:
        return {'success': False, 'msg': _('User %s not authorized to edit permissions of authorization group %s') % (str(user),authorization_group.id)}
    else:
        return {'success': True}

def authorization_group_edit_permissions(context, data_dict):
    model = context['model']
    user = context['user']
    authorization_group = get_authorization_group_object(context, data_dict)

    authorized = check_access_old(authorization_group, model.Action.EDIT_PERMISSIONS, context)
    if not authorized:
        return {'success': False, 'msg': _('User %s not authorized to edit permissions of authorization group %s') % (str(user),authorization_group.id)}
    else:
        return {'success': True}

def user_update(context, data_dict):
    model = context['model']
    user = context['user']
    user_obj = get_user_object(context, data_dict)

    if not (Authorizer().is_sysadmin(unicode(user)) or user == user_obj.name) and \
       not ('reset_key' in data_dict and data_dict['reset_key'] == user_obj.reset_key):
        return {'success': False, 'msg': _('User %s not authorized to edit user %s') % (str(user), user_obj.id)}

    return {'success': True}

def revision_change_state(context, data_dict):
    model = context['model']
    user = context['user']

    authorized = Authorizer().is_authorized(user, model.Action.CHANGE_STATE, model.Revision)
    if not authorized:
        return {'success': False, 'msg': _('User %s not authorized to change state of revision' ) % str(user)}
    else:
        return {'success': True}

def task_status_update(context, data_dict):
    model = context['model']
    user = context['user']

    if 'ignore_auth' in context and context['ignore_auth']:
        return {'success': True}
    
    authorized =  Authorizer().is_sysadmin(unicode(user))
    if not authorized:
        return {'success': False, 'msg': _('User %s not authorized to update task_status table') % str(user)}
    else:
        return {'success': True}

<<<<<<< HEAD
def vocabulary_update(context, data_dict):
    user = context['user']
    return {'success': Authorizer.is_sysadmin(user)}
=======
def term_translation_update(context, data_dict):

    model = context['model']
    user = context['user']

    if 'ignore_auth' in context and context['ignore_auth']:
        return {'success': True}

    authorized =  Authorizer().is_sysadmin(unicode(user))
    if not authorized:
        return {'success': False, 'msg': _('User %s not authorized to update term_translation table') % str(user)}
    else:
        return {'success': True}
>>>>>>> 7825caed

## Modifications for rest api

def package_update_rest(context, data_dict):
    model = context['model']
    user = context['user']
    if user in (model.PSEUDO_USER__VISITOR, ''):
        return {'success': False, 'msg': _('Valid API key needed to edit a package')}

    return package_update(context, data_dict)

def group_update_rest(context, data_dict):
    model = context['model']
    user = context['user']
    if user in (model.PSEUDO_USER__VISITOR, ''):
        return {'success': False, 'msg': _('Valid API key needed to edit a group')}

    return group_update(context, data_dict)
<|MERGE_RESOLUTION|>--- conflicted
+++ resolved
@@ -159,11 +159,10 @@
     else:
         return {'success': True}
 
-<<<<<<< HEAD
 def vocabulary_update(context, data_dict):
     user = context['user']
     return {'success': Authorizer.is_sysadmin(user)}
-=======
+
 def term_translation_update(context, data_dict):
 
     model = context['model']
@@ -177,7 +176,6 @@
         return {'success': False, 'msg': _('User %s not authorized to update term_translation table') % str(user)}
     else:
         return {'success': True}
->>>>>>> 7825caed
 
 ## Modifications for rest api
 
