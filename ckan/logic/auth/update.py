# encoding: utf-8

import ckan.logic as logic
import ckan.authz as authz
import ckan.logic.auth as logic_auth
from ckan.common import _

# FIXME this import is evil and should be refactored
from ckan.logic.auth.create import _check_group_auth
from ckan.types import Context, DataDict, AuthResult


@logic.auth_allow_anonymous_access
def package_update(context: Context, data_dict: DataDict) -> AuthResult:
    model = context['model']
    user = context.get('user')

    package = logic_auth.get_package_object(context, data_dict)
    if package.owner_org:
        # if there is an owner org then we must have update_dataset
        # permission for that organization
        check1 = authz.has_user_permission_for_group_or_org(
            package.owner_org, user, 'update_dataset'
        )
    else:
        # If dataset is not owned then we can edit if config permissions allow
        if authz.auth_is_anon_user(context):
            check1 = all(authz.check_config_permission(p) for p in (
                'anon_create_dataset',
                'create_dataset_if_not_in_organization',
                'create_unowned_dataset',
                ))
        else:
            check1 = all(authz.check_config_permission(p) for p in (
                'create_dataset_if_not_in_organization',
                'create_unowned_dataset',
                )) or authz.has_user_permission_for_some_org(
                user, 'create_dataset')

    if not check1:
        success = False
        if authz.check_config_permission('allow_dataset_collaborators'):
            # if org-level auth failed, check dataset-level auth
            # (ie if user is a collaborator)
            user_obj = model.User.get(user)
            if user_obj:
                success = authz.user_is_collaborator_on_dataset(
                    user_obj.id, package.id, ['admin', 'editor'])
        if not success:
            return {'success': False,
                    'msg': _('User %s not authorized to edit package %s') %
                            (str(user), package.id)}
    else:
        check2 = _check_group_auth(context, data_dict)
        if not check2:
            return {'success': False,
                    'msg': _('User %s not authorized to edit these groups') %
                            (str(user))}

    return {'success': True}


def package_revise(context: Context, data_dict: DataDict) -> AuthResult:
    return authz.is_authorized('package_update', context, data_dict['update'])


def package_resource_reorder(context: Context,
                             data_dict: DataDict) -> AuthResult:
    ## the action function runs package update so no need to run it twice
    return {'success': True}

def resource_update(context: Context, data_dict: DataDict) -> AuthResult:
    model = context['model']
    user = context.get('user')
    resource = logic_auth.get_resource_object(context, data_dict)

    # check authentication against package
    assert resource.package_id
    pkg = model.Package.get(resource.package_id)
    if not pkg:
        raise logic.NotFound(
            _('No package found for this resource, cannot check auth.')
        )

    pkg_dict = {'id': pkg.id}
    authorized = authz.is_authorized('package_update', context, pkg_dict).get('success')

    if not authorized:
        return {'success': False,
                'msg': _('User %s not authorized to edit resource %s') %
                        (str(user), resource.id)}
    else:
        return {'success': True}


def resource_view_update(context: Context, data_dict: DataDict) -> AuthResult:
    return authz.is_authorized('resource_update', context, {'id': data_dict['resource_id']})

def resource_view_reorder(context: Context, data_dict: DataDict) -> AuthResult:
    return authz.is_authorized('resource_update', context, {'id': data_dict['resource_id']})


def package_relationship_update(context: Context,
                                data_dict: DataDict) -> AuthResult:
    return authz.is_authorized('package_relationship_create',
                                   context,
                                   data_dict)


def package_change_state(context: Context, data_dict: DataDict) -> AuthResult:
    user = context['user']
    package = logic_auth.get_package_object(context, data_dict)

    # use the logic for package_update
    authorized = authz.is_authorized_boolean('package_update',
                                                 context,
                                                 data_dict)
    if not authorized:
        return {
            'success': False,
            'msg': _('User %s not authorized to change state of package %s') %
                    (str(user), package.id)
        }
    else:
        return {'success': True}


def group_update(context: Context, data_dict: DataDict) -> AuthResult:
    group = logic_auth.get_group_object(context, data_dict)
    user = context['user']
    authorized = authz.has_user_permission_for_group_or_org(group.id,
                                                                user,
                                                                'update')
    if not authorized:
        return {'success': False,
                'msg': _('User %s not authorized to edit group %s') %
                        (str(user), group.id)}
    else:
        return {'success': True}


def organization_update(context: Context, data_dict: DataDict) -> AuthResult:
    group = logic_auth.get_group_object(context, data_dict)
    user = context['user']
    authorized = authz.has_user_permission_for_group_or_org(
        group.id, user, 'update')
    if not authorized:
        return {'success': False,
                'msg': _('User %s not authorized to edit organization %s') %
                        (user, group.id)}
    else:
        return {'success': True}


def group_change_state(context: Context, data_dict: DataDict) -> AuthResult:
    user = context['user']
    group = logic_auth.get_group_object(context, data_dict)

    # use logic for group_update
    authorized = authz.is_authorized_boolean('group_update',
                                                 context,
                                                 data_dict)
    if not authorized:
        return {
            'success': False,
            'msg': _('User %s not authorized to change state of group %s') %
                    (str(user), group.id)
        }
    else:
        return {'success': True}


def group_edit_permissions(context: Context, data_dict: DataDict) -> AuthResult:
    user = context['user']
    group = logic_auth.get_group_object(context, data_dict)

    authorized = authz.has_user_permission_for_group_or_org(
        group.id, user, 'update')

    if not authorized:
        return {
            'success': False,
            'msg': _('User %s not authorized to'
                     ' edit permissions of group %s') %
            (str(user), group.id)}
    else:
        return {'success': True}


@logic.auth_allow_anonymous_access
def user_update(context: Context, data_dict: DataDict) -> AuthResult:
    user = context['user']

    # FIXME: We shouldn't have to do a try ... except here, validation should
    # have ensured that the data_dict contains a valid user id before we get to
    # authorization.
    try:
        user_obj = logic_auth.get_user_object(context, data_dict)
    except logic.NotFound:
        return {'success': False, 'msg': _('User not found')}

    # If the user has a valid reset_key in the db, and that same reset key
    # has been posted in the data_dict, we allow the user to update
    # her account without using her password or API key.
    if user_obj.reset_key and 'reset_key' in data_dict:
        if user_obj.reset_key == data_dict['reset_key']:
            return {'success': True}

    if not user:
        return {'success': False,
                'msg': _('Have to be logged in to edit user')}

    if user == user_obj.name:
        # Allow users to update their own user accounts.
        return {'success': True}
    else:
        # Don't allow users to update other users' accounts.
        return {'success': False,
                'msg': _('User %s not authorized to edit user %s') %
                        (user, user_obj.id)}


<<<<<<< HEAD
def user_generate_apikey(context: Context, data_dict: DataDict) -> AuthResult:
    user = context['user']
    user_obj = logic_auth.get_user_object(context, data_dict)
    if user == user_obj.name:
        # Allow users to update only their own user accounts.
        return {'success': True}
    return {'success': False, 'msg': _('User {0} not authorized to update user'
            ' {1}'.format(user, user_obj.id))}


def task_status_update(context: Context, data_dict: DataDict) -> AuthResult:
=======
def task_status_update(context, data_dict):
>>>>>>> 8ae49ad7
    # sysadmins only
    user = context['user']
    return {
        'success': False,
        'msg': _('User %s not authorized to update task_status table') % user
    }


def vocabulary_update(context: Context, data_dict: DataDict) -> AuthResult:
    # sysadmins only
    return {'success': False}


def term_translation_update(context: Context,
                            data_dict: DataDict) -> AuthResult:
    # sysadmins only
    user = context['user']
    return {
        'success': False,
        'msg': _('User %s not authorized to update term_translation table') % user
    }


def dashboard_mark_activities_old(context: Context,
                                  data_dict: DataDict) -> AuthResult:
    return authz.is_authorized('dashboard_activity_list',
                                   context,
                                   data_dict)


def send_email_notifications(context: Context,
                             data_dict: DataDict) -> AuthResult:
    # Only sysadmins are authorized to send email notifications.
    return {'success': False}


def package_owner_org_update(context: Context,
                             data_dict: DataDict) -> AuthResult:
    # sysadmins only
    return {'success': False}


def bulk_update_private(context: Context, data_dict: DataDict) -> AuthResult:
    org_id = data_dict.get('org_id')
    user = context['user']
    authorized = authz.has_user_permission_for_group_or_org(
        org_id, user, 'update')
    if not authorized:
        return {'success': False}
    return {'success': True}


def bulk_update_public(context: Context, data_dict: DataDict) -> AuthResult:
    org_id = data_dict.get('org_id')
    user = context['user']
    authorized = authz.has_user_permission_for_group_or_org(
        org_id, user, 'update')
    if not authorized:
        return {'success': False}
    return {'success': True}


def bulk_update_delete(context: Context, data_dict: DataDict) -> AuthResult:
    org_id = data_dict.get('org_id')
    user = context['user']
    authorized = authz.has_user_permission_for_group_or_org(
        org_id, user, 'update')
    if not authorized:
        return {'success': False}
    return {'success': True}


def config_option_update(context: Context, data_dict: DataDict) -> AuthResult:
    '''Update the runtime-editable configuration options

       Only sysadmins can do it
    '''
    return {'success': False}<|MERGE_RESOLUTION|>--- conflicted
+++ resolved
@@ -220,21 +220,7 @@
                         (user, user_obj.id)}
 
 
-<<<<<<< HEAD
-def user_generate_apikey(context: Context, data_dict: DataDict) -> AuthResult:
-    user = context['user']
-    user_obj = logic_auth.get_user_object(context, data_dict)
-    if user == user_obj.name:
-        # Allow users to update only their own user accounts.
-        return {'success': True}
-    return {'success': False, 'msg': _('User {0} not authorized to update user'
-            ' {1}'.format(user, user_obj.id))}
-
-
 def task_status_update(context: Context, data_dict: DataDict) -> AuthResult:
-=======
-def task_status_update(context, data_dict):
->>>>>>> 8ae49ad7
     # sysadmins only
     user = context['user']
     return {
