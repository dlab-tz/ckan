<<<<<<< HEAD
# encoding: utf-8

from ckan import logic
import ckan.logic.auth.update as _update
=======
import ckan.authz as authz
>>>>>>> f079e0da


def package_patch(context, data_dict):
    return authz.is_authorized('package_update', context, data_dict)


def resource_patch(context, data_dict):
    return authz.is_authorized('resource_update', context, data_dict)


def group_patch(context, data_dict):
    return authz.is_authorized('group_update', context, data_dict)


def organization_patch(context, data_dict):
    return authz.is_authorized('organization_update', context, data_dict)<|MERGE_RESOLUTION|>--- conflicted
+++ resolved
@@ -1,11 +1,6 @@
-<<<<<<< HEAD
 # encoding: utf-8
 
-from ckan import logic
-import ckan.logic.auth.update as _update
-=======
 import ckan.authz as authz
->>>>>>> f079e0da
 
 
 def package_patch(context, data_dict):
