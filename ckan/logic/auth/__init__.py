--- conflicted
+++ resolved
@@ -45,13 +45,12 @@
     return _get_object(context, data_dict, 'user_obj', 'User')
 
 
-<<<<<<< HEAD
 def get_activity_object(context, data_dict=None):
     return _get_object(context, data_dict, 'activity', 'Activity')
-=======
+
+
 def restrict_anon(context):
     if authz.auth_is_anon_user(context):
         return {'success': False}
     else:
-        return {'success': True}
->>>>>>> 220831dc
+        return {'success': True}