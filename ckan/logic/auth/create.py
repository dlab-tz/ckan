--- conflicted
+++ resolved
@@ -85,27 +85,17 @@
 
     group_blobs = data_dict.get("groups", []) 
     groups = set()
-<<<<<<< HEAD
     for group_blob in group_blobs:
         # group_blob might be a dict or a group_ref
         if isinstance(group_blob, dict):
-            id = group_blob.get('id')
-        else:
-            id = group_blob
-        if not id:
-            continue
-=======
-    for group_dict in group_dicts:
-        if isinstance(group_dict,dict):
             if api_version == '1':
-                id = group_dict.get('name')
+                id = group_blob.get('name')
             else:
-                id = group_dict.get('id')
+                id = group_blob.get('id')
             if not id:
                 continue
         else:
-            id = group_dict
->>>>>>> 67963b60
+            id = group_blob
         grp = model.Group.get(id)
         if grp is None:
             raise NotFound(_('Group was not found.'))
