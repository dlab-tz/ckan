--- conflicted
+++ resolved
@@ -174,13 +174,8 @@
 falsy = frozenset([u'false', u'no', u'off', u'n', u'f', u'0'])
 
 
-<<<<<<< HEAD
 def asbool(obj: Any) -> bool:
-    if isinstance(obj, six.string_types):
-=======
-def asbool(obj):
     if isinstance(obj, str):
->>>>>>> c5c529d1
         obj = obj.strip().lower()
         if obj in truthy:
             return True
@@ -198,7 +193,6 @@
         raise ValueError(u"Bad integer value: {}".format(obj))
 
 
-<<<<<<< HEAD
 T = TypeVar('T')
 SequenceT = TypeVar('SequenceT', List[Any], Tuple[Any])
 
@@ -239,11 +233,7 @@
 
 
 def aslist(obj: Any, sep: Optional[str] = None, strip: bool = True) -> Any:
-    if isinstance(obj, six.string_types):
-=======
-def aslist(obj, sep=None, strip=True):
     if isinstance(obj, str):
->>>>>>> c5c529d1
         lst = obj.split(sep)
         if strip:
             lst = [v.strip() for v in lst]
