--- conflicted
+++ resolved
@@ -29,12 +29,8 @@
 current_app = flask.current_app
 
 
-<<<<<<< HEAD
-def is_flask_request() -> Literal[True]:
-=======
 @maintain.deprecated('All web requests are served by Flask', since="2.10.0")
 def is_flask_request():
->>>>>>> 37405b3a
     u'''
     This function is deprecated. All CKAN requests are now served by Flask
     '''
@@ -57,11 +53,7 @@
 _ = ugettext
 
 
-<<<<<<< HEAD
 def ungettext(*args: Any, **kwargs: Any) -> str:
-=======
-def ungettext(*args, **kwargs):
->>>>>>> 37405b3a
     return flask_ungettext(*args, **kwargs)
 
 
@@ -118,11 +110,7 @@
             pass
 
 
-<<<<<<< HEAD
-def _get_request() -> flask.Request:
-=======
 def _get_request():
->>>>>>> 37405b3a
     return flask.request
 
 
@@ -153,23 +141,12 @@
             return self.args
 
 
-<<<<<<< HEAD
-def _get_c() -> Any:
-    if is_flask_request():
-        return flask.g
-
-
-def _get_session() -> Any:
-    if is_flask_request():
-        return flask.session
-=======
 def _get_c():
     return flask.g
 
 
 def _get_session():
     return flask.session
->>>>>>> 37405b3a
 
 
 local = Local()
