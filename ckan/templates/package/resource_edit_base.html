{% extends "package/base.html" %}

{% set logged_in = true if c.userobj else false %}
{% set res = c.resource %}

{% block breadcrumb_content_selected %}{% endblock %}

{% block breadcrumb_content %}
  {{ super() }}
<<<<<<< HEAD
  <li>{% link_for h.resource_display_name(res)|truncate(30), controller='package', action='resource_read', id=pkg.name, resource_id=res.id %}</li>
  <li{% block breadcrumb_edit_selected %} class="active"{% endblock %}><a href="">{{ _('Edit') }}</a></li>
=======
  {% if res %}
    <li>{% link_for h.resource_display_name(res)|truncate(30), controller='package', action='resource_read', id=pkg.name, resource_id=res.id %}</li>
    <li class="active"><a href="">{{ _('Edit') }}</a></li>
  {% endif %}
>>>>>>> b0769693
{% endblock %}

{% block content_action %}
  {% link_for _('All resources'), controller='package', action='resources', id=pkg.name, class_='btn', icon='arrow-left' %}
  {% if res %}
    {% link_for _('View resource'), controller='package', action='resource_read', id=pkg.name, resource_id=res.id, class_='btn', icon='eye-open' %}
  {% endif %}
{% endblock %}

{% block content_primary_nav %}
  {{ h.build_nav_icon('resource_edit', _('Edit resource'), id=pkg.name, resource_id=res.id) }}
  {% if 'datapusher' in g.plugins %}
    {{ h.build_nav_icon('resource_data', _('DataStore'), id=pkg.name, resource_id=res.id) }}
  {% endif %}
  {{ h.build_nav_icon('views', _('Views'), id=pkg.name, resource_id=res.id) }}
{% endblock %}

{% block primary_content_inner %}
  <h1 class="hide-heading">{% block form_title %}{{ _('Edit resource') }}{% endblock %}</h1>
  {% block form %}{% endblock %}
{% endblock %}

{% block secondary_content %}
  {% snippet 'package/snippets/resource_info.html', res=res %}
{% endblock %}

{% block scripts %}
  {{ super() }}
  {% resource 'vendor/fileupload' %}
{% endblock %}<|MERGE_RESOLUTION|>--- conflicted
+++ resolved
@@ -7,15 +7,10 @@
 
 {% block breadcrumb_content %}
   {{ super() }}
-<<<<<<< HEAD
-  <li>{% link_for h.resource_display_name(res)|truncate(30), controller='package', action='resource_read', id=pkg.name, resource_id=res.id %}</li>
-  <li{% block breadcrumb_edit_selected %} class="active"{% endblock %}><a href="">{{ _('Edit') }}</a></li>
-=======
   {% if res %}
     <li>{% link_for h.resource_display_name(res)|truncate(30), controller='package', action='resource_read', id=pkg.name, resource_id=res.id %}</li>
-    <li class="active"><a href="">{{ _('Edit') }}</a></li>
+    <li{% block breadcrumb_edit_selected %} class="active"{% endblock %}><a href="">{{ _('Edit') }}</a></li>
   {% endif %}
->>>>>>> b0769693
 {% endblock %}
 
 {% block content_action %}
