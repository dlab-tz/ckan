--- conflicted
+++ resolved
@@ -14,17 +14,11 @@
 {% endblock %}
 
 {% block content_primary_nav %}
-<<<<<<< HEAD
-    {{ h.build_nav_icon('dataset.edit', _('Edit metadata'), id=pkg.name, icon='pencil-square-o') }}
-    {{ h.build_nav_icon('dataset.resources', _('Resources'), id=pkg.name, icon='bars') }}
-    {% if h.check_access('package_member_create', {'id': pkg_dict.id}) %}
-        {{ h.build_nav_icon('dataset.collaborators_read', _('Collaborators'), id=pkg.name, icon='users')}}
-    {% endif %}
-
-=======
     {{ h.build_nav_icon(pkg.type ~ '.edit', _('Edit metadata'), id=pkg.name, icon='pencil-square-o') }}
     {{ h.build_nav_icon(pkg.type ~ '.resources', _('Resources'), id=pkg.name, icon='bars') }}
->>>>>>> c03ab1e2
+    {% if h.check_access('package_member_create', {'id': pkg_dict.id}) %}
+        {{ h.build_nav_icon(pkg.type ~ '.collaborators_read', _('Collaborators'), id=pkg.name, icon='users')}}
+    {% endif %}
 {% endblock %}
 
 {% block secondary_content %}
