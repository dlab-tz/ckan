--- conflicted
+++ resolved
@@ -3,13 +3,12 @@
 {% set data = data or {} %}
 {% set errors = errors or {} %}
 
-<<<<<<< HEAD
-<form class="dataset-form dataset-resource-form form-horizontal" method="post" data-module="resource-form">
-=======
 <form class="dataset-form dataset-resource-form form-horizontal" method="post" action="{% url_for controller='package', action='new_resource', id=pkg_name %}" >
+
   {{ h.snippet('package/snippets/stages.html', stages=stage, pkg_name=pkg_name) }}
+
   <input name="id" value="{{ data.id }}" type="hidden"/>
->>>>>>> 03e46f4c
+
   <div class="control-group dataset-form-resource-types">
     {% block basic_fields %}
       <div class="controls" data-module="resource-upload-field">
