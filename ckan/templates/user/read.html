--- conflicted
+++ resolved
@@ -59,16 +59,11 @@
               <span>Edits</span>
             </li>
             <li>
-<<<<<<< HEAD
-                <strong>${len(c.user_dict['related_items'])}</strong>
-                <span>Related items</span>
-=======
               <a href="${h.url_for(controller='user', action='followers',
                   id=c.user_dict.name)}">
                 <strong>${c.num_followers}</strong>
                 <span>Followers</span>
               </a>
->>>>>>> 2fc06518
             </li>
           </ul>
         </div>
