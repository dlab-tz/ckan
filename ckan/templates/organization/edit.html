--- conflicted
+++ resolved
@@ -2,10 +2,6 @@
 
 {% block subtitle %}{{ _('Edit Organization') }}{% endblock %}
 
-<<<<<<< HEAD
 {% block page_heading %}
-  <h1 class="hide-heading">{{ _('Edit a Organization') }}</h1>
-{% endblock %}
-=======
-{% block page_heading %}{{ _('Edit Organization') }}{% endblock %}
->>>>>>> bc97891c
+  <h1 class="hide-heading">{{ _('Edit Organization') }}</h1>
+{% endblock %}