--- conflicted
+++ resolved
@@ -1,9 +1,5 @@
 <header class="masthead">
-<<<<<<< HEAD
-  {% if g.debug %}
-=======
-  {% if config.debug and not g.debug_supress_header %}
->>>>>>> 9a3c682a
+  {% if g.debug and not g.debug_supress_header %}
     <div class="debug">Controller : {{ c.controller }}<br/>Action : {{ c.action }}</div>
   {% endif %}
   <div class="container">
