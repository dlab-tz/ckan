# encoding: utf-8
import logging
from typing import Any, Dict, List, Optional, Tuple, Union, cast

from flask import Blueprint, Response
from flask.views import MethodView
from ckan.common import asbool
from six import ensure_str
import dominate.tags as dom_tags

import ckan.lib.authenticator as authenticator
import ckan.lib.base as base
import ckan.lib.captcha as captcha
import ckan.lib.helpers as h
import ckan.lib.mailer as mailer
import ckan.lib.navl.dictization_functions as dictization_functions
import ckan.logic as logic
import ckan.logic.schema as schema
import ckan.model as model
import ckan.plugins as plugins
from ckan import authz
from ckan.common import _, config, g, request
from ckan.types import Context, ErrorDict, Schema

log = logging.getLogger(__name__)

# hooks for subclasses
new_user_form = u'user/new_user_form.html'
edit_user_form = u'user/edit_user_form.html'

user = Blueprint(u'user', __name__, url_prefix=u'/user')


def _get_repoze_handler(handler_name: str) -> str:
    u'''Returns the URL that repoze.who will respond to and perform a
    login or logout.'''
    return getattr(request.environ[u'repoze.who.plugins'][u'friendlyform'],
                   handler_name)


def set_repoze_user(user_id: str, resp: Response) -> None:
    u'''Set the repoze.who cookie to match a given user_id'''
    if u'repoze.who.plugins' in request.environ:
        rememberer = request.environ[u'repoze.who.plugins'][u'friendlyform']
        identity = {u'repoze.who.userid': user_id}
        resp.headers.extend(rememberer.remember(request.environ, identity))


def _edit_form_to_db_schema() -> Schema:
    return schema.user_edit_form_schema()


def _new_form_to_db_schema() -> Schema:
    return schema.user_new_form_schema()


def _extra_template_variables(context: Context,
                              data_dict: Dict[str, Any]) -> Dict[str, Any]:
    is_sysadmin = authz.is_sysadmin(g.user)
    try:
        user_dict = logic.get_action(u'user_show')(context, data_dict)
    except logic.NotFound:
        base.abort(404, _(u'User not found'))
    except logic.NotAuthorized:
        base.abort(403, _(u'Not authorized to see this page'))

    is_myself = user_dict[u'name'] == g.user
    about_formatted = h.render_markdown(user_dict[u'about'])
    extra = {
        u'is_sysadmin': is_sysadmin,
        u'user_dict': user_dict,
        u'is_myself': is_myself,
        u'about_formatted': about_formatted
    }
    return extra


@user.before_request
def before_request() -> None:
    try:
        context = cast(Context, {
            "model": model,
            "user": g.user,
            "auth_user_obj": g.userobj
        })
        logic.check_access(u'site_read', context)
    except logic.NotAuthorized:
        action = plugins.toolkit.get_endpoint()[1]
        if action not in (
                u'login',
                u'request_reset',
                u'perform_reset',
        ):
            base.abort(403, _(u'Not authorized to see this page'))


def index() -> str:
    page_number = h.get_page_number(request.args)
    q = request.args.get(u'q', u'')
    order_by = request.args.get(u'order_by', u'name')
    limit = int(
        request.args.get(u'limit', config.get(u'ckan.user_list_limit', 20)))
    context: Context = {
        u'return_query': True,
        u'user': g.user,
        u'auth_user_obj': g.userobj
    }

    data_dict = {
        u'q': q,
        u'order_by': order_by
    }

    try:
        logic.check_access(u'user_list', context, data_dict)
    except logic.NotAuthorized:
        base.abort(403, _(u'Not authorized to see this page'))

    users_list = logic.get_action(u'user_list')(context, data_dict)

    page = h.Page(
        collection=users_list,
        page=page_number,
        url=h.pager_url,
        item_count=users_list.count(),
        items_per_page=limit)

    extra_vars = {u'page': page, u'q': q, u'order_by': order_by}
    return base.render(u'user/list.html', extra_vars)


def me() -> Response:
    return h.redirect_to(
        config.get(u'ckan.route_after_login', u'dashboard.index'))


def read(id: str) -> Union[Response, str]:
    context = cast(Context, {
        u'model': model,
        u'session': model.Session,
        u'user': g.user,
        u'auth_user_obj': g.userobj,
        u'for_view': True
    })
    data_dict = {
        u'id': id,
        u'user_obj': g.userobj,
        u'include_datasets': True,
        u'include_num_followers': True
    }
    # FIXME: line 331 in multilingual plugins expects facets to be defined.
    # any ideas?
    g.fields = []

    extra_vars = _extra_template_variables(context, data_dict)
    if extra_vars is None:
        return h.redirect_to(u'user.login')
    return base.render(u'user/read.html', extra_vars)


class ApiTokenView(MethodView):
    def get(self,
            id: str,
            data: Optional[Dict[str, Any]] = None,
            errors: Optional[Dict[str, Any]] = None,
            error_summary: Optional[Dict[str, Any]] = None
            ) -> Union[Response, str]:
        context = cast(Context, {
            u'model': model,
            u'session': model.Session,
            u'user': g.user,
            u'auth_user_obj': g.userobj,
            u'for_view': True,
            u'include_plugin_extras': True
        })
        try:
            tokens = logic.get_action(u'api_token_list')(
                context, {u'user': id}
            )
        except logic.NotAuthorized:
            base.abort(403, _(u'Unauthorized to view API tokens.'))

        data_dict = {
            u'id': id,
            u'user_obj': g.userobj,
            u'include_datasets': True,
            u'include_num_followers': True
        }

        extra_vars = _extra_template_variables(context, data_dict)
        if extra_vars is None:
            return h.redirect_to(u'user.login')
        extra_vars[u'tokens'] = tokens
        extra_vars.update({
            u'data': data,
            u'errors': errors,
            u'error_summary': error_summary
        })
        return base.render(u'user/api_tokens.html', extra_vars)

    def post(self, id: str) -> Union[Response, str]:
        context = cast(Context, {u'model': model})

        data_dict = logic.clean_dict(
            dictization_functions.unflatten(
                logic.tuplize_dict(logic.parse_params(request.form))))

        data_dict[u'user'] = id
        try:
            token = logic.get_action(u'api_token_create')(
                context,
                data_dict
            )[u'token']
        except logic.NotAuthorized:
            base.abort(403, _(u'Unauthorized to create API tokens.'))
        except logic.ValidationError as e:
            errors = e.error_dict
            error_summary = e.error_summary
            return self.get(id, data_dict, errors, error_summary)

        copy_btn = dom_tags.button(dom_tags.i(u'', {
            u'class': u'fa fa-copy'
        }), {
            u'type': u'button',
            u'class': u'btn btn-default btn-xs',
            u'data-module': u'copy-into-buffer',
            u'data-module-copy-value': ensure_str(token)
        })
        h.flash_success(
            _(
                u"API Token created: <code style=\"word-break:break-all;\">"
                u"{token}</code> {copy}<br>"
                u"Make sure to copy it now, "
                u"you won't be able to see it again!"
            ).format(token=ensure_str(token), copy=copy_btn),
            True
        )
        return h.redirect_to(u'user.api_tokens', id=id)


def api_token_revoke(id: str, jti: str) -> Response:
    context = cast(Context, {u'model': model})
    try:
        logic.get_action(u'api_token_revoke')(context, {u'jti': jti})
    except logic.NotAuthorized:
        base.abort(403, _(u'Unauthorized to revoke API tokens.'))
    return h.redirect_to(u'user.api_tokens', id=id)


class EditView(MethodView):
    def _prepare(self, id: Optional[str]) -> Tuple[Context, str]:
        context = cast(Context, {
            u'save': u'save' in request.form,
            u'schema': _edit_form_to_db_schema(),
            u'model': model,
            u'session': model.Session,
            u'user': g.user,
            u'auth_user_obj': g.userobj
        })
        if id is None:
            if g.userobj:
                id = g.userobj.id
            else:
                base.abort(400, _(u'No user specified'))
        assert id
        data_dict = {u'id': id}

        try:
            logic.check_access(u'user_update', context, data_dict)
        except logic.NotAuthorized:
            base.abort(403, _(u'Unauthorized to edit a user.'))
        return context, id

    def post(self, id: Optional[str] = None) -> Union[Response, str]:
        context, id = self._prepare(id)
        if not context[u'save']:
            return self.get(id)

        # checks if user id match with the current logged user
        if id in (g.userobj.id, g.userobj.name):
            current_user = True
        else:
            current_user = False

        # we save the username for later use.. in case the current
        # logged in user change his username
        old_username = g.userobj.name

        try:
            data_dict = logic.clean_dict(
                dictization_functions.unflatten(
                    logic.tuplize_dict(logic.parse_params(request.form))))
            data_dict.update(logic.clean_dict(
                dictization_functions.unflatten(
                    logic.tuplize_dict(logic.parse_params(request.files))))
            )

        except dictization_functions.DataError:
            base.abort(400, _(u'Integrity Error'))
        data_dict.setdefault(u'activity_streams_email_notifications', False)

        context[u'message'] = data_dict.get(u'log_message', u'')
        data_dict[u'id'] = id

        # we need this comparison when sysadmin edits a user,
        # this will return True
        # and we can utilize it for later use.
        email_changed = data_dict[u'email'] != g.userobj.email

        # common users can edit their own profiles without providing
        # password, but if they want to change
        # their old password with new one... old password must be provided..
        # so we are checking here if password1
        # and password2 are filled so we can enter the validation process.
        # when sysadmins edits a user he MUST provide sysadmin password.
        # We are recognizing sysadmin user
        # by email_changed variable.. this returns True
        # and we are entering the validation.
        if (data_dict[u'password1']
                and data_dict[u'password2']) or email_changed:

            # getting the identity for current logged user
            identity = {
                u'login': g.user,
                u'password': data_dict[u'old_password']
            }
            auth = authenticator.UsernamePasswordAuthenticator()

            # we are checking if the identity is not the
            # same with the current logged user if so raise error.
            if auth.authenticate(request.environ, identity) != g.user:
                errors: ErrorDict = {
                    u'oldpassword': [_(u'Password entered was incorrect')]
                }
                error_summary = {_(u'Old Password'): _(u'incorrect password')}\
                    if not g.userobj.sysadmin \
                    else {_(u'Sysadmin Password'): _(u'incorrect password')}
                return self.get(id, data_dict, errors, error_summary)

        try:
            user = logic.get_action(u'user_update')(context, data_dict)
        except logic.NotAuthorized:
            base.abort(403, _(u'Unauthorized to edit user %s') % id)
        except logic.NotFound:
            base.abort(404, _(u'User not found'))
        except logic.ValidationError as e:
            errors = e.error_dict
            error_summary = e.error_summary
            return self.get(id, data_dict, errors, error_summary)

        h.flash_success(_(u'Profile updated'))
        resp = h.redirect_to(u'user.read', id=user[u'name'])
        if current_user and data_dict[u'name'] != old_username:
            # Changing currently logged in user's name.
            # Update repoze.who cookie to match
            set_repoze_user(data_dict[u'name'], resp)
        return resp

    def get(self,
            id: Optional[str] = None,
            data: Optional[Dict[str, Any]] = None,
            errors: Optional[Dict[str, Any]] = None,
            error_summary: Optional[Dict[str, Any]] = None) -> str:
        context, id = self._prepare(id)
        data_dict = {u'id': id}
        try:
            old_data = logic.get_action(u'user_show')(context, data_dict)

            g.display_name = old_data.get(u'display_name')
            g.user_name = old_data.get(u'name')

            data = data or old_data

        except logic.NotAuthorized:
            base.abort(403, _(u'Unauthorized to edit user %s') % u'')
        except logic.NotFound:
            base.abort(404, _(u'User not found'))

        errors = errors or {}
        vars = {
            u'data': data,
            u'errors': errors,
            u'error_summary': error_summary
        }

        extra_vars = _extra_template_variables(cast(Context, {
            u'model': model,
            u'session': model.Session,
            u'user': g.user
        }), data_dict)

        extra_vars[u'show_email_notifications'] = asbool(
            config.get(u'ckan.activity_streams_email_notifications'))
        vars.update(extra_vars)
        extra_vars[u'form'] = base.render(edit_user_form, extra_vars=vars)

        return base.render(u'user/edit.html', extra_vars)


class RegisterView(MethodView):
    def _prepare(self):
        context = cast(Context, {
            u'model': model,
            u'session': model.Session,
            u'user': g.user,
            u'auth_user_obj': g.userobj,
            u'schema': _new_form_to_db_schema(),
            u'save': u'save' in request.form
        })
        try:
            logic.check_access(u'user_create', context)
        except logic.NotAuthorized:
            base.abort(403, _(u'Unauthorized to register as a user.'))
        return context

    def post(self) -> Union[Response, str]:
        context = self._prepare()
        try:
            data_dict = logic.clean_dict(
                dictization_functions.unflatten(
                    logic.tuplize_dict(logic.parse_params(request.form))))
            data_dict.update(logic.clean_dict(
                dictization_functions.unflatten(
                    logic.tuplize_dict(logic.parse_params(request.files)))
            ))

        except dictization_functions.DataError:
            base.abort(400, _(u'Integrity Error'))

        context[u'message'] = data_dict.get(u'log_message', u'')
        try:
            captcha.check_recaptcha(request)
        except captcha.CaptchaError:
            error_msg = _(u'Bad Captcha. Please try again.')
            h.flash_error(error_msg)
            return self.get(data_dict)

        try:
            logic.get_action(u'user_create')(context, data_dict)
        except logic.NotAuthorized:
            base.abort(403, _(u'Unauthorized to create user %s') % u'')
        except logic.NotFound:
            base.abort(404, _(u'User not found'))
        except logic.ValidationError as e:
            errors = e.error_dict
            error_summary = e.error_summary
            return self.get(data_dict, errors, error_summary)

        if g.user:
            # #1799 User has managed to register whilst logged in - warn user
            # they are not re-logged in as new user.
            h.flash_success(
                _(u'User "%s" is now registered but you are still '
                  u'logged in as "%s" from before') % (data_dict[u'name'],
                                                       g.user))
            if authz.is_sysadmin(g.user):
                # the sysadmin created a new user. We redirect him to the
                # activity page for the newly created user
                return h.redirect_to(u'user.activity', id=data_dict[u'name'])
            else:
                return base.render(u'user/logout_first.html')

        # log the user in programatically
        resp = h.redirect_to(u'user.me')
        set_repoze_user(data_dict[u'name'], resp)
        return resp

    def get(self,
            data: Optional[Dict[str, Any]] = None,
            errors: Optional[Dict[str, Any]] = None,
            error_summary: Optional[Dict[str, Any]] = None) -> str:
        self._prepare()

        if g.user and not data and not authz.is_sysadmin(g.user):
            # #1799 Don't offer the registration form if already logged in
            return base.render(u'user/logout_first.html', {})

        form_vars = {
            u'data': data or {},
            u'errors': errors or {},
            u'error_summary': error_summary or {}
        }

        extra_vars = {
            u'is_sysadmin': authz.is_sysadmin(g.user),
            u'form': base.render(new_user_form, form_vars)
        }
        return base.render(u'user/new.html', extra_vars)


def login() -> Union[Response, str]:
    # Do any plugin login stuff
    for item in plugins.PluginImplementations(plugins.IAuthenticator):
        response = item.login()
        if response:
            return response

    extra_vars: Dict[str, Any] = {}
    if g.user:
        return base.render(u'user/logout_first.html', extra_vars)

    came_from = request.args.get(u'came_from')
    if not came_from:
        came_from = h.url_for(u'user.logged_in')
    g.login_handler = h.url_for(
        _get_repoze_handler(u'login_handler_path'), came_from=came_from)
    return base.render(u'user/login.html', extra_vars)


def logged_in() -> Union[Response, str]:
    # redirect if needed
    came_from = request.args.get(u'came_from', u'')
    if h.url_is_local(came_from):
        return h.redirect_to(str(came_from))

    if g.user:
        return me()
    else:
        err = _(u'Login failed. Bad username or password.')
        h.flash_error(err)
        return login()


def logout() -> Response:
    # Do any plugin logout stuff
    for item in plugins.PluginImplementations(plugins.IAuthenticator):
        response = item.logout()
        if response:
            return response

    url = h.url_for(u'user.logged_out_page')
    return h.redirect_to(
        _get_repoze_handler(u'logout_handler_path') + u'?came_from=' + url,
        parse_url=True)


def logged_out() -> Response:
    # redirect if needed
    came_from = request.args.get(u'came_from', u'')
    if h.url_is_local(came_from):
        return h.redirect_to(str(came_from))
    return h.redirect_to(u'user.logged_out_page')


def logged_out_page() -> str:
    return base.render(u'user/logout.html', {})


def delete(id: str) -> Response:
    u'''Delete user with id passed as parameter'''
    context = cast(Context, {
        u'model': model,
        u'session': model.Session,
        u'user': g.user,
        u'auth_user_obj': g.userobj
    })
    data_dict = {u'id': id}

    try:
        logic.get_action(u'user_delete')(context, data_dict)
    except logic.NotAuthorized:
        msg = _(u'Unauthorized to delete user with id "{user_id}".')
        base.abort(403, msg.format(user_id=id))

    if g.userobj.id == id:
        return logout()
    else:
        user_index = h.url_for(u'user.index')
        return h.redirect_to(user_index)


<<<<<<< HEAD
def generate_apikey(id: Optional[str] = None) -> Response:
    u'''Cycle the API key of a user'''
    context = cast(Context, {
        u'model': model,
        u'session': model.Session,
        u'user': g.user,
        u'auth_user_obj': g.userobj,
    })
    if id is None:
        if g.userobj:
            id = g.userobj.id
        else:
            base.abort(400, _(u'No user specified'))
    data_dict = {u'id': id}

    try:
        result = logic.get_action(u'user_generate_apikey')(context, data_dict)
    except logic.NotAuthorized:
        base.abort(403, _(u'Unauthorized to edit user %s') % u'')
    except logic.NotFound:
        base.abort(404, _(u'User not found'))

    h.flash_success(_(u'Profile updated'))
    return h.redirect_to(u'user.read', id=result[u'name'])


def activity(id: str, offset: int = 0) -> str:
=======
def activity(id, offset=0):
>>>>>>> 8ae49ad7
    u'''Render this user's public activity stream page.'''

    context = cast(Context, {
        u'model': model,
        u'session': model.Session,
        u'user': g.user,
        u'auth_user_obj': g.userobj,
        u'for_view': True
    })
    data_dict = {
        u'id': id,
        u'user_obj': g.userobj,
        u'include_num_followers': True
    }
    try:
        logic.check_access(u'user_show', context, data_dict)
    except logic.NotAuthorized:
        base.abort(403, _(u'Not authorized to see this page'))

    extra_vars = _extra_template_variables(context, data_dict)

    try:
        extra_vars['user_activity_stream'] = \
            logic.get_action(u'user_activity_list')(
                context, {
                    u'id': extra_vars[u'user_dict'][u'id'],
                    u'offset': offset
                })
    except logic.ValidationError:
        base.abort(400)
    extra_vars['id'] = id

    return base.render(u'user/activity_stream.html', extra_vars)


class RequestResetView(MethodView):
    def _prepare(self):
        context = cast(Context, {
            u'model': model,
            u'session': model.Session,
            u'user': g.user,
            u'auth_user_obj': g.userobj
        })
        try:
            logic.check_access(u'request_reset', context)
        except logic.NotAuthorized:
            base.abort(403, _(u'Unauthorized to request reset password.'))

    def post(self) -> Response:
        self._prepare()
        id = request.form.get(u'user', '')
        if id in (None, u''):
            h.flash_error(_(u'Email is required'))
            return h.redirect_to(u'/user/reset')
        log.info(u'Password reset requested for user "{}"'.format(id))

        context = cast(
            Context, {u'model': model, u'user': g.user, u'ignore_auth': True})
        user_objs: List[model.User] = []

        # Usernames cannot contain '@' symbols
        if u'@' in id:
            # Search by email address
            # (You can forget a user id, but you don't tend to forget your
            # email)
            user_list = logic.get_action(u'user_list')(context, {
                u'email': id
            })
            if user_list:
                # send reset emails for *all* user accounts with this email
                # (otherwise we'd have to silently fail - we can't tell the
                # user, as that would reveal the existence of accounts with
                # this email address)
                for user_dict in user_list:
                    # This is ugly, but we need the user object for the mailer,
                    # and user_list does not return them
                    logic.get_action(u'user_show')(
                        context, {u'id': user_dict[u'id']})
                    user_objs.append(context[u'user_obj'])

        else:
            # Search by user name
            # (this is helpful as an option for a user who has multiple
            # accounts with the same email address and they want to be
            # specific)
            try:
                logic.get_action(u'user_show')(context, {u'id': id})
                user_objs.append(context[u'user_obj'])
            except logic.NotFound:
                pass

        if not user_objs:
            log.info(u'User requested reset link for unknown user: {}'
                     .format(id))

        for user_obj in user_objs:
            log.info(u'Emailing reset link to user: {}'
                     .format(user_obj.name))
            try:
                # FIXME: How about passing user.id instead? Mailer already
                # uses model and it allow to simplify code above
                mailer.send_reset_link(user_obj)
                plugins.toolkit.signals.request_password_reset.send(
                    user_obj.name, user=user_obj)
            except mailer.MailerException as e:
                # SMTP is not configured correctly or the server is
                # temporarily unavailable
                h.flash_error(_(u'Error sending the email. Try again later '
                                'or contact an administrator for help'))
                log.exception(e)
                return h.redirect_to(config.get(
                    u'ckan.user_reset_landing_page',
                    u'home.index'))

        # always tell the user it succeeded, because otherwise we reveal
        # which accounts exist or not
        h.flash_success(
            _(u'A reset link has been emailed to you '
              '(unless the account specified does not exist)'))
        return h.redirect_to(config.get(
            u'ckan.user_reset_landing_page',
            u'home.index'))

    def get(self) -> str:
        self._prepare()
        return base.render(u'user/request_reset.html', {})


class PerformResetView(MethodView):
    def _prepare(self, id: str) -> Tuple[Context, Dict[str, Any]]:
        # FIXME 403 error for invalid key is a non helpful page
        context = cast(Context, {
            u'model': model,
            u'session': model.Session,
            u'user': id,
            u'keep_email': True
        })

        try:
            logic.check_access(u'user_reset', context)
        except logic.NotAuthorized:
            base.abort(403, _(u'Unauthorized to reset password.'))

        try:
            user_dict = logic.get_action(u'user_show')(context, {u'id': id})
        except logic.NotFound:
            base.abort(404, _(u'User not found'))
        user_obj = context[u'user_obj']
        g.reset_key = request.args.get(u'key')
        if not mailer.verify_reset_link(user_obj, g.reset_key):
            msg = _(u'Invalid reset key. Please try again.')
            h.flash_error(msg)
            base.abort(403, msg)
        return context, user_dict

    def _get_form_password(self):
        password1 = request.form.get(u'password1')
        password2 = request.form.get(u'password2')
        if (password1 is not None and password1 != u''):
            if len(password1) < 8:
                raise ValueError(
                    _(u'Your password must be 8 '
                      u'characters or longer.'))
            elif password1 != password2:
                raise ValueError(
                    _(u'The passwords you entered'
                      u' do not match.'))
            return password1
        msg = _(u'You must provide a password')
        raise ValueError(msg)

    def post(self, id: str) -> Union[Response, str]:
        context, user_dict = self._prepare(id)
        context[u'reset_password'] = True
        user_state = user_dict[u'state']
        try:
            new_password = self._get_form_password()
            user_dict[u'password'] = new_password
            username = request.form.get(u'name')
            if (username is not None and username != u''):
                user_dict[u'name'] = username
            user_dict[u'reset_key'] = g.reset_key
            user_dict[u'state'] = model.State.ACTIVE
            logic.get_action(u'user_update')(context, user_dict)
            mailer.create_reset_key(context[u'user_obj'])
            plugins.toolkit.signals.perform_password_reset.send(
                username, user=context[u'user_obj'])

            h.flash_success(_(u'Your password has been reset.'))
            return h.redirect_to(config.get(
                u'ckan.user_reset_landing_page',
                u'home.index'))
        except logic.NotAuthorized:
            h.flash_error(_(u'Unauthorized to edit user %s') % id)
        except logic.NotFound:
            h.flash_error(_(u'User not found'))
        except dictization_functions.DataError:
            h.flash_error(_(u'Integrity Error'))
        except logic.ValidationError as e:
            h.flash_error(u'%r' % e.error_dict)
        except ValueError as e:
            h.flash_error(str(e))
        user_dict[u'state'] = user_state
        return base.render(u'user/perform_reset.html', {
            u'user_dict': user_dict
        })

    def get(self, id: str) -> str:
        user_dict = self._prepare(id)[1]
        return base.render(u'user/perform_reset.html', {
            u'user_dict': user_dict
        })


def follow(id: str) -> Response:
    u'''Start following this user.'''
    context = cast(Context, {
        u'model': model,
        u'session': model.Session,
        u'user': g.user,
        u'auth_user_obj': g.userobj
    })
    data_dict = {u'id': id, u'include_num_followers': True}
    try:
        logic.get_action(u'follow_user')(context, data_dict)
        user_dict = logic.get_action(u'user_show')(context, data_dict)
        h.flash_success(
            _(u'You are now following {0}').format(user_dict[u'display_name']))
    except logic.ValidationError as e:
        error_message = (e.message or e.error_summary or e.error_dict)
        h.flash_error(error_message)
    except (logic.NotFound, logic.NotAuthorized) as e:
        h.flash_error(e.message)
    return h.redirect_to(u'user.read', id=id)


def unfollow(id: str) -> Response:
    u'''Stop following this user.'''
    context = cast(Context, {
        u'model': model,
        u'session': model.Session,
        u'user': g.user,
        u'auth_user_obj': g.userobj
    })
    data_dict = {u'id': id, u'include_num_followers': True}
    try:
        logic.get_action(u'unfollow_user')(context, data_dict)
        user_dict = logic.get_action(u'user_show')(context, data_dict)
        h.flash_success(
            _(u'You are no longer following {0}').format(
                user_dict[u'display_name']))
    except logic.ValidationError as e:
        error_message = (e.error_summary or e.message or e.error_dict)
        h.flash_error(error_message)
    except (logic.NotFound, logic.NotAuthorized) as e:
        h.flash_error(e.message)
    return h.redirect_to(u'user.read', id=id)


def followers(id: str) -> str:
    context: Context = {
        u'for_view': True, u'user': g.user, u'auth_user_obj': g.userobj}
    data_dict = {
        u'id': id,
        u'user_obj': g.userobj,
        u'include_num_followers': True
    }
    extra_vars = _extra_template_variables(context, data_dict)
    f = logic.get_action(u'user_follower_list')
    try:
        extra_vars[u'followers'] = f(context, {
            u'id': extra_vars[u'user_dict'][u'id']
        })
    except logic.NotAuthorized:
        base.abort(403, _(u'Unauthorized to view followers %s') % u'')
    return base.render(u'user/followers.html', extra_vars)


def sysadmin() -> Response:
    username = request.form.get(u'username')
    status = asbool(request.form.get(u'status'))

    try:
        context = cast(Context, {
            u'model': model,
            u'session': model.Session,
            u'user': g.user,
            u'auth_user_obj': g.userobj,
        })
        data_dict = {u'id': username, u'sysadmin': status}
        user = logic.get_action(u'user_patch')(context, data_dict)
    except logic.NotAuthorized:
        return base.abort(
            403,
            _(u'Not authorized to promote user to sysadmin')
        )
    except logic.NotFound:
        return base.abort(404, _(u'User not found'))

    if status:
        h.flash_success(
            _(u'Promoted {} to sysadmin'.format(user[u'display_name']))
        )
    else:
        h.flash_success(
            _(
                u'Revoked sysadmin permission from {}'.format(
                    user[u'display_name']
                )
            )
        )
    return h.redirect_to(u'admin.index')


user.add_url_rule(u'/', view_func=index, strict_slashes=False)
user.add_url_rule(u'/me', view_func=me)

_edit_view = EditView.as_view(str(u'edit'))
user.add_url_rule(u'/edit', view_func=_edit_view)
user.add_url_rule(u'/edit/<id>', view_func=_edit_view)

user.add_url_rule(
    u'/register', view_func=RegisterView.as_view(str(u'register')))

user.add_url_rule(u'/login', view_func=login)
user.add_url_rule(u'/logged_in', view_func=logged_in)
user.add_url_rule(u'/_logout', view_func=logout)
user.add_url_rule(u'/logged_out', view_func=logged_out)
user.add_url_rule(u'/logged_out_redirect', view_func=logged_out_page)

user.add_url_rule(u'/delete/<id>', view_func=delete, methods=(u'POST', ))

user.add_url_rule(u'/activity/<id>', view_func=activity)
user.add_url_rule(u'/activity/<id>/<int:offset>', view_func=activity)

user.add_url_rule(
    u'/reset', view_func=RequestResetView.as_view(str(u'request_reset')))
user.add_url_rule(
    u'/reset/<id>', view_func=PerformResetView.as_view(str(u'perform_reset')))

user.add_url_rule(u'/follow/<id>', view_func=follow, methods=(u'POST', ))
user.add_url_rule(u'/unfollow/<id>', view_func=unfollow, methods=(u'POST', ))
user.add_url_rule(u'/followers/<id>', view_func=followers)

user.add_url_rule(u'/<id>', view_func=read)
user.add_url_rule(
    u'/<id>/api-tokens', view_func=ApiTokenView.as_view(str(u'api_tokens'))
)
user.add_url_rule(
    u'/<id>/api-tokens/<jti>/revoke', view_func=api_token_revoke,
    methods=(u'POST',)
)
user.add_url_rule(rule=u'/sysadmin', view_func=sysadmin, methods=['POST'])<|MERGE_RESOLUTION|>--- conflicted
+++ resolved
@@ -2,7 +2,7 @@
 import logging
 from typing import Any, Dict, List, Optional, Tuple, Union, cast
 
-from flask import Blueprint, Response
+from flask import Blueprint
 from flask.views import MethodView
 from ckan.common import asbool
 from six import ensure_str
@@ -20,7 +20,7 @@
 import ckan.plugins as plugins
 from ckan import authz
 from ckan.common import _, config, g, request
-from ckan.types import Context, ErrorDict, Schema
+from ckan.types import Context, ErrorDict, Schema, Response
 
 log = logging.getLogger(__name__)
 
@@ -569,37 +569,7 @@
         return h.redirect_to(user_index)
 
 
-<<<<<<< HEAD
-def generate_apikey(id: Optional[str] = None) -> Response:
-    u'''Cycle the API key of a user'''
-    context = cast(Context, {
-        u'model': model,
-        u'session': model.Session,
-        u'user': g.user,
-        u'auth_user_obj': g.userobj,
-    })
-    if id is None:
-        if g.userobj:
-            id = g.userobj.id
-        else:
-            base.abort(400, _(u'No user specified'))
-    data_dict = {u'id': id}
-
-    try:
-        result = logic.get_action(u'user_generate_apikey')(context, data_dict)
-    except logic.NotAuthorized:
-        base.abort(403, _(u'Unauthorized to edit user %s') % u'')
-    except logic.NotFound:
-        base.abort(404, _(u'User not found'))
-
-    h.flash_success(_(u'Profile updated'))
-    return h.redirect_to(u'user.read', id=result[u'name'])
-
-
 def activity(id: str, offset: int = 0) -> str:
-=======
-def activity(id, offset=0):
->>>>>>> 8ae49ad7
     u'''Render this user's public activity stream page.'''
 
     context = cast(Context, {
