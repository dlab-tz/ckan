--- conflicted
+++ resolved
@@ -1,20 +1,13 @@
 # encoding: utf-8
 
-from typing import Any, Callable, Dict, Optional
+from typing import Any, Dict, Optional
 
 from sqlalchemy import inspect
 from ckan.common import asbool
 import six
-<<<<<<< HEAD
-from six import text_type
-from six.moves.urllib.parse import quote  # type: ignore
+
+from urllib.parse import quote
 from flask.wrappers import Response
-
-=======
-
-from urllib.parse import quote
-from werkzeug.utils import import_string, cached_property
->>>>>>> c5c529d1
 
 import ckan.model as model
 import ckan.lib.api_token as api_token
@@ -159,12 +152,7 @@
         g.author = g.user
     else:
         g.author = g.remote_addr
-<<<<<<< HEAD
-    g.author = text_type(g.author)
-    return None
-=======
     g.author = str(g.author)
->>>>>>> c5c529d1
 
 
 def _identify_user_default():
