# encoding: utf-8

from typing import Any, Dict, Optional

from sqlalchemy import inspect
from ckan.common import asbool
import six

from urllib.parse import quote
from flask.wrappers import Response

import ckan.model as model
import ckan.lib.api_token as api_token
from ckan.common import g, request, config, session
from ckan.lib.helpers import redirect_to as redirect
from ckan.lib.i18n import get_locales_from_config
import ckan.plugins as p

import logging
log = logging.getLogger(__name__)

APIKEY_HEADER_NAME_KEY = u'apikey_header_name'
APIKEY_HEADER_NAME_DEFAULT = u'X-CKAN-API-Key'


def check_session_cookie(response: Response) -> Response:
    u'''
    The cookies for auth (auth_tkt) and session (ckan) are separate. This
    checks whether a user is logged in, and determines the validity of the
    session cookie, removing it if necessary.
    '''
    for cookie in request.cookies:
        # Remove the ckan session cookie if logged out.
        if cookie == u'ckan' and not getattr(g, u'user', None):
            # Check session for valid data (including flash messages)
            is_valid_cookie_data = False
            for key, value in session.items():
                if not key.startswith(u'_') and value:
                    is_valid_cookie_data = True
                    break
            if not is_valid_cookie_data:
                if session.id:
                    log.debug(u'No valid session data - deleting session')
                    log.debug(u'Session: %r', session.items())
                    session.delete()
                else:
                    log.debug(u'No session id - deleting session cookie')
                    response.delete_cookie(cookie)
        # Remove auth_tkt repoze.who cookie if user not logged in.
        elif cookie == u'auth_tkt' and not session.id:
            response.delete_cookie(cookie)

    return response


def set_cors_headers_for_response(response: Response) -> Response:
    u'''
    Set up Access Control Allow headers if either origin_allow_all is True, or
    the request Origin is in the origin_whitelist.
    '''
    if config.get(u'ckan.cors.origin_allow_all') \
       and request.headers.get(u'Origin'):

        cors_origin_allowed: Optional[str] = None
        if asbool(config.get(u'ckan.cors.origin_allow_all')):
            cors_origin_allowed = '*'
        elif config.get(u'ckan.cors.origin_whitelist') and \
                request.headers.get(u'Origin') \
                in config[u'ckan.cors.origin_whitelist'].split(u' '):
            # set var to the origin to allow it.
            cors_origin_allowed = request.headers.get(u'Origin')

        if cors_origin_allowed is not None:
            response.headers['Access-Control-Allow-Origin'] = \
                cors_origin_allowed
            response.headers['Access-Control-Allow-Methods'] = \
                'POST, PUT, GET, DELETE, OPTIONS'
            response.headers['Access-Control-Allow-Headers'] = \
                'X-CKAN-API-KEY, Authorization, Content-Type'

    return response


def set_cache_control_headers_for_response(response: Response) -> Response:

    # __no_cache__ should not be present when caching is allowed
    allow_cache = u'__no_cache__' not in request.environ

    if u'Pragma' in response.headers:
        del response.headers["Pragma"]

    if allow_cache:
        response.cache_control.public = True
        try:
            cache_expire = int(config.get(u'ckan.cache_expires', 0))
            response.cache_control.max_age = cache_expire
            response.cache_control.must_revalidate = True
        except ValueError:
            pass
    else:
        response.cache_control.private = True

    return response


def identify_user() -> Optional[Response]:
    u'''Try to identify the user
    If the user is identified then:
      g.user = user name (unicode)
      g.userobj = user object
      g.author = user name
    otherwise:
      g.user = None
      g.userobj = None
      g.author = user's IP address (unicode)

    Note: Remember, when running under Pylons, `g` is the Pylons `c` object
    '''
    # see if it was proxied first
    g.remote_addr = request.environ.get(u'HTTP_X_FORWARDED_FOR', u'')
    if not g.remote_addr:
        g.remote_addr = request.environ.get(u'REMOTE_ADDR',
                                            u'Unknown IP Address')

    # Authentication plugins get a chance to run here break as soon as a user
    # is identified or a response is returned
    authenticators = p.PluginImplementations(p.IAuthenticator)
    if authenticators:
        for item in authenticators:
            response = item.identify()
            if response:
                return response
            try:
                if g.user:
                    break
            except AttributeError:
                continue

    # We haven't identified the user so try the default methods
    if not getattr(g, u'user', None):
        _identify_user_default()

    # If we have a user but not the userobj let's get the userobj. This means
    # that IAuthenticator extensions do not need to access the user model
    # directly.
    if g.user:
        if not getattr(g, u'userobj', None) or inspect(g.userobj).expired:
            g.userobj = model.User.by_name(g.user)

    # general settings
    if g.user:
        g.author = g.user
    else:
        g.author = g.remote_addr
    g.author = str(g.author)


def _identify_user_default():
    u'''
    Identifies the user using two methods:
    a) If they logged into the web interface then repoze.who will
       set REMOTE_USER.
    b) For API calls they may set a header with an API key.
    '''

    # environ['REMOTE_USER'] is set by repoze.who if it authenticates a
    # user's cookie. But repoze.who doesn't check the user (still) exists
    # in our database - we need to do that here. (Another way would be
    # with an userid_checker, but that would mean another db access.
    # See: http://docs.repoze.org/who/1.0/narr.html#module-repoze.who\
    # .plugins.sql )
    g.user = six.ensure_text(request.environ.get(u'REMOTE_USER', u''))
    if g.user:
        g.userobj = model.User.by_name(g.user)

        if g.userobj is None or not g.userobj.is_active():

            # This occurs when a user that was still logged in is deleted, or
            # when you are logged in, clean db and then restart (or when you
            # change your username). There is no user object, so even though
            # repoze thinks you are logged in and your cookie has
            # ckan_display_name, we need to force user to logout and login
            # again to get the User object.

            ev = request.environ
            if u'repoze.who.plugins' in ev:
                pth = getattr(ev[u'repoze.who.plugins'][u'friendlyform'],
                              u'logout_handler_path')
                redirect(pth)
    else:
        g.userobj = _get_user_for_apitoken()
        if g.userobj is not None:
            g.user = g.userobj.name


<<<<<<< HEAD
def _get_user_for_apikey() -> Optional[model.User]:
    apikey_header_name = config.get(APIKEY_HEADER_NAME_KEY,
                                    APIKEY_HEADER_NAME_DEFAULT)
    apikey = request.headers.get(apikey_header_name, u'')
    if not apikey:
        apikey = request.environ.get(apikey_header_name, u'')
    if not apikey:
=======
def _get_user_for_apitoken():
    apitoken_header_name = config.get(
        APIKEY_HEADER_NAME_KEY, APIKEY_HEADER_NAME_DEFAULT
    )
    apitoken = request.headers.get(apitoken_header_name, u'')
    if not apitoken:
        apitoken = request.environ.get(apitoken_header_name, u'')
    if not apitoken:
>>>>>>> 8ae49ad7
        # For misunderstanding old documentation (now fixed).
        apitoken = request.environ.get(u'HTTP_AUTHORIZATION', u'')
    if not apitoken:
        apitoken = request.environ.get(u'Authorization', u'')
        # Forget HTTP Auth credentials (they have spaces).
        if u' ' in apitoken:
            apitoken = u''
    if not apitoken:
        return None
    apitoken = six.ensure_text(apitoken, errors=u"ignore")
    log.debug(u'Received API Token: %s' % apitoken)

    user = api_token.get_user_from_token(apitoken)

    return user


def set_controller_and_action() -> None:
    g.controller, g.action = p.toolkit.get_endpoint()


def handle_i18n(environ: Optional[Dict[str, Any]] = None) -> None:
    u'''
    Strips the locale code from the requested url
    (eg '/sk/about' -> '/about') and sets environ variables for the
    language selected:

        * CKAN_LANG is the language code eg en, fr
        * CKAN_LANG_IS_DEFAULT is set to True or False
        * CKAN_CURRENT_URL is set to the current application url
    '''
    environ = environ or request.environ
    assert environ
    locale_list = get_locales_from_config()
    default_locale = config.get(u'ckan.locale_default', u'en')

    # We only update once for a request so we can keep
    # the language and original url which helps with 404 pages etc
    if u'CKAN_LANG' not in environ:
        path_parts = environ[u'PATH_INFO'].split(u'/')
        if len(path_parts) > 1 and path_parts[1] in locale_list:
            environ[u'CKAN_LANG'] = path_parts[1]
            environ[u'CKAN_LANG_IS_DEFAULT'] = False
            # rewrite url
            if len(path_parts) > 2:
                environ[u'PATH_INFO'] = u'/'.join([u''] + path_parts[2:])
            else:
                environ[u'PATH_INFO'] = u'/'
        else:
            environ[u'CKAN_LANG'] = default_locale
            environ[u'CKAN_LANG_IS_DEFAULT'] = True

        set_ckan_current_url(environ)


def set_ckan_current_url(environ: Any) -> None:
    # Current application url
    path_info = environ[u'PATH_INFO']
    # sort out weird encodings
    path_info = \
        u'/'.join(quote(pce, u'') for pce in path_info.split(u'/'))

    qs = environ.get(u'QUERY_STRING')
    if qs:
        # sort out weird encodings
        qs = quote(qs, u'')
        environ[u'CKAN_CURRENT_URL'] = u'%s?%s' % (path_info, qs)
    else:
        environ[u'CKAN_CURRENT_URL'] = path_info<|MERGE_RESOLUTION|>--- conflicted
+++ resolved
@@ -193,16 +193,7 @@
             g.user = g.userobj.name
 
 
-<<<<<<< HEAD
-def _get_user_for_apikey() -> Optional[model.User]:
-    apikey_header_name = config.get(APIKEY_HEADER_NAME_KEY,
-                                    APIKEY_HEADER_NAME_DEFAULT)
-    apikey = request.headers.get(apikey_header_name, u'')
-    if not apikey:
-        apikey = request.environ.get(apikey_header_name, u'')
-    if not apikey:
-=======
-def _get_user_for_apitoken():
+def _get_user_for_apitoken() -> Optional[model.User]:
     apitoken_header_name = config.get(
         APIKEY_HEADER_NAME_KEY, APIKEY_HEADER_NAME_DEFAULT
     )
@@ -210,7 +201,6 @@
     if not apitoken:
         apitoken = request.environ.get(apitoken_header_name, u'')
     if not apitoken:
->>>>>>> 8ae49ad7
         # For misunderstanding old documentation (now fixed).
         apitoken = request.environ.get(u'HTTP_AUTHORIZATION', u'')
     if not apitoken:
