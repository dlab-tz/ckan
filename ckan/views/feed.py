--- conflicted
+++ resolved
@@ -4,13 +4,8 @@
 import json
 from typing import Dict, Optional, Tuple, Type, cast, Any, List
 
-<<<<<<< HEAD
-from six.moves.urllib.parse import urlparse  # type: ignore
+from urllib.parse import urlparse
 from flask import Blueprint, make_response, Response
-=======
-from urllib.parse import urlparse
-from flask import Blueprint, make_response
->>>>>>> c5c529d1
 import six
 
 from dateutil.tz import tzutc
@@ -66,16 +61,7 @@
         _external=True
     )
     enc = Enclosure(url)
-<<<<<<< HEAD
     enc.mime_type = u'application/json'
-    enc.length = text_type(len(json.dumps(pkg)))
-    return enc
-
-
-class Enclosure(text_type):
-    def __init__(self, url: str) -> None:
-=======
-    enc.type = u'application/json'
     enc.length = str(len(json.dumps(pkg)))
     return enc
 
@@ -89,7 +75,6 @@
 
 class Enclosure(str):
     def __init__(self, url):
->>>>>>> c5c529d1
         self.url = url
         self.length = u'0'
         self.mime_type = u'application/json'
