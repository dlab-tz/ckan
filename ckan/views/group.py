# encoding: utf-8

import logging
import re
from collections import OrderedDict
from typing import Any, Dict, List, Optional, Set, Tuple, Union, cast
from typing_extensions import Literal

import six
<<<<<<< HEAD
from six import string_types
from six.moves.urllib.parse import urlencode  # type: ignore
=======

from urllib.parse import urlencode
>>>>>>> c5c529d1
from datetime import datetime

import ckan.lib.base as base
import ckan.lib.helpers as h
import ckan.lib.navl.dictization_functions as dict_fns
import ckan.logic as logic
import ckan.lib.search as search
import ckan.model as model
import ckan.authz as authz
import ckan.lib.plugins as lib_plugins
import ckan.plugins as plugins
from ckan.common import g, config, request, _
from ckan.views.home import CACHE_PARAMETERS
from ckan.views.dataset import _get_search_details

from flask import Blueprint
from flask.views import MethodView
from flask.wrappers import Response
from ckan.types import Action, Context, DataDict, Schema


NotFound = logic.NotFound
NotAuthorized = logic.NotAuthorized
ValidationError = logic.ValidationError
check_access = logic.check_access
get_action = logic.get_action
tuplize_dict = logic.tuplize_dict
clean_dict = logic.clean_dict
parse_params = logic.parse_params

log = logging.getLogger(__name__)

lookup_group_plugin = lib_plugins.lookup_group_plugin
lookup_group_controller = lib_plugins.lookup_group_controller

is_org = False


def _get_group_template(template_type: str,
                        group_type: Optional[str] = None) -> str:
    group_plugin = lookup_group_plugin(group_type)
    method = getattr(group_plugin, template_type)
    try:
        return method(group_type)
    except TypeError as err:
        if u'takes 1' not in str(err) and u'takes exactly 1' not in str(err):
            raise
        return method()


def _db_to_form_schema(group_type: Optional[str] = None) -> Schema:
    u'''This is an interface to manipulate data from the database
     into a format suitable for the form (optional)'''
    return lookup_group_plugin(group_type).db_to_form_schema()


def _setup_template_variables(context: Context,
                              data_dict: DataDict,
                              group_type: Optional[str] = None) -> None:
    if u'type' not in data_dict:
        data_dict[u'type'] = group_type
    return lookup_group_plugin(group_type).\
        setup_template_variables(context, data_dict)


def _replace_group_org(string: str) -> str:
    u''' substitute organization for group if this is an org'''
    if is_org:
        return re.sub(u'^group', u'organization', string)
    return string


def _action(action_name: str) -> Action:
    u''' select the correct group/org action '''
    return get_action(_replace_group_org(action_name))


def _check_access(action_name: str, *args: Any, **kw: Any) -> Literal[True]:
    u''' select the correct group/org check_access '''
    return check_access(_replace_group_org(action_name), *args, **kw)


def _force_reindex(grp: Dict[str, Any]) -> None:
    u''' When the group name has changed, we need to force a reindex
    of the datasets within the group, otherwise they will stop
    appearing on the read page for the group (as they're connected via
    the group name)'''
    group = model.Group.get(grp['name'])
    assert group
    for dataset in group.packages():
        search.rebuild(dataset.name)


def _guess_group_type(expecting_name: bool = False) -> str:
    u"""
            Guess the type of group from the URL.
            * The default url '/group/xyz' returns None
            * group_type is unicode
            * this handles the case where there is a prefix on the URL
              (such as /data/organization)
        """
    parts = [x for x in request.path.split(u'/') if x]

    idx = 0
    if expecting_name:
        idx = -1

    gt = parts[idx]

    return gt


def set_org(is_organization: bool) -> None:
    global is_org
    is_org = is_organization


def index(group_type: str, is_organization: bool) -> str:
    extra_vars: Dict[str, Any] = {}
    set_org(is_organization)
    page = h.get_page_number(request.params) or 1
    items_per_page = int(config.get(u'ckan.datasets_per_page', 20))

    context = cast(Context, {
        u'model': model,
        u'session': model.Session,
        u'user': g.user,
        u'for_view': True,
        u'with_private': False
    })

    try:
        assert _check_access(u'site_read', context)
        assert _check_access(u'group_list', context)
    except NotAuthorized:
        base.abort(403, _(u'Not authorized to see this page'))

    q = request.params.get(u'q', u'')
    sort_by = request.params.get(u'sort')

    # TODO: Remove
    # ckan 2.9: Adding variables that were removed from c object for
    # compatibility with templates in existing extensions
    g.q = q
    g.sort_by_selected = sort_by

    extra_vars["q"] = q
    extra_vars["sort_by_selected"] = sort_by

    # pass user info to context as needed to view private datasets of
    # orgs correctly
    if g.userobj:
        context['user_id'] = g.userobj.id
        context['user_is_admin'] = g.userobj.sysadmin

    try:
        data_dict_global_results: Dict[str, Any] = {
            u'all_fields': False,
            u'q': q,
            u'sort': sort_by,
            u'type': group_type or u'group',
        }
        global_results = _action(u'group_list')(context,
                                                data_dict_global_results)
    except ValidationError as e:
        if e.error_dict and e.error_dict.get(u'message'):
            msg = e.error_dict['message']
        else:
            msg = str(e)
        h.flash_error(msg)
        extra_vars["page"] = h.Page([], 0)
        extra_vars["group_type"] = group_type
        return base.render(
            _get_group_template(u'index_template', group_type), extra_vars)

    data_dict_page_results: Dict[str, Any] = {
        u'all_fields': True,
        u'q': q,
        u'sort': sort_by,
        u'type': group_type or u'group',
        u'limit': items_per_page,
        u'offset': items_per_page * (page - 1),
        u'include_extras': True
    }
    page_results = _action(u'group_list')(context, data_dict_page_results)

    extra_vars["page"] = h.Page(
        collection=global_results,
        page=page,
        url=h.pager_url,
        items_per_page=items_per_page, )

    extra_vars["page"].items = page_results
    extra_vars["group_type"] = group_type

    # TODO: Remove
    # ckan 2.9: Adding variables that were removed from c object for
    # compatibility with templates in existing extensions
    g.page = extra_vars["page"]
    return base.render(
        _get_group_template(u'index_template', group_type), extra_vars)


def _read(id: Optional[str], limit: int, group_type: str) -> Dict[str, Any]:
    u''' This is common code used by both read and bulk_process'''
    extra_vars: Dict[str, Any] = {}
    context = cast(Context, {
        u'model': model,
        u'session': model.Session,
        u'user': g.user,
        u'schema': _db_to_form_schema(group_type=group_type),
        u'for_view': True,
        u'extras_as_string': True
    })

    q = request.params.get(u'q', u'')

    # TODO: Remove
    # ckan 2.9: Adding variables that were removed from c object for
    # compatibility with templates in existing extensions
    g.q = q

    # Search within group
    if g.group_dict.get(u'is_organization'):
        fq = u' owner_org:"%s"' % g.group_dict.get(u'id')
    else:
        fq = u' groups:"%s"' % g.group_dict.get(u'name')

    extra_vars["q"] = q

    g.description_formatted = \
        h.render_markdown(g.group_dict.get(u'description'))

    context['return_query'] = True

    page = h.get_page_number(request.params)

    # most search operations should reset the page counter:
    params_nopage: List[Tuple[str, Any]] = [
        (k, v) for k, v in request.params.items(multi=True) if k != u'page']
    sort_by = request.params.get(u'sort', None)

    def search_url(params: Any) -> str:
        action = u'bulk_process' if getattr(
            g, u'action', u'') == u'bulk_process' else u'read'
        url = h.url_for(u'.'.join([group_type, action]), id=id)
        params = [(k, v.encode(u'utf-8')
                   if isinstance(v, str) else str(v))
                  for k, v in params]
        return url + u'?' + urlencode(params)

    def drill_down_url(**by: Any):
        return h.add_url_param(
            alternative_url=None,
            controller=group_type,
            action=u'read',
            extras=dict(id=g.group_dict.get(u'name')),
            new_params=by)

    extra_vars["drill_down_url"] = drill_down_url

    def remove_field(
            key: str, value: Optional[str] = None,
            replace: Optional[str] = None):
        controller = lookup_group_controller(group_type)
        return h.remove_url_param(
            key,
            value=value,
            replace=replace,
            controller=controller,
            action=u'read',
            extras=dict(id=g.group_dict.get(u'name')))

    extra_vars["remove_field"] = remove_field

    def pager_url(q: Any = None, page: Optional[int] = None):
        params: List[Tuple[str, Any]] = list(params_nopage)
        params.append((u'page', page))
        return search_url(params)

    details = _get_search_details()
    extra_vars[u'fields'] = details[u'fields']
    extra_vars[u'fields_grouped'] = details[u'fields_grouped']
    fq += details[u'fq']
    search_extras = details[u'search_extras']

    # TODO: Remove
    # ckan 2.9: Adding variables that were removed from c object for
    # compatibility with templates in existing extensions
    g.fields = extra_vars[u'fields']
    g.fields_grouped = extra_vars[u'fields_grouped']

    facets: "OrderedDict[str, str]" = OrderedDict()

    org_label = h.humanize_entity_type(
        u'organization',
        h.default_group_type(u'organization'),
        u'facet label') or _(u'Organizations')

    group_label = h.humanize_entity_type(
        u'group',
        h.default_group_type(u'group'),
        u'facet label') or _(u'Groups')

    default_facet_titles = {
        u'organization': org_label,
        u'groups': group_label,
        u'tags': _(u'Tags'),
        u'res_format': _(u'Formats'),
        u'license_id': _(u'Licenses')
    }

    for facet in h.facets():
        if facet in default_facet_titles:
            facets[facet] = default_facet_titles[facet]
        else:
            facets[facet] = facet

    # Facet titles
    facets = _update_facet_titles(facets, group_type)

    extra_vars["facet_titles"] = facets

    data_dict: Dict[str, Any] = {
        u'q': q,
        u'fq': fq,
        u'include_private': True,
        u'facet.field': list(facets.keys()),
        u'rows': limit,
        u'sort': sort_by,
        u'start': (page - 1) * limit,
        u'extras': search_extras
    }

    context_ = cast(
        Context, dict((k, v) for (k, v) in context.items() if k != u'schema')
    )
    try:
        query = get_action(u'package_search')(context_, data_dict)
    except search.SearchError as se:
        log.error(u'Group search error: %r', se.args)
        extra_vars["query_error"] = True
        extra_vars["page"] = h.Page(collection=[])
    else:
        extra_vars["page"] = h.Page(
            collection=query['results'],
            page=page,
            url=pager_url,
            item_count=query['count'],
            items_per_page=limit)

        # TODO: Remove
        # ckan 2.9: Adding variables that were removed from c object for
        # compatibility with templates in existing extensions
        g.group_dict['package_count'] = query['count']

        extra_vars["search_facets"] = g.search_facets = query['search_facets']
        extra_vars["search_facets_limits"] = g.search_facets_limits = {}
        for facet in g.search_facets.keys():
            limit = int(
                request.params.get(u'_%s_limit' % facet,
                                   config.get(u'search.facets.default', 10)))
            g.search_facets_limits[facet] = limit
        extra_vars["page"].items = query['results']

        extra_vars["sort_by_selected"] = sort_by

    # TODO: Remove
    # ckan 2.9: Adding variables that were removed from c object for
    # compatibility with templates in existing extensions
    g.facet_titles = facets
    g.page = extra_vars["page"]

    extra_vars["group_type"] = group_type
    _setup_template_variables(context, {u'id': id}, group_type=group_type)
    return extra_vars


def _update_facet_titles(
        facets: 'OrderedDict[str, str]',
        group_type: str) -> 'OrderedDict[str, str]':
    for plugin in plugins.PluginImplementations(plugins.IFacets):
        facets = plugin.group_facets(facets, group_type, None)
    return facets


def _get_group_dict(id: str, group_type: str) -> Dict[str, Any]:
    u''' returns the result of group_show action or aborts if there is a
    problem '''
    context = cast(Context, {
        u'model': model,
        u'session': model.Session,
        u'user': g.user,
        u'for_view': True
    })
    try:
        return _action(u'group_show')(context, {
            u'id': id,
            u'include_datasets': False
        })
    except (NotFound, NotAuthorized):
        base.abort(404, _(u'Group not found'))


def read(group_type: str,
         is_organization: bool,
         id: Optional[str] = None,
         limit: int = 20) -> Union[str, Response]:
    extra_vars = {}
    set_org(is_organization)
    context = cast(Context, {
        u'model': model,
        u'session': model.Session,
        u'user': g.user,
        u'schema': _db_to_form_schema(group_type=group_type),
        u'for_view': True
    })
    data_dict: Dict[str, Any] = {u'id': id, u'type': group_type}

    # unicode format (decoded from utf8)
    q = request.params.get(u'q', u'')

    extra_vars["q"] = q

    try:
        # Do not query for the group datasets when dictizing, as they will
        # be ignored and get requested on the controller anyway
        data_dict['include_datasets'] = False

        # Do not query group members as they aren't used in the view
        data_dict['include_users'] = False

        group_dict = _action(u'group_show')(context, data_dict)
        group = context['group']
    except (NotFound, NotAuthorized):
        base.abort(404, _(u'Group not found'))

    # if the user specified a group id, redirect to the group name
    if data_dict['id'] == group_dict['id'] and \
            data_dict['id'] != group_dict['name']:

        url_with_name = h.url_for(u'{}.read'.format(group_type),
                                  id=group_dict['name'])

        return h.redirect_to(
            h.add_url_param(alternative_url=url_with_name))

    # TODO: Remove
    # ckan 2.9: Adding variables that were removed from c object for
    # compatibility with templates in existing extensions
    g.q = q
    g.group_dict = group_dict
    g.group = group

    extra_vars = _read(id, limit, group_type)

    extra_vars["group_type"] = group_type
    extra_vars["group_dict"] = group_dict

    return base.render(
        _get_group_template(u'read_template', cast(str, g.group_dict['type'])),
        extra_vars)


def activity(id: str,
             group_type: str,
             is_organization: bool,
             offset: int = 0) -> str:
    u'''Render this group's public activity stream page.'''
    extra_vars = {}
    set_org(is_organization)
    context = cast(Context, {
        u'model': model,
        u'session': model.Session,
        u'user': g.user,
        u'for_view': True
    })
    try:
        group_dict = _get_group_dict(id, group_type)
    except (NotFound, NotAuthorized):
        base.abort(404, _(u'Group not found'))

    try:
        # Add the group's activity stream (already rendered to HTML) to the
        # template context for the group/read.html
        # template to retrieve later.
        extra_vars["activity_stream"] = \
            _action(u'organization_activity_list'
                    if group_dict.get(u'is_organization')
                    else u'group_activity_list')(
            context, {
                u'id': group_dict['id'],
                u'offset': offset
            })

    except ValidationError as error:
        base.abort(400, error.message or '')

    # TODO: Remove
    # ckan 2.9: Adding variables that were removed from c object for
    # compatibility with templates in existing extensions
    g.group_activity_stream = extra_vars["activity_stream"]
    g.group_dict = group_dict

    extra_vars["group_type"] = group_type
    extra_vars["group_dict"] = group_dict
    extra_vars["id"] = id
    return base.render(
        _get_group_template(u'activity_template', group_type), extra_vars)


def changes(id: str, group_type: str, is_organization: bool) -> str:
    '''
    Shows the changes to an organization in one particular activity stream
    item.
    '''
    set_org(is_organization)
    extra_vars = {}
    activity_id = id
    context = cast(Context, {
        u'model': model, u'session': model.Session,
        u'user': g.user, u'auth_user_obj': g.userobj
    })
    try:
        activity_diff = get_action(u'activity_diff')(
            context, {u'id': activity_id, u'object_type': u'group',
                      u'diff_type': u'html'})
    except NotFound as e:
        log.info(u'Activity not found: {} - {}'.format(str(e), activity_id))
        return base.abort(404, _(u'Activity not found'))
    except NotAuthorized:
        return base.abort(403, _(u'Unauthorized to view activity data'))

    # 'group_dict' needs to go to the templates for page title & breadcrumbs.
    # Use the current version of the package, in case the name/title have
    # changed, and we need a link to it which works
    group_id = activity_diff[u'activities'][1][u'data'][u'group'][u'id']
    current_group_dict = get_action(group_type + u'_show')(
        context, {u'id': group_id})
    group_activity_list = get_action(group_type + u'_activity_list')(
        context, {
            u'id': group_id,
            u'limit': 100
        }
    )

    extra_vars: Dict[str, Any] = {
        u'activity_diffs': [activity_diff],
        u'group_dict': current_group_dict,
        u'group_activity_list': group_activity_list,
        u'group_type': current_group_dict[u'type'],
    }

    return base.render(_replace_group_org(u'group/changes.html'), extra_vars)


def changes_multiple(is_organization: bool, group_type: str) -> str:
    '''
    Called when a user specifies a range of versions they want to look at
    changes between. Verifies that the range is valid and finds the set of
    activity diffs for the changes in the given version range, then
    re-renders changes.html with the list.
    '''
    set_org(is_organization)
    extra_vars = {}
    new_id = h.get_request_param(u'new_id')
    old_id = h.get_request_param(u'old_id')

    context = cast(Context, {
        u'model': model, u'session': model.Session,
        u'user': g.user, u'auth_user_obj': g.userobj
    })

    # check to ensure that the old activity is actually older than
    # the new activity
    old_activity = get_action(u'activity_show')(context, {
        u'id': old_id,
        u'include_data': False})
    new_activity = get_action(u'activity_show')(context, {
        u'id': new_id,
        u'include_data': False})

    old_timestamp = old_activity[u'timestamp']
    new_timestamp = new_activity[u'timestamp']

    t1 = datetime.strptime(old_timestamp, u'%Y-%m-%dT%H:%M:%S.%f')
    t2 = datetime.strptime(new_timestamp, u'%Y-%m-%dT%H:%M:%S.%f')

    time_diff = t2 - t1
    # if the time difference is negative, just return the change that put us
    # at the more recent ID we were just looking at
    # TODO: do something better here - go back to the previous page,
    # display a warning that the user can't look at a sequence where
    # the newest item is older than the oldest one, etc
    if time_diff.total_seconds() < 0:
        return changes(
            h.get_request_param(u'current_new_id'), group_type,
            is_organization)

    done = False
    current_id = new_id
    diff_list = []

    while not done:
        try:
            activity_diff = get_action(u'activity_diff')(
                context, {
                    u'id': current_id,
                    u'object_type': u'group',
                    u'diff_type': u'html'})
        except NotFound as e:
            log.info(
                u'Activity not found: {} - {}'.format(str(e), current_id)
            )
            return base.abort(404, _(u'Activity not found'))
        except NotAuthorized:
            return base.abort(403, _(u'Unauthorized to view activity data'))

        diff_list.append(activity_diff)

        if activity_diff['activities'][0]['id'] == old_id:
            done = True
        else:
            current_id = activity_diff['activities'][0]['id']

    group_id: str = diff_list[0][u'activities'][1][u'data'][u'group'][u'id']
    current_group_dict = get_action(group_type + u'_show')(
        context, {u'id': group_id})
    group_activity_list = get_action(group_type + u'_activity_list')(context, {
        u'id': group_id,
        u'limit': 100})

    extra_vars: Dict[str, Any] = {
        u'activity_diffs': diff_list,
        u'group_dict': current_group_dict,
        u'group_activity_list': group_activity_list,
        u'group_type': current_group_dict[u'type'],
    }

    return base.render(_replace_group_org(u'group/changes.html'), extra_vars)


def about(id: str, group_type: str, is_organization: bool) -> str:
    extra_vars = {}
    set_org(is_organization)
    context = cast(
        Context, {u'model': model, u'session': model.Session, u'user': g.user})
    group_dict = _get_group_dict(id, group_type)
    group_type = group_dict['type']
    _setup_template_variables(context, {u'id': id}, group_type=group_type)

    # TODO: Remove
    # ckan 2.9: Adding variables that were removed from c object for
    # compatibility with templates in existing extensions
    g.group_dict = group_dict
    g.group_type = group_type

    extra_vars: Dict[str, Any] = {u"group_dict": group_dict,
                                  u"group_type": group_type}

    return base.render(
        _get_group_template(u'about_template', group_type), extra_vars)


def members(id: str, group_type: str, is_organization: bool) -> str:
    extra_vars = {}
    set_org(is_organization)
    context = cast(
        Context, {u'model': model, u'session': model.Session, u'user': g.user})

    try:
        data_dict: Dict[str, Any] = {u'id': id}
        assert check_access(u'group_edit_permissions', context, data_dict)
        members = get_action(u'member_list')(context, {
            u'id': id,
            u'object_type': u'user'
        })
        data_dict['include_datasets'] = False
        group_dict = _action(u'group_show')(context, data_dict)
    except NotFound:
        base.abort(404, _(u'Group not found'))
    except NotAuthorized:
        base.abort(403,
                   _(u'User %r not authorized to edit members of %s') %
                   (g.user, id))

    # TODO: Remove
    # ckan 2.9: Adding variables that were removed from c object for
    # compatibility with templates in existing extensions
    g.members = members
    g.group_dict = group_dict

    extra_vars: Dict[str, Any] = {
        u"members": members,
        u"group_dict": group_dict,
        u"group_type": group_type
    }
    return base.render(_replace_group_org(u'group/members.html'), extra_vars)


def member_delete(id: str, group_type: str,
                  is_organization: bool) -> Union[Response, str]:
    extra_vars = {}
    set_org(is_organization)
    if u'cancel' in request.params:
        return h.redirect_to(u'{}.members'.format(group_type), id=id)

    context = cast(
        Context, {u'model': model, u'session': model.Session, u'user': g.user})

    try:
        assert _check_access(u'group_member_delete', context, {u'id': id})
    except NotAuthorized:
        base.abort(403, _(u'Unauthorized to delete group %s members') % u'')

    try:
        user_id = request.params.get(u'user')
        if request.method == u'POST':
            _action(u'group_member_delete')(context, {
                u'id': id,
                u'user_id': user_id
            })
            h.flash_notice(_(u'Group member has been deleted.'))
            return h.redirect_to(u'{}.members'.format(group_type), id=id)
        user_dict = _action(u'group_show')(context, {u'id': user_id})

        # TODO: Remove
        # ckan 2.9: Adding variables that were removed from c object for
        # compatibility with templates in existing extensions
        g.user_dict = user_dict
        g.user_id = user_id
        g.group_id = id

    except NotAuthorized:
        base.abort(403, _(u'Unauthorized to delete group %s members') % u'')
    except NotFound:
        base.abort(404, _(u'Group not found'))
    extra_vars: Dict[str, Any] = {
        u"user_id": user_id,
        u"user_dict": user_dict,
        u"group_id": id
    }
    return base.render(_replace_group_org(u'group/confirm_delete_member.html'),
                       extra_vars)


# deprecated
def history(id: str, group_type: str, is_organization: bool) -> Response:
    return h.redirect_to(u'group.activity', id=id)


def follow(id: str, group_type: str, is_organization: bool) -> Response:
    u'''Start following this group.'''
    set_org(is_organization)
    context = cast(
        Context, {u'model': model, u'session': model.Session, u'user': g.user})
    data_dict = {u'id': id}
    try:
        get_action(u'follow_group')(context, data_dict)
        group_dict = get_action(u'group_show')(context, data_dict)
        h.flash_success(
            _(u"You are now following {0}").format(group_dict['title']))

        id = group_dict['name']
    except ValidationError as e:
        error_message = (e.message or e.error_summary or e.error_dict)
        h.flash_error(error_message)
    except NotAuthorized as e:
        h.flash_error(e.message)
    return h.redirect_to(u'group.read', id=id)


def unfollow(id: str, group_type: str, is_organization: bool) -> Response:
    u'''Stop following this group.'''
    set_org(is_organization)
    context = cast(
        Context, {u'model': model, u'session': model.Session, u'user': g.user})
    data_dict = {u'id': id}
    try:
        get_action(u'unfollow_group')(context, data_dict)
        group_dict = get_action(u'group_show')(context, data_dict)
        h.flash_success(
            _(u"You are no longer following {0}").format(group_dict['title']))
        id = group_dict['name']
    except ValidationError as e:
        error_message = (e.message or e.error_summary or e.error_dict)
        h.flash_error(error_message)
    except (NotFound, NotAuthorized) as e:
        error_message = e.message or ''
        h.flash_error(error_message)
    return h.redirect_to(u'group.read', id=id)


def followers(id: str, group_type: str, is_organization: bool) -> str:
    extra_vars = {}
    set_org(is_organization)
    context = cast(
        Context, {u'model': model, u'session': model.Session, u'user': g.user})
    group_dict = _get_group_dict(id, group_type)
    try:
        followers = \
            get_action(u'group_follower_list')(context, {u'id': id})
    except NotAuthorized:
        base.abort(403, _(u'Unauthorized to view followers %s') % u'')

    # TODO: Remove
    # ckan 2.9: Adding variables that were removed from c object for
    # compatibility with templates in existing extensions
    g.group_dict = group_dict
    g.followers = followers

    extra_vars: Dict[str, Any] = {
        u"group_dict": group_dict,
        u"group_type": group_type,
        u"followers": followers
    }
    return base.render(u'group/followers.html', extra_vars)


def admins(id: str, group_type: str, is_organization: bool) -> str:
    extra_vars = {}
    set_org(is_organization)
    group_dict = _get_group_dict(id, group_type)
    admins = authz.get_group_or_org_admin_ids(id)

    # TODO: Remove
    # ckan 2.9: Adding variables that were removed from c object for
    # compatibility with templates in existing extensions
    g.group_dict = group_dict
    g.admins = admins

    extra_vars: Dict[str, Any] = {
        u"group_dict": group_dict,
        u'group_type': group_type,
        u"admins": admins
    }

    return base.render(
        _get_group_template(u'admins_template', group_dict['type']),
        extra_vars)


class BulkProcessView(MethodView):
    u''' Bulk process view'''

    def _prepare(self, group_type: str) -> Context:

        # check we are org admin

        context = cast(Context, {
            u'model': model,
            u'session': model.Session,
            u'user': g.user,
            u'schema': _db_to_form_schema(group_type=group_type),
            u'for_view': True,
            u'extras_as_string': True
        })
        return context

    def get(self, id: str, group_type: str, is_organization: bool) -> str:
        extra_vars = {}
        set_org(is_organization)
        context = self._prepare(group_type)
        data_dict: Dict[str, Any] = {u'id': id, u'type': group_type}
        data_dict['include_datasets'] = False
        try:
            group_dict = _action(u'group_show')(context, data_dict)
            group = context['group']
        except NotFound:
            base.abort(404, _(u'Group not found'))

        if not group_dict['is_organization']:
            # FIXME: better error
            raise Exception(u'Must be an organization')

        # If no action then just show the datasets
        limit = 500
        # TODO: Remove
        # ckan 2.9: Adding variables that were removed from c object for
        # compatibility with templates in existing extensions
        g.group_dict = group_dict
        g.group = group
        extra_vars = _read(id, limit, group_type)
        g.packages = g.page.items

        extra_vars: Dict[str, Any] = {
            u"group_dict": group_dict,
            u"group": group,
            u"page": g.page,
            u"packages": g.page.items,
            u'group_type': group_type
        }

        return base.render(
            _get_group_template(u'bulk_process_template', group_type),
            extra_vars)

    def post(
            self, id: str, group_type: str,
            is_organization: bool) -> Response:
        set_org(is_organization)
        context = self._prepare(group_type)
        data_dict: Dict[str, Any] = {u'id': id, u'type': group_type}
        try:
            assert check_access(
                u'bulk_update_public', context, {u'org_id': id})
            # Do not query for the group datasets when dictizing, as they will
            # be ignored and get requested on the controller anyway
            data_dict['include_datasets'] = False
            group_dict = _action(u'group_show')(context, data_dict)
            group = context['group']
        except NotFound:
            group_label = h.humanize_entity_type(
                u'organization' if is_organization else u'group',
                group_type,
                u'default label') or _(
                    u'Organization' if is_organization else u'Group')
            base.abort(404, _(u'{} not found'.format(group_label)))
        except NotAuthorized:
            base.abort(403,
                       _(u'User %r not authorized to edit %s') % (g.user, id))

        if not group_dict['is_organization']:
            # FIXME: better error
            raise Exception(u'Must be an organization')

        # TODO: Remove
        # ckan 2.9: Adding variables that were removed from c object for
        # compatibility with templates in existing extensions
        g.group_dict = group_dict
        g.group = group

        # use different form names so that ie7 can be detected
        form_names = set([
            u"bulk_action.public",
            u"bulk_action.delete",
            u"bulk_action.private"
        ])
        actions_in_form: Set[str] = set(request.form.keys())
        actions = form_names.intersection(actions_in_form)
        # ie7 puts all buttons in form params but puts submitted one twice

<<<<<<< HEAD
        form_dict: Dict[str, str] = request.form.to_dict()
        for key, value in six.iteritems(form_dict):
=======
        for key, value in request.form.to_dict().items():
>>>>>>> c5c529d1
            if value in [u'private', u'public']:
                action = key.split(u'.')[-1]
                break
        else:
            # normal good browser form submission
            action = actions.pop().split(u'.')[-1]

        # process the action first find the datasets to perform the action on.
        # they are prefixed by dataset_ in the form data
        datasets = []
        for param in request.form:
            if param.startswith(u'dataset_'):
                datasets.append(param[8:])

        action_functions = {
            u'private': u'bulk_update_private',
            u'public': u'bulk_update_public',
            u'delete': u'bulk_update_delete',
        }

        data_dict = {u'datasets': datasets, u'org_id': group_dict['id']}

        try:
            get_action(action_functions[action])(context, data_dict)
        except NotAuthorized:
            base.abort(403, _(u'Not authorized to perform bulk update'))
        return h.redirect_to(u'{}.bulk_process'.format(group_type), id=id)


class CreateGroupView(MethodView):
    u'''Create group view '''

    def _prepare(self, data: Optional[Dict[str, Any]] = None) -> Context:
        if data and u'type' in data:
            group_type = data['type']
        else:
            group_type = _guess_group_type()
        if data:
            data['type'] = group_type

        context = cast(Context, {
            u'model': model,
            u'session': model.Session,
            u'user': g.user,
            u'save': u'save' in request.params,
            u'parent': request.params.get(u'parent', None),
            u'group_type': group_type
        })

        try:
            assert _check_access(u'group_create', context)
        except NotAuthorized:
            base.abort(403, _(u'Unauthorized to create a group'))

        return context

    def post(self, group_type: str,
             is_organization: bool) -> Union[Response, str]:
        set_org(is_organization)
        context = self._prepare()
        try:
            data_dict = clean_dict(
                dict_fns.unflatten(tuplize_dict(parse_params(request.form))))
            data_dict.update(clean_dict(
                dict_fns.unflatten(tuplize_dict(parse_params(request.files)))
            ))
        except dict_fns.DataError:
            base.abort(400, _(u'Integrity Error'))

        data_dict['type'] = group_type or u'group'
        context['message'] = data_dict.get(u'log_message', u'')
        data_dict['users'] = [{u'name': g.user, u'capacity': u'admin'}]
        try:
            group = _action(u'group_create')(context, data_dict)
        except (NotFound, NotAuthorized) as e:
            base.abort(404, _(u'Group not found'))
        except ValidationError as e:
            errors = e.error_dict
            error_summary = e.error_summary
            return self.get(group_type, is_organization,
                            data_dict, errors, error_summary)

        return h.redirect_to(
            cast(str, group['type']) + u'.read', id=group['name'])

    def get(self,
            group_type: str,
            is_organization: bool,
            data: Optional[Dict[str, Any]] = None,
            errors: Optional[Dict[str, Any]] = None,
            error_summary: Optional[Dict[str, Any]] = None) -> str:
        extra_vars = {}
        set_org(is_organization)
        context = self._prepare()
        data = data or clean_dict(
            dict_fns.unflatten(
                tuplize_dict(
                    parse_params(request.args, ignore_keys=CACHE_PARAMETERS)
                )
            )
        )

        if not data.get(u'image_url', u'').startswith(u'http'):
            data.pop(u'image_url', None)
        errors = errors or {}
        error_summary = error_summary or {}
        extra_vars: Dict[str, Any] = {
            u'data': data,
            u'errors': errors,
            u'error_summary': error_summary,
            u'action': u'new',
            u'group_type': group_type
        }
        _setup_template_variables(
            context, data, group_type=group_type)
        form = base.render(
            _get_group_template(u'group_form', group_type), extra_vars)

        # TODO: Remove
        # ckan 2.9: Adding variables that were removed from c object for
        # compatibility with templates in existing extensions
        g.form = form

        extra_vars["form"] = form
        return base.render(
            _get_group_template(u'new_template', group_type), extra_vars)


class EditGroupView(MethodView):
    u''' Edit group view'''

    def _prepare(self, id: Optional[str]) -> Context:
        data_dict: Dict[str, Any] = {u'id': id, u'include_datasets': False}

        context = cast(Context, {
            u'model': model,
            u'session': model.Session,
            u'user': g.user,
            u'save': u'save' in request.params,
            u'for_edit': True,
            u'parent': request.params.get(u'parent', None),
            u'id': id
        })

        try:
            _action(u'group_show')(context, data_dict)
            assert check_access(u'group_update', context)
        except NotAuthorized:
            base.abort(403, _(u'Unauthorized to create a group'))
        except NotFound:
            base.abort(404, _(u'Group not found'))

        return context

    def post(self,
             group_type: str,
             is_organization: bool,
             id: Optional[str] = None) -> Union[Response, str]:
        set_org(is_organization)
        context = self._prepare(id)
        try:
            data_dict = clean_dict(
                dict_fns.unflatten(tuplize_dict(parse_params(request.form))))
            data_dict.update(clean_dict(
                dict_fns.unflatten(tuplize_dict(parse_params(request.files)))
            ))
        except dict_fns.DataError:
            base.abort(400, _(u'Integrity Error'))
        context['message'] = data_dict.get(u'log_message', u'')
        data_dict['id'] = context['id']
        context['allow_partial_update'] = True
        try:
            group = _action(u'group_update')(context, data_dict)
            if id != group['name']:
                _force_reindex(group)
        except (NotFound, NotAuthorized) as e:
            base.abort(404, _(u'Group not found'))
        except ValidationError as e:
            errors = e.error_dict
            error_summary = e.error_summary
            assert id
            return self.get(id, group_type, is_organization,
                            data_dict, errors, error_summary)
        return h.redirect_to(
            cast(str, group[u'type']) + u'.read', id=group[u'name'])

    def get(self,
            id: str,
            group_type: str,
            is_organization: bool,
            data: Optional[Dict[str, Any]] = None,
            errors: Optional[Dict[str, Any]] = None,
            error_summary: Optional[Dict[str, Any]] = None) -> str:
        extra_vars = {}
        set_org(is_organization)
        context = self._prepare(id)
        data_dict: Dict[str, Any] = {u'id': id, u'include_datasets': False}
        try:
            group_dict = _action(u'group_show')(context, data_dict)
        except (NotFound, NotAuthorized):
            base.abort(404, _(u'Group not found'))
        data = data or group_dict
        assert data is not None
        errors = errors or {}
        extra_vars: Dict[str, Any] = {
            u'data': data,
            u"group_dict": group_dict,
            u'errors': errors,
            u'error_summary': error_summary,
            u'action': u'edit',
            u'group_type': group_type
        }

        _setup_template_variables(context, data, group_type=group_type)
        form = base.render(
            _get_group_template(u'group_form', group_type), extra_vars)

        # TODO: Remove
        # ckan 2.9: Adding variables that were removed from c object for
        # compatibility with templates in existing extensions
        g.grouptitle = group_dict.get(u'title')
        g.groupname = group_dict.get(u'name')
        g.data = data
        g.group_dict = group_dict

        extra_vars["form"] = form
        return base.render(
            _get_group_template(u'edit_template', group_type), extra_vars)


class DeleteGroupView(MethodView):
    u'''Delete group view '''

    def _prepare(self, id: Optional[str] = None) -> Context:
        context = cast(Context, {
            u'model': model,
            u'session': model.Session,
            u'user': g.user,
        })
        try:
            assert _check_access(u'group_delete', context, {u'id': id})
        except NotAuthorized:
            base.abort(403, _(u'Unauthorized to delete group %s') % u'')
        return context

    def post(self,
             group_type: str,
             is_organization: bool,
             id: Optional[str] = None) -> Response:
        set_org(is_organization)
        context = self._prepare(id)
        try:
            _action(u'group_delete')(context, {u'id': id})
            group_label = h.humanize_entity_type(
                u'group',
                group_type,
                u'has been deleted') or _(u'Group')
            h.flash_notice(
                _(u'%s has been deleted.') % _(group_label))
        except NotAuthorized:
            base.abort(403, _(u'Unauthorized to delete group %s') % u'')
        except NotFound:
            base.abort(404, _(u'Group not found'))
        except ValidationError as e:
            h.flash_error(e.error_dict['message'])
            return h.redirect_to(u'{}.read'.format(group_type), id=id)

        return h.redirect_to(u'{}.index'.format(group_type))

    def get(self,
            group_type: str,
            is_organization: bool,
            id: Optional[str] = None) -> Union[str, Response]:
        set_org(is_organization)
        context = self._prepare(id)
        group_dict = _action(u'group_show')(context, {u'id': id})
        if u'cancel' in request.params:
            return h.redirect_to(u'{}.edit'.format(group_type), id=id)

        # TODO: Remove
        g.group_dict = group_dict
        extra_vars: Dict[str, Any] = {
            u"group_dict": group_dict,
            u"group_type": group_type
        }
        return base.render(_replace_group_org(u'group/confirm_delete.html'),
                           extra_vars)


class MembersGroupView(MethodView):
    u'''New members group view'''

    def _prepare(self, id: Optional[str] = None) -> Context:
        context = cast(Context, {
            u'model': model,
            u'session': model.Session,
            u'user': g.user
        })
        try:
            assert _check_access(u'group_member_create', context, {u'id': id})
        except NotAuthorized:
            base.abort(403,
                       _(u'Unauthorized to create group %s members') % u'')

        return context

    def post(self,
             group_type: str,
             is_organization: bool,
             id: Optional[str] = None) -> Response:
        set_org(is_organization)
        context = self._prepare(id)
        data_dict = clean_dict(
            dict_fns.unflatten(tuplize_dict(parse_params(request.form))))
        data_dict['id'] = id

        email = data_dict.get(u'email')

        if email:
            user_data_dict: Dict[str, Any] = {
                u'email': email,
                u'group_id': data_dict['id'],
                u'role': data_dict['role']
            }
            del data_dict['email']
            user_dict = _action(u'user_invite')(context, user_data_dict)
            data_dict['username'] = user_dict['name']

        try:
            group_dict = _action(u'group_member_create')(context, data_dict)
        except NotAuthorized:
            base.abort(403, _(u'Unauthorized to add member to group %s') % u'')
        except NotFound:
            base.abort(404, _(u'Group not found'))
        except ValidationError as e:
            h.flash_error(e.error_summary)
            return h.redirect_to(u'{}.member_new'.format(group_type), id=id)

        # TODO: Remove
        g.group_dict = group_dict

        return h.redirect_to(u'{}.members'.format(group_type), id=id)

    def get(self,
            group_type: str,
            is_organization: bool,
            id: Optional[str] = None) -> str:
        extra_vars: Dict[str, Any] = {}
        set_org(is_organization)
        context = self._prepare(id)
        user = request.params.get(u'user')
        data_dict: Dict[str, Any] = {u'id': id}
        data_dict['include_datasets'] = False
        group_dict = _action(u'group_show')(context, data_dict)
        roles = _action(u'member_roles_list')(context, {
            u'group_type': group_type
        })
        user_dict = {}
        if user:
            user_dict = get_action(u'user_show')(context, {u'id': user})
            user_role =\
                authz.users_role_for_group_or_org(id, user) or u'member'
            # TODO: Remove
            g.user_dict = user_dict
            extra_vars["user_dict"] = user_dict
        else:
            user_role = u'member'

        # TODO: Remove
        g.group_dict = group_dict
        g.roles = roles
        g.user_role = user_role

        extra_vars.update({
            u"group_dict": group_dict,
            u"roles": roles,
            u"user_role": user_role,
            u"group_type": group_type,
            u"user_dict": user_dict
        })
        return base.render(_replace_group_org(u'group/member_new.html'),
                           extra_vars)


group = Blueprint(u'group', __name__, url_prefix=u'/group',
                  url_defaults={u'group_type': u'group',
                                u'is_organization': False})
organization = Blueprint(u'organization', __name__,
                         url_prefix=u'/organization',
                         url_defaults={u'group_type': u'organization',
                                       u'is_organization': True})


def register_group_plugin_rules(blueprint: Blueprint) -> None:
    actions = [
        u'member_delete', u'history', u'followers', u'follow',
        u'unfollow', u'admins', u'activity'
    ]
    blueprint.add_url_rule(u'/', view_func=index, strict_slashes=False)
    blueprint.add_url_rule(
        u'/new',
        methods=[u'GET', u'POST'],
        view_func=CreateGroupView.as_view(str(u'new')))
    blueprint.add_url_rule(u'/<id>', methods=[u'GET'], view_func=read)
    blueprint.add_url_rule(
        u'/edit/<id>', view_func=EditGroupView.as_view(str(u'edit')))
    blueprint.add_url_rule(
        u'/activity/<id>/<int:offset>', methods=[u'GET'], view_func=activity)
    blueprint.add_url_rule(u'/about/<id>', methods=[u'GET'], view_func=about)
    blueprint.add_url_rule(
        u'/members/<id>', methods=[u'GET', u'POST'], view_func=members)
    blueprint.add_url_rule(
        u'/member_new/<id>',
        view_func=MembersGroupView.as_view(str(u'member_new')))
    blueprint.add_url_rule(
        u'/bulk_process/<id>',
        view_func=BulkProcessView.as_view(str(u'bulk_process')))
    blueprint.add_url_rule(
        u'/delete/<id>',
        methods=[u'GET', u'POST'],
        view_func=DeleteGroupView.as_view(str(u'delete')))
    for action in actions:
        blueprint.add_url_rule(
            u'/{0}/<id>'.format(action),
            methods=[u'GET', u'POST'],
            view_func=globals()[action])
    blueprint.add_url_rule(u'/changes/<id>', view_func=changes)
    blueprint.add_url_rule(
        u'/changes_multiple',
        view_func=changes_multiple)


register_group_plugin_rules(group)
register_group_plugin_rules(organization)<|MERGE_RESOLUTION|>--- conflicted
+++ resolved
@@ -7,13 +7,8 @@
 from typing_extensions import Literal
 
 import six
-<<<<<<< HEAD
-from six import string_types
-from six.moves.urllib.parse import urlencode  # type: ignore
-=======
 
 from urllib.parse import urlencode
->>>>>>> c5c529d1
 from datetime import datetime
 
 import ckan.lib.base as base
@@ -956,12 +951,8 @@
         actions = form_names.intersection(actions_in_form)
         # ie7 puts all buttons in form params but puts submitted one twice
 
-<<<<<<< HEAD
         form_dict: Dict[str, str] = request.form.to_dict()
-        for key, value in six.iteritems(form_dict):
-=======
-        for key, value in request.form.to_dict().items():
->>>>>>> c5c529d1
+        for key, value in form_dict.items():
             if value in [u'private', u'public']:
                 action = key.split(u'.')[-1]
                 break
