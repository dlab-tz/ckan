# encoding: utf-8

import logging
import re
from collections import OrderedDict
from typing import Any, Dict, List, Optional, Set, Tuple, Union, cast
from typing_extensions import Literal

import six

from urllib.parse import urlencode
from datetime import datetime

import ckan.lib.base as base
import ckan.lib.helpers as h
import ckan.lib.navl.dictization_functions as dict_fns
import ckan.logic as logic
import ckan.lib.search as search
import ckan.model as model
import ckan.authz as authz
import ckan.lib.plugins as lib_plugins
import ckan.plugins as plugins
from ckan.common import g, config, request, _
from ckan.views.home import CACHE_PARAMETERS
from ckan.views.dataset import _get_search_details

from flask import Blueprint
from flask.views import MethodView
from flask.wrappers import Response
from ckan.types import Action, Context, DataDict, Schema


NotFound = logic.NotFound
NotAuthorized = logic.NotAuthorized
ValidationError = logic.ValidationError
check_access = logic.check_access
get_action = logic.get_action
tuplize_dict = logic.tuplize_dict
clean_dict = logic.clean_dict
parse_params = logic.parse_params

log = logging.getLogger(__name__)

lookup_group_plugin = lib_plugins.lookup_group_plugin
lookup_group_controller = lib_plugins.lookup_group_controller

is_org = False


def _get_group_template(template_type: str,
                        group_type: Optional[str] = None) -> str:
    group_plugin = lookup_group_plugin(group_type)
    method = getattr(group_plugin, template_type)
    try:
        return method(group_type)
    except TypeError as err:
        if u'takes 1' not in str(err) and u'takes exactly 1' not in str(err):
            raise
        return method()


def _db_to_form_schema(group_type: Optional[str] = None) -> Schema:
    u'''This is an interface to manipulate data from the database
     into a format suitable for the form (optional)'''
    return lookup_group_plugin(group_type).db_to_form_schema()


def _setup_template_variables(context: Context,
                              data_dict: DataDict,
                              group_type: Optional[str] = None) -> None:
    if u'type' not in data_dict:
        data_dict[u'type'] = group_type
    return lookup_group_plugin(group_type).\
        setup_template_variables(context, data_dict)


def _replace_group_org(string: str) -> str:
    u''' substitute organization for group if this is an org'''
    if is_org:
        return re.sub(u'^group', u'organization', string)
    return string


def _action(action_name: str) -> Action:
    u''' select the correct group/org action '''
    return get_action(_replace_group_org(action_name))


def _check_access(action_name: str, *args: Any, **kw: Any) -> Literal[True]:
    u''' select the correct group/org check_access '''
    return check_access(_replace_group_org(action_name), *args, **kw)


def _force_reindex(grp: Dict[str, Any]) -> None:
    u''' When the group name has changed, we need to force a reindex
    of the datasets within the group, otherwise they will stop
    appearing on the read page for the group (as they're connected via
    the group name)'''
    group = model.Group.get(grp['name'])
    assert group
    for dataset in group.packages():
        search.rebuild(dataset.name)


def _guess_group_type(expecting_name: bool = False) -> str:
    u"""
            Guess the type of group from the URL.
            * The default url '/group/xyz' returns None
            * group_type is unicode
            * this handles the case where there is a prefix on the URL
              (such as /data/organization)
        """
    parts = [x for x in request.path.split(u'/') if x]

    idx = 0
    if expecting_name:
        idx = -1

    gt = parts[idx]

    return gt


def set_org(is_organization: bool) -> None:
    global is_org
    is_org = is_organization


def index(group_type: str, is_organization: bool) -> str:
    extra_vars: Dict[str, Any] = {}
    set_org(is_organization)
    page = h.get_page_number(request.params) or 1
    items_per_page = int(config.get(u'ckan.datasets_per_page', 20))

    context = cast(Context, {
        u'model': model,
        u'session': model.Session,
        u'user': g.user,
        u'for_view': True,
        u'with_private': False
    })

    try:
        assert _check_access(u'site_read', context)
        assert _check_access(u'group_list', context)
    except NotAuthorized:
        base.abort(403, _(u'Not authorized to see this page'))

    q = request.params.get(u'q', u'')
    sort_by = request.params.get(u'sort')

    # TODO: Remove
    # ckan 2.9: Adding variables that were removed from c object for
    # compatibility with templates in existing extensions
    g.q = q
    g.sort_by_selected = sort_by

    extra_vars["q"] = q
    extra_vars["sort_by_selected"] = sort_by

    # pass user info to context as needed to view private datasets of
    # orgs correctly
    if g.userobj:
        context['user_id'] = g.userobj.id
        context['user_is_admin'] = g.userobj.sysadmin

    try:
        data_dict_global_results: Dict[str, Any] = {
            u'all_fields': False,
            u'q': q,
            u'sort': sort_by,
            u'type': group_type or u'group',
        }
        global_results = _action(u'group_list')(context,
                                                data_dict_global_results)
    except ValidationError as e:
        if e.error_dict and e.error_dict.get(u'message'):
            msg = e.error_dict['message']
        else:
            msg = str(e)
        h.flash_error(msg)
        extra_vars["page"] = h.Page([], 0)
        extra_vars["group_type"] = group_type
        return base.render(
            _get_group_template(u'index_template', group_type), extra_vars)

    data_dict_page_results: Dict[str, Any] = {
        u'all_fields': True,
        u'q': q,
        u'sort': sort_by,
        u'type': group_type or u'group',
        u'limit': items_per_page,
        u'offset': items_per_page * (page - 1),
        u'include_extras': True
    }
    page_results = _action(u'group_list')(context, data_dict_page_results)

    extra_vars["page"] = h.Page(
        collection=global_results,
        page=page,
        url=h.pager_url,
        items_per_page=items_per_page, )

    extra_vars["page"].items = page_results
    extra_vars["group_type"] = group_type

    # TODO: Remove
    # ckan 2.9: Adding variables that were removed from c object for
    # compatibility with templates in existing extensions
    g.page = extra_vars["page"]
    return base.render(
        _get_group_template(u'index_template', group_type), extra_vars)


def _read(id: Optional[str], limit: int, group_type: str) -> Dict[str, Any]:
    u''' This is common code used by both read and bulk_process'''
    extra_vars: Dict[str, Any] = {}
    context = cast(Context, {
        u'model': model,
        u'session': model.Session,
        u'user': g.user,
        u'schema': _db_to_form_schema(group_type=group_type),
        u'for_view': True,
        u'extras_as_string': True
    })

    q = request.params.get(u'q', u'')

    # TODO: Remove
    # ckan 2.9: Adding variables that were removed from c object for
    # compatibility with templates in existing extensions
    g.q = q

    # Search within group
    if g.group_dict.get(u'is_organization'):
        fq = u' owner_org:"%s"' % g.group_dict.get(u'id')
    else:
        fq = u' groups:"%s"' % g.group_dict.get(u'name')

    extra_vars["q"] = q

    g.description_formatted = \
        h.render_markdown(g.group_dict.get(u'description'))

    context['return_query'] = True

    page = h.get_page_number(request.params)

    # most search operations should reset the page counter:
    params_nopage: List[Tuple[str, Any]] = [
        (k, v) for k, v in request.params.items(multi=True) if k != u'page']
    sort_by = request.params.get(u'sort', None)

    def search_url(params: Any) -> str:
        action = u'bulk_process' if getattr(
            g, u'action', u'') == u'bulk_process' else u'read'
        url = h.url_for(u'.'.join([group_type, action]), id=id)
        params = [(k, v.encode(u'utf-8')
                   if isinstance(v, str) else str(v))
                  for k, v in params]
        return url + u'?' + urlencode(params)

    def drill_down_url(**by: Any):
        return h.add_url_param(
            alternative_url=None,
            controller=group_type,
            action=u'read',
            extras=dict(id=g.group_dict.get(u'name')),
            new_params=by)

    extra_vars["drill_down_url"] = drill_down_url

    def remove_field(
            key: str, value: Optional[str] = None,
            replace: Optional[str] = None):
        controller = lookup_group_controller(group_type)
        return h.remove_url_param(
            key,
            value=value,
            replace=replace,
            controller=controller,
            action=u'read',
            extras=dict(id=g.group_dict.get(u'name')))

    extra_vars["remove_field"] = remove_field

    def pager_url(q: Any = None, page: Optional[int] = None):
        params: List[Tuple[str, Any]] = list(params_nopage)
        params.append((u'page', page))
        return search_url(params)

    details = _get_search_details()
    extra_vars[u'fields'] = details[u'fields']
    extra_vars[u'fields_grouped'] = details[u'fields_grouped']
    fq += details[u'fq']
    search_extras = details[u'search_extras']

    # TODO: Remove
    # ckan 2.9: Adding variables that were removed from c object for
    # compatibility with templates in existing extensions
    g.fields = extra_vars[u'fields']
    g.fields_grouped = extra_vars[u'fields_grouped']

    facets: "OrderedDict[str, str]" = OrderedDict()

    org_label = h.humanize_entity_type(
        u'organization',
        h.default_group_type(u'organization'),
        u'facet label') or _(u'Organizations')

    group_label = h.humanize_entity_type(
        u'group',
        h.default_group_type(u'group'),
        u'facet label') or _(u'Groups')

    default_facet_titles = {
        u'organization': org_label,
        u'groups': group_label,
        u'tags': _(u'Tags'),
        u'res_format': _(u'Formats'),
        u'license_id': _(u'Licenses')
    }

    for facet in h.facets():
        if facet in default_facet_titles:
            facets[facet] = default_facet_titles[facet]
        else:
            facets[facet] = facet

    # Facet titles
    facets = _update_facet_titles(facets, group_type)

    extra_vars["facet_titles"] = facets

    data_dict: Dict[str, Any] = {
        u'q': q,
        u'fq': fq,
        u'include_private': True,
        u'facet.field': list(facets.keys()),
        u'rows': limit,
        u'sort': sort_by,
        u'start': (page - 1) * limit,
        u'extras': search_extras
    }

    context_ = cast(
        Context, dict((k, v) for (k, v) in context.items() if k != u'schema')
    )
    try:
        query = get_action(u'package_search')(context_, data_dict)
    except search.SearchError as se:
        log.error(u'Group search error: %r', se.args)
        extra_vars["query_error"] = True
        extra_vars["page"] = h.Page(collection=[])
    else:
        extra_vars["page"] = h.Page(
            collection=query['results'],
            page=page,
            url=pager_url,
            item_count=query['count'],
            items_per_page=limit)

        # TODO: Remove
        # ckan 2.9: Adding variables that were removed from c object for
        # compatibility with templates in existing extensions
        g.group_dict['package_count'] = query['count']

        extra_vars["search_facets"] = g.search_facets = query['search_facets']
        extra_vars["search_facets_limits"] = g.search_facets_limits = {}
        for facet in g.search_facets.keys():
            limit = int(
                request.params.get(u'_%s_limit' % facet,
                                   config.get(u'search.facets.default', 10)))
            g.search_facets_limits[facet] = limit
        extra_vars["page"].items = query['results']

        extra_vars["sort_by_selected"] = sort_by

    # TODO: Remove
    # ckan 2.9: Adding variables that were removed from c object for
    # compatibility with templates in existing extensions
    g.facet_titles = facets
    g.page = extra_vars["page"]

    extra_vars["group_type"] = group_type
    _setup_template_variables(context, {u'id': id}, group_type=group_type)
    return extra_vars


def _update_facet_titles(
        facets: 'OrderedDict[str, str]',
        group_type: str) -> 'OrderedDict[str, str]':
    for plugin in plugins.PluginImplementations(plugins.IFacets):
        facets = plugin.group_facets(facets, group_type, None)
    return facets


def _get_group_dict(id: str, group_type: str) -> Dict[str, Any]:
    u''' returns the result of group_show action or aborts if there is a
    problem '''
    context = cast(Context, {
        u'model': model,
        u'session': model.Session,
        u'user': g.user,
        u'for_view': True
    })
    try:
        return _action(u'group_show')(context, {
            u'id': id,
            u'include_datasets': False
        })
    except (NotFound, NotAuthorized):
        base.abort(404, _(u'Group not found'))


def read(group_type: str,
         is_organization: bool,
         id: Optional[str] = None,
         limit: int = 20) -> Union[str, Response]:
    extra_vars = {}
    set_org(is_organization)
    context = cast(Context, {
        u'model': model,
        u'session': model.Session,
        u'user': g.user,
        u'schema': _db_to_form_schema(group_type=group_type),
        u'for_view': True
    })
    data_dict: Dict[str, Any] = {u'id': id, u'type': group_type}

    # unicode format (decoded from utf8)
    q = request.params.get(u'q', u'')

    extra_vars["q"] = q

    try:
        # Do not query for the group datasets when dictizing, as they will
        # be ignored and get requested on the controller anyway
        data_dict['include_datasets'] = False

        # Do not query group members as they aren't used in the view
        data_dict['include_users'] = False

        group_dict = _action(u'group_show')(context, data_dict)
        group = context['group']
    except (NotFound, NotAuthorized):
        base.abort(404, _(u'Group not found'))

    # if the user specified a group id, redirect to the group name
    if data_dict['id'] == group_dict['id'] and \
            data_dict['id'] != group_dict['name']:

        url_with_name = h.url_for(u'{}.read'.format(group_type),
                                  id=group_dict['name'])

        return h.redirect_to(
            h.add_url_param(alternative_url=url_with_name))

    # TODO: Remove
    # ckan 2.9: Adding variables that were removed from c object for
    # compatibility with templates in existing extensions
    g.q = q
    g.group_dict = group_dict
    g.group = group

    extra_vars = _read(id, limit, group_type)

    extra_vars["group_type"] = group_type
    extra_vars["group_dict"] = group_dict

    return base.render(
        _get_group_template(u'read_template', cast(str, g.group_dict['type'])),
        extra_vars)


def activity(id: str,
             group_type: str,
             is_organization: bool,
             offset: int = 0) -> str:
    u'''Render this group's public activity stream page.'''
    extra_vars = {}
    set_org(is_organization)
    context = cast(Context, {
        u'model': model,
        u'session': model.Session,
        u'user': g.user,
        u'for_view': True
    })
    try:
        group_dict = _get_group_dict(id, group_type)
    except (NotFound, NotAuthorized):
        base.abort(404, _(u'Group not found'))

    try:
        # Add the group's activity stream (already rendered to HTML) to the
        # template context for the group/read.html
        # template to retrieve later.
        extra_vars["activity_stream"] = \
            _action(u'organization_activity_list'
                    if group_dict.get(u'is_organization')
                    else u'group_activity_list')(
            context, {
                u'id': group_dict['id'],
                u'offset': offset
            })

    except ValidationError as error:
        base.abort(400, error.message or '')

    # TODO: Remove
    # ckan 2.9: Adding variables that were removed from c object for
    # compatibility with templates in existing extensions
    g.group_activity_stream = extra_vars["activity_stream"]
    g.group_dict = group_dict

    extra_vars["group_type"] = group_type
    extra_vars["group_dict"] = group_dict
    extra_vars["id"] = id
    return base.render(
        _get_group_template(u'activity_template', group_type), extra_vars)


def changes(id: str, group_type: str, is_organization: bool) -> str:
    '''
    Shows the changes to an organization in one particular activity stream
    item.
    '''
    set_org(is_organization)
    extra_vars = {}
    activity_id = id
    context = cast(Context, {
        u'model': model, u'session': model.Session,
        u'user': g.user, u'auth_user_obj': g.userobj
    })
    try:
        activity_diff = get_action(u'activity_diff')(
            context, {u'id': activity_id, u'object_type': u'group',
                      u'diff_type': u'html'})
    except NotFound as e:
        log.info(u'Activity not found: {} - {}'.format(str(e), activity_id))
        return base.abort(404, _(u'Activity not found'))
    except NotAuthorized:
        return base.abort(403, _(u'Unauthorized to view activity data'))

    # 'group_dict' needs to go to the templates for page title & breadcrumbs.
    # Use the current version of the package, in case the name/title have
    # changed, and we need a link to it which works
    group_id = activity_diff[u'activities'][1][u'data'][u'group'][u'id']
    current_group_dict = get_action(group_type + u'_show')(
        context, {u'id': group_id})
    group_activity_list = get_action(group_type + u'_activity_list')(
        context, {
            u'id': group_id,
            u'limit': 100
        }
    )

    extra_vars: Dict[str, Any] = {
        u'activity_diffs': [activity_diff],
        u'group_dict': current_group_dict,
        u'group_activity_list': group_activity_list,
        u'group_type': current_group_dict[u'type'],
    }

    return base.render(_replace_group_org(u'group/changes.html'), extra_vars)


def changes_multiple(is_organization: bool, group_type: str) -> str:
    '''
    Called when a user specifies a range of versions they want to look at
    changes between. Verifies that the range is valid and finds the set of
    activity diffs for the changes in the given version range, then
    re-renders changes.html with the list.
    '''
    set_org(is_organization)
    extra_vars = {}
    new_id = h.get_request_param(u'new_id')
    old_id = h.get_request_param(u'old_id')

    context = cast(Context, {
        u'model': model, u'session': model.Session,
        u'user': g.user, u'auth_user_obj': g.userobj
    })

    # check to ensure that the old activity is actually older than
    # the new activity
    old_activity = get_action(u'activity_show')(context, {
        u'id': old_id,
        u'include_data': False})
    new_activity = get_action(u'activity_show')(context, {
        u'id': new_id,
        u'include_data': False})

    old_timestamp = old_activity[u'timestamp']
    new_timestamp = new_activity[u'timestamp']

    t1 = datetime.strptime(old_timestamp, u'%Y-%m-%dT%H:%M:%S.%f')
    t2 = datetime.strptime(new_timestamp, u'%Y-%m-%dT%H:%M:%S.%f')

    time_diff = t2 - t1
    # if the time difference is negative, just return the change that put us
    # at the more recent ID we were just looking at
    # TODO: do something better here - go back to the previous page,
    # display a warning that the user can't look at a sequence where
    # the newest item is older than the oldest one, etc
    if time_diff.total_seconds() < 0:
        return changes(
            h.get_request_param(u'current_new_id'), group_type,
            is_organization)

    done = False
    current_id = new_id
    diff_list = []

    while not done:
        try:
            activity_diff = get_action(u'activity_diff')(
                context, {
                    u'id': current_id,
                    u'object_type': u'group',
                    u'diff_type': u'html'})
        except NotFound as e:
            log.info(
                u'Activity not found: {} - {}'.format(str(e), current_id)
            )
            return base.abort(404, _(u'Activity not found'))
        except NotAuthorized:
            return base.abort(403, _(u'Unauthorized to view activity data'))

        diff_list.append(activity_diff)

        if activity_diff['activities'][0]['id'] == old_id:
            done = True
        else:
            current_id = activity_diff['activities'][0]['id']

    group_id: str = diff_list[0][u'activities'][1][u'data'][u'group'][u'id']
    current_group_dict = get_action(group_type + u'_show')(
        context, {u'id': group_id})
    group_activity_list = get_action(group_type + u'_activity_list')(context, {
        u'id': group_id,
        u'limit': 100})

    extra_vars: Dict[str, Any] = {
        u'activity_diffs': diff_list,
        u'group_dict': current_group_dict,
        u'group_activity_list': group_activity_list,
        u'group_type': current_group_dict[u'type'],
    }

    return base.render(_replace_group_org(u'group/changes.html'), extra_vars)


def about(id: str, group_type: str, is_organization: bool) -> str:
    extra_vars = {}
    set_org(is_organization)
    context = cast(
        Context, {u'model': model, u'session': model.Session, u'user': g.user})
    group_dict = _get_group_dict(id, group_type)
    group_type = group_dict['type']
    _setup_template_variables(context, {u'id': id}, group_type=group_type)

    # TODO: Remove
    # ckan 2.9: Adding variables that were removed from c object for
    # compatibility with templates in existing extensions
    g.group_dict = group_dict
    g.group_type = group_type

    extra_vars: Dict[str, Any] = {u"group_dict": group_dict,
                                  u"group_type": group_type}

    return base.render(
        _get_group_template(u'about_template', group_type), extra_vars)


def members(id: str, group_type: str, is_organization: bool) -> str:
    extra_vars = {}
    set_org(is_organization)
    context = cast(
        Context, {u'model': model, u'session': model.Session, u'user': g.user})

    try:
        data_dict: Dict[str, Any] = {u'id': id}
        assert check_access(u'group_edit_permissions', context, data_dict)
        members = get_action(u'member_list')(context, {
            u'id': id,
            u'object_type': u'user'
        })
        data_dict['include_datasets'] = False
        group_dict = _action(u'group_show')(context, data_dict)
    except NotFound:
        base.abort(404, _(u'Group not found'))
    except NotAuthorized:
        base.abort(403,
                   _(u'User %r not authorized to edit members of %s') %
                   (g.user, id))

    # TODO: Remove
    # ckan 2.9: Adding variables that were removed from c object for
    # compatibility with templates in existing extensions
    g.members = members
    g.group_dict = group_dict

    extra_vars: Dict[str, Any] = {
        u"members": members,
        u"group_dict": group_dict,
        u"group_type": group_type
    }
    return base.render(_replace_group_org(u'group/members.html'), extra_vars)


def member_delete(id: str, group_type: str,
                  is_organization: bool) -> Union[Response, str]:
    extra_vars = {}
    set_org(is_organization)
    if u'cancel' in request.params:
        return h.redirect_to(u'{}.members'.format(group_type), id=id)

    context = cast(
        Context, {u'model': model, u'session': model.Session, u'user': g.user})

    try:
        assert _check_access(u'group_member_delete', context, {u'id': id})
    except NotAuthorized:
        base.abort(403, _(u'Unauthorized to delete group %s members') % u'')

    try:
        user_id = request.params.get(u'user')
        if request.method == u'POST':
            _action(u'group_member_delete')(context, {
                u'id': id,
                u'user_id': user_id
            })
            h.flash_notice(_(u'Group member has been deleted.'))
            return h.redirect_to(u'{}.members'.format(group_type), id=id)
        user_dict = _action(u'group_show')(context, {u'id': user_id})

        # TODO: Remove
        # ckan 2.9: Adding variables that were removed from c object for
        # compatibility with templates in existing extensions
        g.user_dict = user_dict
        g.user_id = user_id
        g.group_id = id

    except NotAuthorized:
        base.abort(403, _(u'Unauthorized to delete group %s members') % u'')
    except NotFound:
        base.abort(404, _(u'Group not found'))
    extra_vars: Dict[str, Any] = {
        u"user_id": user_id,
        u"user_dict": user_dict,
        u"group_id": id
    }
    return base.render(_replace_group_org(u'group/confirm_delete_member.html'),
                       extra_vars)


# deprecated
def history(id: str, group_type: str, is_organization: bool) -> Response:
    return h.redirect_to(u'group.activity', id=id)


def follow(id: str, group_type: str, is_organization: bool) -> Response:
    u'''Start following this group.'''
    set_org(is_organization)
    context = cast(
        Context, {u'model': model, u'session': model.Session, u'user': g.user})
    data_dict = {u'id': id}
    try:
        get_action(u'follow_group')(context, data_dict)
        group_dict = get_action(u'group_show')(context, data_dict)
        h.flash_success(
            _(u"You are now following {0}").format(group_dict['title']))

        id = group_dict['name']
    except ValidationError as e:
        error_message = (e.message or e.error_summary or e.error_dict)
        h.flash_error(error_message)
    except NotAuthorized as e:
        h.flash_error(e.message)
    return h.redirect_to(u'group.read', id=id)


def unfollow(id: str, group_type: str, is_organization: bool) -> Response:
    u'''Stop following this group.'''
    set_org(is_organization)
    context = cast(
        Context, {u'model': model, u'session': model.Session, u'user': g.user})
    data_dict = {u'id': id}
    try:
        get_action(u'unfollow_group')(context, data_dict)
        group_dict = get_action(u'group_show')(context, data_dict)
        h.flash_success(
            _(u"You are no longer following {0}").format(group_dict['title']))
        id = group_dict['name']
    except ValidationError as e:
        error_message = (e.message or e.error_summary or e.error_dict)
        h.flash_error(error_message)
    except (NotFound, NotAuthorized) as e:
        error_message = e.message or ''
        h.flash_error(error_message)
    return h.redirect_to(u'group.read', id=id)


def followers(id: str, group_type: str, is_organization: bool) -> str:
    extra_vars = {}
    set_org(is_organization)
    context = cast(
        Context, {u'model': model, u'session': model.Session, u'user': g.user})
    group_dict = _get_group_dict(id, group_type)
    try:
        followers = \
            get_action(u'group_follower_list')(context, {u'id': id})
    except NotAuthorized:
        base.abort(403, _(u'Unauthorized to view followers %s') % u'')

    # TODO: Remove
    # ckan 2.9: Adding variables that were removed from c object for
    # compatibility with templates in existing extensions
    g.group_dict = group_dict
    g.followers = followers

    extra_vars: Dict[str, Any] = {
        u"group_dict": group_dict,
        u"group_type": group_type,
        u"followers": followers
    }
    return base.render(u'group/followers.html', extra_vars)


def admins(id: str, group_type: str, is_organization: bool) -> str:
    extra_vars = {}
    set_org(is_organization)
    group_dict = _get_group_dict(id, group_type)
    admins = authz.get_group_or_org_admin_ids(id)

    # TODO: Remove
    # ckan 2.9: Adding variables that were removed from c object for
    # compatibility with templates in existing extensions
    g.group_dict = group_dict
    g.admins = admins

    extra_vars: Dict[str, Any] = {
        u"group_dict": group_dict,
        u'group_type': group_type,
        u"admins": admins
    }

    return base.render(
        _get_group_template(u'admins_template', group_dict['type']),
        extra_vars)


class BulkProcessView(MethodView):
    u''' Bulk process view'''

    def _prepare(self, group_type: str) -> Context:

        # check we are org admin

        context = cast(Context, {
            u'model': model,
            u'session': model.Session,
            u'user': g.user,
            u'schema': _db_to_form_schema(group_type=group_type),
            u'for_view': True,
            u'extras_as_string': True
<<<<<<< HEAD
        })
=======
        }

        try:
            check_access(u'bulk_update_public', context, {u'org_id': id})
        except NotAuthorized:
            base.abort(403, _(u'Unauthorized to access'))

>>>>>>> d8941a0a
        return context

    def get(self, id: str, group_type: str, is_organization: bool) -> str:
        extra_vars = {}
        set_org(is_organization)
        context = self._prepare(group_type)
        data_dict: Dict[str, Any] = {u'id': id, u'type': group_type}
        data_dict['include_datasets'] = False
        try:
            group_dict = _action(u'group_show')(context, data_dict)
            group = context['group']
        except NotFound:
            base.abort(404, _(u'Group not found'))

        if not group_dict['is_organization']:
            # FIXME: better error
            raise Exception(u'Must be an organization')

        # If no action then just show the datasets
        limit = 500
        # TODO: Remove
        # ckan 2.9: Adding variables that were removed from c object for
        # compatibility with templates in existing extensions
        g.group_dict = group_dict
        g.group = group
        extra_vars = _read(id, limit, group_type)
        g.packages = g.page.items

        extra_vars: Dict[str, Any] = {
            u"group_dict": group_dict,
            u"group": group,
            u"page": g.page,
            u"packages": g.page.items,
            u'group_type': group_type
        }

        return base.render(
            _get_group_template(u'bulk_process_template', group_type),
            extra_vars)

    def post(
            self, id: str, group_type: str,
            is_organization: bool) -> Response:
        set_org(is_organization)
<<<<<<< HEAD
        context = self._prepare(group_type)
        data_dict: Dict[str, Any] = {u'id': id, u'type': group_type}
        try:
            assert check_access(
                u'bulk_update_public', context, {u'org_id': id})
=======
        context = self._prepare(group_type, id)
        data_dict = {u'id': id, u'type': group_type}
        try:
>>>>>>> d8941a0a
            # Do not query for the group datasets when dictizing, as they will
            # be ignored and get requested on the controller anyway
            data_dict['include_datasets'] = False
            group_dict = _action(u'group_show')(context, data_dict)
            group = context['group']
        except NotFound:
            group_label = h.humanize_entity_type(
                u'organization' if is_organization else u'group',
                group_type,
                u'default label') or _(
                    u'Organization' if is_organization else u'Group')
            base.abort(404, _(u'{} not found'.format(group_label)))
        except NotAuthorized:
            base.abort(403,
                       _(u'User %r not authorized to edit %s') % (g.user, id))

        if not group_dict['is_organization']:
            # FIXME: better error
            raise Exception(u'Must be an organization')

        # TODO: Remove
        # ckan 2.9: Adding variables that were removed from c object for
        # compatibility with templates in existing extensions
        g.group_dict = group_dict
        g.group = group

        # use different form names so that ie7 can be detected
        form_names = set([
            u"bulk_action.public",
            u"bulk_action.delete",
            u"bulk_action.private"
        ])
        actions_in_form: Set[str] = set(request.form.keys())
        actions = form_names.intersection(actions_in_form)
        # ie7 puts all buttons in form params but puts submitted one twice

        form_dict: Dict[str, str] = request.form.to_dict()
        for key, value in form_dict.items():
            if value in [u'private', u'public']:
                action = key.split(u'.')[-1]
                break
        else:
            # normal good browser form submission
            action = actions.pop().split(u'.')[-1]

        # process the action first find the datasets to perform the action on.
        # they are prefixed by dataset_ in the form data
        datasets = []
        for param in request.form:
            if param.startswith(u'dataset_'):
                datasets.append(param[8:])

        action_functions = {
            u'private': u'bulk_update_private',
            u'public': u'bulk_update_public',
            u'delete': u'bulk_update_delete',
        }

        data_dict = {u'datasets': datasets, u'org_id': group_dict['id']}

        try:
            get_action(action_functions[action])(context, data_dict)
        except NotAuthorized:
            base.abort(403, _(u'Not authorized to perform bulk update'))
        return h.redirect_to(u'{}.bulk_process'.format(group_type), id=id)


class CreateGroupView(MethodView):
    u'''Create group view '''

    def _prepare(self, data: Optional[Dict[str, Any]] = None) -> Context:
        if data and u'type' in data:
            group_type = data['type']
        else:
            group_type = _guess_group_type()
        if data:
            data['type'] = group_type

        context = cast(Context, {
            u'model': model,
            u'session': model.Session,
            u'user': g.user,
            u'save': u'save' in request.params,
            u'parent': request.params.get(u'parent', None),
            u'group_type': group_type
        })

        try:
            assert _check_access(u'group_create', context)
        except NotAuthorized:
            base.abort(403, _(u'Unauthorized to create a group'))

        return context

    def post(self, group_type: str,
             is_organization: bool) -> Union[Response, str]:
        set_org(is_organization)
        context = self._prepare()
        try:
            data_dict = clean_dict(
                dict_fns.unflatten(tuplize_dict(parse_params(request.form))))
            data_dict.update(clean_dict(
                dict_fns.unflatten(tuplize_dict(parse_params(request.files)))
            ))
        except dict_fns.DataError:
            base.abort(400, _(u'Integrity Error'))

        data_dict['type'] = group_type or u'group'
        context['message'] = data_dict.get(u'log_message', u'')
        data_dict['users'] = [{u'name': g.user, u'capacity': u'admin'}]
        try:
            group = _action(u'group_create')(context, data_dict)
        except (NotFound, NotAuthorized) as e:
            base.abort(404, _(u'Group not found'))
        except ValidationError as e:
            errors = e.error_dict
            error_summary = e.error_summary
            return self.get(group_type, is_organization,
                            data_dict, errors, error_summary)

        return h.redirect_to(
            cast(str, group['type']) + u'.read', id=group['name'])

    def get(self,
            group_type: str,
            is_organization: bool,
            data: Optional[Dict[str, Any]] = None,
            errors: Optional[Dict[str, Any]] = None,
            error_summary: Optional[Dict[str, Any]] = None) -> str:
        extra_vars = {}
        set_org(is_organization)
        context = self._prepare()
        data = data or clean_dict(
            dict_fns.unflatten(
                tuplize_dict(
                    parse_params(request.args, ignore_keys=CACHE_PARAMETERS)
                )
            )
        )

        if not data.get(u'image_url', u'').startswith(u'http'):
            data.pop(u'image_url', None)
        errors = errors or {}
        error_summary = error_summary or {}
        extra_vars: Dict[str, Any] = {
            u'data': data,
            u'errors': errors,
            u'error_summary': error_summary,
            u'action': u'new',
            u'group_type': group_type
        }
        _setup_template_variables(
            context, data, group_type=group_type)
        form = base.render(
            _get_group_template(u'group_form', group_type), extra_vars)

        # TODO: Remove
        # ckan 2.9: Adding variables that were removed from c object for
        # compatibility with templates in existing extensions
        g.form = form

        extra_vars["form"] = form
        return base.render(
            _get_group_template(u'new_template', group_type), extra_vars)


class EditGroupView(MethodView):
    u''' Edit group view'''

    def _prepare(self, id: Optional[str]) -> Context:
        data_dict: Dict[str, Any] = {u'id': id, u'include_datasets': False}

        context = cast(Context, {
            u'model': model,
            u'session': model.Session,
            u'user': g.user,
            u'save': u'save' in request.params,
            u'for_edit': True,
            u'parent': request.params.get(u'parent', None),
            u'id': id
        })

        try:
            _action(u'group_show')(context, data_dict)
            assert check_access(u'group_update', context)
        except NotAuthorized:
            base.abort(403, _(u'Unauthorized to create a group'))
        except NotFound:
            base.abort(404, _(u'Group not found'))

        return context

    def post(self,
             group_type: str,
             is_organization: bool,
             id: Optional[str] = None) -> Union[Response, str]:
        set_org(is_organization)
        context = self._prepare(id)
        try:
            data_dict = clean_dict(
                dict_fns.unflatten(tuplize_dict(parse_params(request.form))))
            data_dict.update(clean_dict(
                dict_fns.unflatten(tuplize_dict(parse_params(request.files)))
            ))
        except dict_fns.DataError:
            base.abort(400, _(u'Integrity Error'))
        context['message'] = data_dict.get(u'log_message', u'')
        data_dict['id'] = context['id']
        context['allow_partial_update'] = True
        try:
            group = _action(u'group_update')(context, data_dict)
            if id != group['name']:
                _force_reindex(group)
        except (NotFound, NotAuthorized) as e:
            base.abort(404, _(u'Group not found'))
        except ValidationError as e:
            errors = e.error_dict
            error_summary = e.error_summary
            assert id
            return self.get(id, group_type, is_organization,
                            data_dict, errors, error_summary)
        return h.redirect_to(
            cast(str, group[u'type']) + u'.read', id=group[u'name'])

    def get(self,
            id: str,
            group_type: str,
            is_organization: bool,
            data: Optional[Dict[str, Any]] = None,
            errors: Optional[Dict[str, Any]] = None,
            error_summary: Optional[Dict[str, Any]] = None) -> str:
        extra_vars = {}
        set_org(is_organization)
        context = self._prepare(id)
        data_dict: Dict[str, Any] = {u'id': id, u'include_datasets': False}
        try:
            group_dict = _action(u'group_show')(context, data_dict)
        except (NotFound, NotAuthorized):
            base.abort(404, _(u'Group not found'))
        data = data or group_dict
        assert data is not None
        errors = errors or {}
        extra_vars: Dict[str, Any] = {
            u'data': data,
            u"group_dict": group_dict,
            u'errors': errors,
            u'error_summary': error_summary,
            u'action': u'edit',
            u'group_type': group_type
        }

        _setup_template_variables(context, data, group_type=group_type)
        form = base.render(
            _get_group_template(u'group_form', group_type), extra_vars)

        # TODO: Remove
        # ckan 2.9: Adding variables that were removed from c object for
        # compatibility with templates in existing extensions
        g.grouptitle = group_dict.get(u'title')
        g.groupname = group_dict.get(u'name')
        g.data = data
        g.group_dict = group_dict

        extra_vars["form"] = form
        return base.render(
            _get_group_template(u'edit_template', group_type), extra_vars)


class DeleteGroupView(MethodView):
    u'''Delete group view '''

    def _prepare(self, id: Optional[str] = None) -> Context:
        context = cast(Context, {
            u'model': model,
            u'session': model.Session,
            u'user': g.user,
        })
        try:
            assert _check_access(u'group_delete', context, {u'id': id})
        except NotAuthorized:
            base.abort(403, _(u'Unauthorized to delete group %s') % u'')
        return context

    def post(self,
             group_type: str,
             is_organization: bool,
             id: Optional[str] = None) -> Response:
        set_org(is_organization)
        context = self._prepare(id)
        try:
            _action(u'group_delete')(context, {u'id': id})
            group_label = h.humanize_entity_type(
                u'group',
                group_type,
                u'has been deleted') or _(u'Group')
            h.flash_notice(
                _(u'%s has been deleted.') % _(group_label))
        except NotAuthorized:
            base.abort(403, _(u'Unauthorized to delete group %s') % u'')
        except NotFound:
            base.abort(404, _(u'Group not found'))
        except ValidationError as e:
            h.flash_error(e.error_dict['message'])
            return h.redirect_to(u'{}.read'.format(group_type), id=id)

        return h.redirect_to(u'{}.index'.format(group_type))

    def get(self,
            group_type: str,
            is_organization: bool,
            id: Optional[str] = None) -> Union[str, Response]:
        set_org(is_organization)
        context = self._prepare(id)
        group_dict = _action(u'group_show')(context, {u'id': id})
        if u'cancel' in request.params:
            return h.redirect_to(u'{}.edit'.format(group_type), id=id)

        # TODO: Remove
        g.group_dict = group_dict
        extra_vars: Dict[str, Any] = {
            u"group_dict": group_dict,
            u"group_type": group_type
        }
        return base.render(_replace_group_org(u'group/confirm_delete.html'),
                           extra_vars)


class MembersGroupView(MethodView):
    u'''New members group view'''

    def _prepare(self, id: Optional[str] = None) -> Context:
        context = cast(Context, {
            u'model': model,
            u'session': model.Session,
            u'user': g.user
        })
        try:
            assert _check_access(u'group_member_create', context, {u'id': id})
        except NotAuthorized:
            base.abort(403,
                       _(u'Unauthorized to create group %s members') % u'')

        return context

    def post(self,
             group_type: str,
             is_organization: bool,
             id: Optional[str] = None) -> Response:
        set_org(is_organization)
        context = self._prepare(id)
        data_dict = clean_dict(
            dict_fns.unflatten(tuplize_dict(parse_params(request.form))))
        data_dict['id'] = id

        email = data_dict.get(u'email')

        if email:
            user_data_dict: Dict[str, Any] = {
                u'email': email,
                u'group_id': data_dict['id'],
                u'role': data_dict['role']
            }
            del data_dict['email']
            user_dict = _action(u'user_invite')(context, user_data_dict)
            data_dict['username'] = user_dict['name']

        try:
            group_dict = _action(u'group_member_create')(context, data_dict)
        except NotAuthorized:
            base.abort(403, _(u'Unauthorized to add member to group %s') % u'')
        except NotFound:
            base.abort(404, _(u'Group not found'))
        except ValidationError as e:
            h.flash_error(e.error_summary)
            return h.redirect_to(u'{}.member_new'.format(group_type), id=id)

        # TODO: Remove
        g.group_dict = group_dict

        return h.redirect_to(u'{}.members'.format(group_type), id=id)

    def get(self,
            group_type: str,
            is_organization: bool,
            id: Optional[str] = None) -> str:
        extra_vars: Dict[str, Any] = {}
        set_org(is_organization)
        context = self._prepare(id)
        user = request.params.get(u'user')
        data_dict: Dict[str, Any] = {u'id': id}
        data_dict['include_datasets'] = False
        group_dict = _action(u'group_show')(context, data_dict)
        roles = _action(u'member_roles_list')(context, {
            u'group_type': group_type
        })
        user_dict = {}
        if user:
            user_dict = get_action(u'user_show')(context, {u'id': user})
            user_role =\
                authz.users_role_for_group_or_org(id, user) or u'member'
            # TODO: Remove
            g.user_dict = user_dict
            extra_vars["user_dict"] = user_dict
        else:
            user_role = u'member'

        # TODO: Remove
        g.group_dict = group_dict
        g.roles = roles
        g.user_role = user_role

        extra_vars.update({
            u"group_dict": group_dict,
            u"roles": roles,
            u"user_role": user_role,
            u"group_type": group_type,
            u"user_dict": user_dict
        })
        return base.render(_replace_group_org(u'group/member_new.html'),
                           extra_vars)


group = Blueprint(u'group', __name__, url_prefix=u'/group',
                  url_defaults={u'group_type': u'group',
                                u'is_organization': False})
organization = Blueprint(u'organization', __name__,
                         url_prefix=u'/organization',
                         url_defaults={u'group_type': u'organization',
                                       u'is_organization': True})


def register_group_plugin_rules(blueprint: Blueprint) -> None:
    actions = [
        u'member_delete', u'history', u'followers', u'follow',
        u'unfollow', u'admins', u'activity'
    ]
    blueprint.add_url_rule(u'/', view_func=index, strict_slashes=False)
    blueprint.add_url_rule(
        u'/new',
        methods=[u'GET', u'POST'],
        view_func=CreateGroupView.as_view(str(u'new')))
    blueprint.add_url_rule(u'/<id>', methods=[u'GET'], view_func=read)
    blueprint.add_url_rule(
        u'/edit/<id>', view_func=EditGroupView.as_view(str(u'edit')))
    blueprint.add_url_rule(
        u'/activity/<id>/<int:offset>', methods=[u'GET'], view_func=activity)
    blueprint.add_url_rule(u'/about/<id>', methods=[u'GET'], view_func=about)
    blueprint.add_url_rule(
        u'/members/<id>', methods=[u'GET', u'POST'], view_func=members)
    blueprint.add_url_rule(
        u'/member_new/<id>',
        view_func=MembersGroupView.as_view(str(u'member_new')))
    blueprint.add_url_rule(
        u'/bulk_process/<id>',
        view_func=BulkProcessView.as_view(str(u'bulk_process')))
    blueprint.add_url_rule(
        u'/delete/<id>',
        methods=[u'GET', u'POST'],
        view_func=DeleteGroupView.as_view(str(u'delete')))
    for action in actions:
        blueprint.add_url_rule(
            u'/{0}/<id>'.format(action),
            methods=[u'GET', u'POST'],
            view_func=globals()[action])
    blueprint.add_url_rule(u'/changes/<id>', view_func=changes)
    blueprint.add_url_rule(
        u'/changes_multiple',
        view_func=changes_multiple)


register_group_plugin_rules(group)
register_group_plugin_rules(organization)<|MERGE_RESOLUTION|>--- conflicted
+++ resolved
@@ -854,7 +854,7 @@
 class BulkProcessView(MethodView):
     u''' Bulk process view'''
 
-    def _prepare(self, group_type: str) -> Context:
+    def _prepare(self, group_type: str, id: str) -> Context:
 
         # check we are org admin
 
@@ -865,23 +865,19 @@
             u'schema': _db_to_form_schema(group_type=group_type),
             u'for_view': True,
             u'extras_as_string': True
-<<<<<<< HEAD
         })
-=======
-        }
 
         try:
             check_access(u'bulk_update_public', context, {u'org_id': id})
         except NotAuthorized:
             base.abort(403, _(u'Unauthorized to access'))
 
->>>>>>> d8941a0a
         return context
 
     def get(self, id: str, group_type: str, is_organization: bool) -> str:
         extra_vars = {}
         set_org(is_organization)
-        context = self._prepare(group_type)
+        context = self._prepare(group_type, id)
         data_dict: Dict[str, Any] = {u'id': id, u'type': group_type}
         data_dict['include_datasets'] = False
         try:
@@ -920,17 +916,9 @@
             self, id: str, group_type: str,
             is_organization: bool) -> Response:
         set_org(is_organization)
-<<<<<<< HEAD
-        context = self._prepare(group_type)
+        context = self._prepare(group_type, id)
         data_dict: Dict[str, Any] = {u'id': id, u'type': group_type}
         try:
-            assert check_access(
-                u'bulk_update_public', context, {u'org_id': id})
-=======
-        context = self._prepare(group_type, id)
-        data_dict = {u'id': id, u'type': group_type}
-        try:
->>>>>>> d8941a0a
             # Do not query for the group datasets when dictizing, as they will
             # be ignored and get requested on the controller anyway
             data_dict['include_datasets'] = False
