--- conflicted
+++ resolved
@@ -35,8 +35,4 @@
 
         c.related_count = len(c.pkg.related)
 
-<<<<<<< HEAD
-        return base.render( "package/related_list.html")
-=======
-        return base.render("package/related_list.html")
->>>>>>> 3d239c55
+        return base.render("package/related_list.html")