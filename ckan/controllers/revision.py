--- conflicted
+++ resolved
@@ -5,12 +5,8 @@
 
 from ckan.logic import NotAuthorized, check_access
 
-<<<<<<< HEAD
-from ckan.lib.base import *
-=======
 import ckan.lib.base as base
 import ckan.model as model
->>>>>>> e481cf60
 import ckan.lib.helpers as h
 
 
