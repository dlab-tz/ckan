--- conflicted
+++ resolved
@@ -700,13 +700,11 @@
         roles = self._handle_update_of_authz(pkg)
         self._prepare_authz_info_for_render(roles)
 
-<<<<<<< HEAD
         c.num_followers = get_action('follower_count')(context,
                 {'id':c.pkg.id})
         self._setup_follow_button(context)
-=======
+
         # c.related_count = len(pkg.related)
->>>>>>> 5f1c84d3
 
         return render('package/authz.html')
 
@@ -796,7 +794,6 @@
         c.related_count = len(c.pkg.related)
         return render('package/resource_read.html')
 
-<<<<<<< HEAD
     def followers(self, id=None):
         context = {'model': model, 'session': model.Session,
                    'user': c.user or c.author, 'for_view': True}
@@ -814,7 +811,7 @@
             abort(401, _('Unauthorized to read package %s') % id)
 
         return render('package/followers.html')
-=======
+
     def resource_embedded_dataviewer(self, id, resource_id):
         """
         Embeded page for a read-only resource dataview.
@@ -873,5 +870,4 @@
         for k in recline_state.keys():
             if k.startswith('view-') and not k.endswith(recline_state['currentView']):
                 recline_state.pop(k)
-        return recline_state
->>>>>>> 5f1c84d3
+        return recline_state