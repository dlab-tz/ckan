--- conflicted
+++ resolved
@@ -241,15 +241,10 @@
         if not auth_for_create:
             abort(401, _('Unauthorized to create a package'))
         # Get the name of the package form.
-<<<<<<< HEAD
-        fs = self._get_package_fieldset(is_admin=is_admin)
-
-=======
         try:
             fs = self._get_package_fieldset(is_admin=is_admin)
         except ValueError, e:
             abort(400, e)
->>>>>>> 67b8b287
         if 'save' in request.params or 'preview' in request.params:
             if not request.params.has_key('log_message'):
                 abort(400, ('Missing parameter: log_message'))
