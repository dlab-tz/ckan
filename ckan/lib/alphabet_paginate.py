'''
Based on webhelpers.paginator, but each page is for items beginning
 with a particular letter.

 Example:
        c.page = h.Page(
            collection=query,
            page=request.params.get('page', 'A'),
        )
    Template:
        ${c.page.pager()}
        ${package_list(c.page.items)}
        ${c.page.pager()}
'''
from itertools import dropwhile
import re
from sqlalchemy import  __version__ as sqav
from sqlalchemy.orm.query import Query
from pylons.i18n import _
from webhelpers.html.builder import HTML
from routes import url_for

class AlphaPage(object):
    def __init__(self, collection, alpha_attribute, page, other_text, paging_threshold=50,
                controller_name='tag'):
        '''
        @param collection - sqlalchemy query of all the items to paginate
        @param alpha_attribute - name of the attribute (on each item of the
                             collection) which has the string to paginate by
        @param page - the page identifier - the start character or other_text
        @param other_text - the (i18n-ized) string for items with
                            non-alphabetic first character.
        @param paging_threshold - the minimum number of items required to
                              start paginating them.
        @param controller_name - The name of the controller that will be linked to,
                            which defaults to tag.  The controller name should be the
                            same as the route so for some this will be the full
                            controller name such as 'A.B.controllers.C:ClassName'
        '''
        self.collection = collection
        self.alpha_attribute = alpha_attribute
        self.page = page
        self.other_text = other_text
        self.paging_threshold = paging_threshold
        self.controller_name = controller_name
        self.available = dict( (c,0,) for c in "ABCDEFGHIJKLMNOPQRSTUVWXYZ" )
        for c in self.collection:
<<<<<<< HEAD
            x = c[0] if isinstance( c, unicode ) else getattr(c, self.alpha_attribute)[0]
            self.available[x] = self.available.get(x, 0) + 1


=======
            if isinstance(c, unicode):
                x = c
            elif isinstance(c, dict):
                x = c[self.alpha_attribute][0]
            else:
                x = getattr(c, self.alpha_attribute)[0]
            self.available[x] = self.available.get(x, 0) + 1

>>>>>>> 0efe8a7a

    def pager(self, q=None):
        '''Returns pager html - for navigating between the pages.
           e.g. Something like this:
             <div class='pager'>
                 <span class="pager_curpage">A</span>
                 <a class="pager_link" href="/package/list?page=B">B</a>
                 <a class="pager_link" href="/package/list?page=C">C</a>
                    ...
                 <a class="pager_link" href="/package/list?page=Z">Z</a
                 <a class="pager_link" href="/package/list?page=Other">Other</a
             </div>
        '''
        if self.item_count < self.paging_threshold:
            return ''
        pages = []
        page = q or self.page
        letters = [char for char in 'ABCDEFGHIJKLMNOPQRSTUVWXYZ'] + [self.other_text]
        for letter in letters:
            if letter != page:
                if self.available.get(letter, 0):
                    page_element = HTML.a(class_='pager_link', href=url_for(controller=self.controller_name, action='index', page=letter),c=letter)
                else:
                    page_element = HTML.span(class_="pager_empty", c=letter)
            else:
                page_element = HTML.span(class_='pager_curpage', c=letter)
            pages.append(page_element)
        div = HTML.tag('div', class_='pager', *pages)
        return div


    @property
    def items(self):
        '''Returns items on the current page.'''
        if isinstance(self.collection, Query):
            query = self.collection
            if sqav.startswith("0.4"):
                attribute = getattr(query.table.c,
                                    self.alpha_attribute)
            elif sqav.startswith("0.5"):
                 attribute = getattr(query._entity_zero().selectable.c,
                                     self.alpha_attribute)
            else:
                entity = getattr(query.column_descriptions[0]['expr'],
                                 self.alpha_attribute)
                query = query.add_columns(entity)
                column = dropwhile(lambda x: x['name'] != \
                                   self.alpha_attribute,
                                   query.column_descriptions)
                attribute = column.next()['expr']
            if self.item_count >= self.paging_threshold:
                if self.page != self.other_text:
                    query = query.filter(attribute.ilike(u'%s%%' % self.page))
                else:
                    # regexp search
                    query = query.filter(attribute.op('~')(u'^[^a-zA-Z].*'))
            query.order_by(attribute)
            return query.all()
        elif isinstance(self.collection,list):
            if self.item_count >= self.paging_threshold:
                if self.page != self.other_text:
                    if isinstance(self.collection[0], dict):
                        items = [x for x in self.collection if x[self.alpha_attribute][0:1].lower() == self.page.lower()]
                    elif isinstance(self.collection[0], unicode):
                        items = [x for x in self.collection if x[0:1].lower() == self.page.lower()]
                    else:
                        items = [x for x in self.collection if getattr(x,self.alpha_attribute)[0:1].lower() == self.page.lower()]
                else:
                    # regexp search
                    if isinstance(self.collection[0], dict):
                        items = [x for x in self.collection if re.match('^[^a-zA-Z].*',x[self.alpha_attribute])]
                    else:
                        items = [x for x in self.collection if re.match('^[^a-zA-Z].*',x)]
                items.sort()
            else:
                items = self.collection
            return items
        else:
            raise NotImplementedError

    @property
    def item_count(self):
        if isinstance(self.collection, Query):
            return self.collection.count()
        elif isinstance(self.collection,list):
            return len(self.collection)
        else:
            raise NotImplementedError<|MERGE_RESOLUTION|>--- conflicted
+++ resolved
@@ -45,21 +45,13 @@
         self.controller_name = controller_name
         self.available = dict( (c,0,) for c in "ABCDEFGHIJKLMNOPQRSTUVWXYZ" )
         for c in self.collection:
-<<<<<<< HEAD
-            x = c[0] if isinstance( c, unicode ) else getattr(c, self.alpha_attribute)[0]
-            self.available[x] = self.available.get(x, 0) + 1
-
-
-=======
             if isinstance(c, unicode):
-                x = c
+                x = c[0]
             elif isinstance(c, dict):
                 x = c[self.alpha_attribute][0]
             else:
                 x = getattr(c, self.alpha_attribute)[0]
             self.available[x] = self.available.get(x, 0) + 1
-
->>>>>>> 0efe8a7a
 
     def pager(self, q=None):
         '''Returns pager html - for navigating between the pages.
