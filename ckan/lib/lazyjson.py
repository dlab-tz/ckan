--- conflicted
+++ resolved
@@ -1,15 +1,10 @@
 # encoding: utf-8
 
-<<<<<<< HEAD
-from typing import Any, Dict, Optional
+from typing import Any
 from simplejson import (
     loads,
     RawJSON,  # type: ignore
     dumps)
-from six import text_type
-=======
-from simplejson import loads, RawJSON, dumps
->>>>>>> c5c529d1
 
 
 class LazyJSONObject(RawJSON):  # type: ignore
@@ -19,17 +14,10 @@
     string passed when possible. Accepts and produces only
     unicode strings containing a single JSON object.
     '''
-<<<<<<< HEAD
     def __init__(self, json_string: str):
-        assert isinstance(json_string, text_type), json_string
-        self._json_string: Optional[str] = json_string
-        self._json_dict: Optional[Dict[str, Any]] = None
-=======
-    def __init__(self, json_string):
         assert isinstance(json_string, str), json_string
         self._json_string = json_string
         self._json_dict = None
->>>>>>> c5c529d1
 
     def _loads(self):
         if not self._json_dict:
