--- conflicted
+++ resolved
@@ -268,14 +268,7 @@
         return
 
 
-<<<<<<< HEAD
-def validate(
-    data: Dict[str, Any],
-    schema: Dict[str, Any],
-    context: Optional[Context] = None
-) -> Tuple[Dict[str, Any], Dict[str, Any]]:
-=======
-def _remove_blank_keys(schema):
+def _remove_blank_keys(schema: Dict[str, Any]):
 
     schema_copy = copy.copy(schema)
 
@@ -289,8 +282,11 @@
     return schema_copy
 
 
-def validate(data, schema, context=None):
->>>>>>> f6c7e94d
+def validate(
+    data: Dict[str, Any],
+    schema: Dict[str, Any],
+    context: Optional[Context] = None
+) -> Tuple[Dict[str, Any], Dict[str, Any]]:
     '''Validate an unflattened nested dict against a schema.'''
     context = context or {}
 
@@ -320,11 +316,6 @@
     errors_unflattened = unflatten(errors)
 
     # remove validators that passed
-<<<<<<< HEAD
-    for k in list(errors.keys()):
-        if not errors[k]:
-            del errors[k]
-=======
     dicts_to_process = [errors_unflattened]
     while dicts_to_process:
         dict_to_process = dicts_to_process.pop()
@@ -335,7 +326,6 @@
                 continue
             if isinstance(value[0], dict):
                 dicts_to_process.extend(value)
->>>>>>> f6c7e94d
 
     errors_unflattened = _remove_blank_keys(errors_unflattened)
 
