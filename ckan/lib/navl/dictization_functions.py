# encoding: utf-8

import copy
import json
from typing import (Any, Callable, Dict, Iterable, List, Optional,
                    Sequence, Set, Tuple, Union, cast)

import six

from ckan.common import config, _
from ckan.types import (
    Context, FlattenDataDict, FlattenErrorDict, FlattenKey, Schema)


class Missing(object):
    def __unicode__(self):
        raise Invalid(_('Missing value'))

    def __str__(self):
        raise Invalid(_('Missing value'))

    def __int__(self):
        raise Invalid(_('Missing value'))

    def __complex__(self):
        raise Invalid(_('Missing value'))

    def __long__(self):
        raise Invalid(_('Missing value'))

    def __float__(self):
        raise Invalid(_('Missing value'))

    def __oct__(self):
        raise Invalid(_('Missing value'))

    def __hex__(self):
        raise Invalid(_('Missing value'))

    def __len__(self):
        return 0


missing = Missing()


class State(object):
    pass


class DictizationError(Exception):
    error: Optional[str]

    def __str__(self):
        return six.ensure_str(self.__unicode__())

    def __unicode__(self):
        if hasattr(self, 'error') and self.error:
            return u'{}: {}'.format(self.__class__.__name__, repr(self.error))
        return self.__class__.__name__

    def __repr__(self):
        if hasattr(self, 'error') and self.error:
            return '<{} {}>'.format(self.__class__.__name__, repr(self.error))
        return '<{}>'.format(self.__class__.__name__)


class Invalid(DictizationError):
    '''Exception raised by some validator, converter and dictization functions
    when the given value is invalid.

    '''
    error: str

    def __init__(self, error: str, key: Optional[Any] = None) -> None:
        self.error = error


class DataError(DictizationError):
    error: str

    def __init__(self, error: str) -> None:
        self.error = error


class StopOnError(DictizationError):
    '''error to stop validations for a particualar key'''
    pass


def flattened_order_key(key: Sequence[Any]) -> FlattenKey:
    '''order by key length first then values'''

    return tuple([len(key)] + list(key))


def flatten_schema(schema: Dict[str, Any],
                   flattened: Optional[Dict[FlattenKey, Any]] = None,
                   key: Optional[List[Any]] = None
                   ) -> Dict[FlattenKey, Any]:
    '''convert schema into flat dict, where the keys become tuples

    e.g.
    {
      "toplevel": [validators],
      "parent": {
        "child1": [validators],
        "child2": [validators],
        }
    }
    becomes:
    {
      ('toplevel',): [validators],
      ('parent', 'child1'): [validators],
      ('parent', 'child2'): [validators],
    }
    See also: test_flatten_schema()
    '''
    flattened = flattened or {}
    old_key = key or []

<<<<<<< HEAD
    for k, value in six.iteritems(schema):
        new_key = old_key + [k]
=======
    for key, value in schema.items():
        new_key = old_key + [key]
>>>>>>> c5c529d1
        if isinstance(value, dict):
            flattened = flatten_schema(value, flattened, new_key)
        else:
            flattened[tuple(new_key)] = value

    return flattened


def get_all_key_combinations(data: Dict[FlattenKey, Any],
                             flattened_schema: Dict[FlattenKey, Any]
                             ) -> Set[FlattenKey]:
    '''Compare the schema against the given data and get all valid tuples that
    match the schema ignoring the last value in the tuple.

    '''
    schema_prefixes = {key[:-1] for key in flattened_schema}
    combinations: Set[FlattenKey] = set([()])

    for key in sorted(data.keys(), key=flattened_order_key):
        # make sure the tuple key is a valid one in the schema
        key_prefix = key[:-1:2]
        if key_prefix not in schema_prefixes:
            continue
        # make sure the parent key exists, this is assured by sorting the keys
        # first
        if tuple(tuple(key[:-3])) not in combinations:
            continue
        combinations.add(tuple(key[:-1]))

    return combinations


def make_full_schema(
        data: Dict[FlattenKey, Any], schema: Dict[str, Any]
) -> Dict[FlattenKey, Any]:
    '''make schema by getting all valid combinations and making sure that all
    keys are available'''

    flattened_schema = flatten_schema(schema)

    key_combinations = get_all_key_combinations(data, flattened_schema)

    full_schema: Dict[FlattenKey, Any] = {}

    for combination in key_combinations:
        sub_schema = schema
        for key in combination[::2]:
            sub_schema = sub_schema[key]

        for key, value in sub_schema.items():
            if isinstance(value, list):
                full_schema[combination + (key,)] = value

    return full_schema


def augment_data(
        data: FlattenDataDict, schema: Schema) -> FlattenDataDict:
    '''Takes 'flattened' data, compares it with the schema, and returns it with
    any problems marked, as follows:

    * keys in the data not in the schema are moved into a list under new key
      ('__junk')
    * keys in the schema but not data are added as keys with value 'missing'

    '''
    flattened_schema = flatten_schema(schema)
    key_combinations = get_all_key_combinations(data, flattened_schema)

    full_schema = make_full_schema(data, schema)

    new_data = copy.copy(data)

    keys_to_remove = []
    junk = {}
    extras_keys: FlattenDataDict = {}
    # fill junk and extras
    for key, value in new_data.items():
        if key in full_schema:
            continue

        # check if any thing naughty is placed against subschemas
        initial_tuple = key[::2]
        if initial_tuple in [initial_key[:len(initial_tuple)]
                             for initial_key in flattened_schema]:
            if data[key] != []:
                raise DataError('Only lists of dicts can be placed against '
                                'subschema %s, not %s' %
                                (key, type(data[key])))
        if key[:-1] in key_combinations:
            extras_key = key[:-1] + ('__extras',)
            extras = extras_keys.get(extras_key, {})
            extras[key[-1]] = value
            extras_keys[extras_key] = extras
        else:
            junk[key] = value
        keys_to_remove.append(key)

    if junk:
        new_data[("__junk",)] = junk
    for extra_key in extras_keys:
        new_data[extra_key] = extras_keys[extra_key]

    for key in keys_to_remove:
        new_data.pop(key)

    # add missing

    for key, value in full_schema.items():
        if key not in new_data and not key[-1].startswith("__"):
            new_data[key] = missing

    return new_data


def convert(converter: Callable[..., Any], key: FlattenKey,
            converted_data: FlattenDataDict,
            errors: FlattenErrorDict, context: Context
            ) -> None:
    try:
        nargs = converter.__code__.co_argcount
    except AttributeError:
        raise TypeError(
            f"{converter.__name__} cannot be used as validator "
            "because it is not a user-defined function")
    if nargs == 1:
        params = (converted_data.get(key),)
    elif nargs == 2:
        params = (converted_data.get(key), context)
    elif nargs == 4:
        params = (key, converted_data, errors, context)
    else:
        raise TypeError(
            "Wrong number of arguments for "
            f"{converter.__name__}(expected 1, 2 or 4): {nargs}")
    try:
        value = converter(*params)
        # 4-args version sets value internally
        if nargs != 4:
            converted_data[key] = value
        return
    except Invalid as e:
        errors[key].append(e.error)
        return


def validate(
    data: Dict[str, Any],
    schema: Dict[str, Any],
    context: Optional[Context] = None
) -> Tuple[Dict[str, Any], Dict[str, Any]]:
    '''Validate an unflattened nested dict against a schema.'''
    context = context or {}

    assert isinstance(data, dict)

    # store any empty lists in the data as they will get stripped out by
    # the _validate function. We do this so we can differentiate between
    # empty fields and missing fields when doing partial updates.
    empty_lists = [key for key, value in data.items() if value == []]

    # create a copy of the context which also includes the schema keys so
    # they can be used by the validators
    validators_context = cast(Context,
                              dict(context, schema_keys=list(schema.keys())))

    flattened = flatten_dict(data)
    flat_data, errors = _validate(flattened, schema, validators_context)
    converted_data = unflatten(flat_data)

    # check config for partial update fix option
    if config.get('ckan.fix_partial_updates', True):
        # repopulate the empty lists
        for key in empty_lists:
            if key not in converted_data:
                converted_data[key] = []

    # remove validators that passed
    for k in list(errors.keys()):
        if not errors[k]:
            del errors[k]

    errors_unflattened = unflatten(errors)

    return converted_data, errors_unflattened


def _validate(
        data: FlattenDataDict, schema: Schema,
        context: Context) -> Tuple[FlattenDataDict, FlattenErrorDict]:
    '''validate a flattened dict against a schema'''
    converted_data = augment_data(data, schema)
    full_schema = make_full_schema(data, schema)

    errors: FlattenErrorDict = dict(
        (key, []) for key in full_schema)

    # before run
    for key in sorted(full_schema, key=flattened_order_key):
        if key[-1] == '__before':
            for converter in full_schema[key]:
                try:
                    convert(converter, key, converted_data, errors, context)
                except StopOnError:
                    break

    # main run
    for key in sorted(full_schema, key=flattened_order_key):
        if not key[-1].startswith('__'):
            for converter in full_schema[key]:
                try:
                    convert(converter, key, converted_data, errors, context)
                except StopOnError:
                    break

    # extras run
    for key in sorted(full_schema, key=flattened_order_key):
        if key[-1] == '__extras':
            for converter in full_schema[key]:
                try:
                    convert(converter, key, converted_data, errors, context)
                except StopOnError:
                    break

    # after run
    for key in reversed(sorted(full_schema, key=flattened_order_key)):
        if key[-1] == '__after':
            for converter in full_schema[key]:
                try:
                    convert(converter, key, converted_data, errors, context)
                except StopOnError:
                    break

    # junk
    if ('__junk',) in full_schema:
        for converter in full_schema[('__junk',)]:
            try:
                convert(converter, ('__junk',), converted_data, errors,
                        context)
            except StopOnError:
                break

    return converted_data, errors


def flatten_list(data: List[Union[Dict[str, Any], Any]],
                 flattened: Optional[FlattenDataDict] = None,
                 old_key: Optional[List[Any]] = None
                 ) -> FlattenDataDict:
    '''flatten a list of dicts'''

    flattened = flattened or {}
    old_key = old_key or []

    for num, value in enumerate(data):
        if not isinstance(value, dict):
            raise DataError('Values in lists need to be dicts')
        new_key = old_key + [num]
        flattened = flatten_dict(value, flattened, new_key)

    return flattened


def flatten_dict(data: Dict[str, Any],
                 flattened: Optional[FlattenDataDict] = None,
                 old_key: Optional[List[Any]] = None
                 ) -> FlattenDataDict:
    '''Flatten a dict'''

    flattened = flattened or {}
    old_key = old_key or []

    for key, value in data.items():
        new_key = old_key + [key]
        if isinstance(value, list) and value and isinstance(value[0], dict):
            flattened = flatten_list(value, flattened, new_key)
        else:
            flattened[tuple(new_key)] = value

    return flattened


def unflatten(data: FlattenDataDict) -> Dict[str, Any]:
    '''Unflatten a simple dict whose keys are tuples.

    e.g.
    >>> unflatten(
      {('name',): u'testgrp4',
       ('title',): u'',
       ('description',): u'',
       ('packages', 0, 'name'): u'testpkg',
       ('packages', 1, 'name'): u'testpkg',
       ('extras', 0, 'key'): u'packages',
       ('extras', 0, 'value'): u'["testpkg"]',
       ('extras', 1, 'key'): u'',
       ('extras', 1, 'value'): u'',
       ('state',): u'active'
       ('save',): u'Save Changes',
       ('cancel',): u'Cancel'})
    {'name': u'testgrp4',
     'title': u'',
     'description': u'',
     'packages': [{'name': u'testpkg'}, {'name': u'testpkg'}],
     'extras': [{'key': u'packages', 'value': u'["testpkg"]'},
                {'key': u'', 'value': u''}],
     'state': u'active',
     'save': u'Save Changes',
     'cancel': u'Cancel'}
    '''

    unflattened: Dict[str, Any] = {}
    clean_lists: Dict[int, Any] = {}

    for flattend_key in sorted(data.keys(), key=flattened_order_key):
        current_pos: Union[List[Any], Dict[str, Any]] = unflattened

        for key in flattend_key[:-1]:
            try:
                current_pos = current_pos[key]
            except IndexError:
                while True:
                    new_pos: Any = {}
                    assert isinstance(current_pos, list)
                    current_pos.append(new_pos)
                    if key < len(current_pos):
                        break
                    # skipped list indexes need to be removed before returning
                    clean_lists[id(current_pos)] = current_pos
                current_pos = new_pos
            except KeyError:
                new_pos = []
                current_pos[key] = new_pos
                current_pos = new_pos
        current_pos[flattend_key[-1]] = data[flattend_key]

    for cl in clean_lists.values():
        cl[:] = [i for i in cl if i]

    return unflattened


class MissingNullEncoder(json.JSONEncoder):
    '''json encoder that treats missing objects as null'''
    def default(self, obj: Any):
        if isinstance(obj, Missing):
            return None
        return json.JSONEncoder.default(self, obj)


def check_dict(data_dict: Union[Dict[str, Any], Any],
               select_dict: Dict[str, Any],
               parent_path: FlattenKey = ()) -> List[FlattenKey]:
    """
    return list of key tuples from select_dict whose values don't match
    corresponding values in data_dict.
    """
    if not isinstance(data_dict, dict):
        return [parent_path]

    unmatched = []
    for k, v in sorted(select_dict.items()):
        if k not in data_dict:
            unmatched.append(parent_path + (k,))

        elif isinstance(v, dict):
            unmatched.extend(check_dict(data_dict[k], v, parent_path + (k,)))

        elif isinstance(v, list):
            unmatched.extend(check_list(data_dict[k], v, parent_path + (k,)))

        elif data_dict[k] != v:
            unmatched.append(parent_path + (k,))

    return unmatched


def check_list(data_list: Union[List[Any], Any],
               select_list: List[Any],
               parent_path: FlattenKey = ()) -> List[FlattenKey]:
    """
    return list of key tuples from select_list whose values don't match
    corresponding values in data_list.
    """
    if not isinstance(data_list, list):
        return [parent_path]

    unmatched = []
    for i, v in enumerate(select_list):
        if i >= len(data_list):
            unmatched.append(parent_path + (i,))

        elif isinstance(v, dict):
            unmatched.extend(check_dict(data_list[i], v, parent_path + (i,)))

        elif isinstance(v, list):
            unmatched.extend(check_list(data_list[i], v, parent_path + (i,)))

        elif data_list[i] != v:
            unmatched.append(parent_path + (i,))

    return unmatched


def resolve_string_key(data: Union[Dict[str, Any], List[Any]],
                       string_key: str) -> Tuple[Any, FlattenKey]:
    """
    return (child, parent_path) if string_key is found in data
    raise DataError on incompatible types or key not found.

    supports partial-id keys for lists of dicts (minimum 5 hex digits)
    e.g. `resources__1492a` would select the first matching resource
    with an id field matching "1492a..."
    """
    parent_path: List[Any] = []
    current = data
    for k in string_key.split('__'):
        if isinstance(current, dict):
            if k not in current:
                raise DataError('Unmatched key %s' % '__'.join(
                    str(p) for p in parent_path + [k]))
            parent_path.append(k)
            current = current[k]
            continue

        if not isinstance(current, list):
            raise DataError('Unmatched key %s' % '__'.join(
                str(p) for p in parent_path + [k]))

        if len(k) >= 5:
            for i, rec in enumerate(current):
                if not isinstance(rec, dict) or 'id' not in rec:
                    raise DataError('Unmatched key %s' % '__'.join(
                        str(p) for p in parent_path + [k]))
                if rec['id'].startswith(k):
                    parent_path.append(i)
                    current = rec
                    break
            else:
                raise DataError('Unmatched key %s' % '__'.join(
                    str(p) for p in parent_path + [k]))
            continue

        try:
            index = int(k)
            if index < -len(current) or index >= len(current):
                raise ValueError
        except ValueError:
            raise DataError('Unmatched key %s' % '__'.join(
                str(p) for p in parent_path + [k]))

        parent_path.append(index)
        current = current[index]

    return current, tuple(parent_path)


def check_string_key(data_dict: Dict[str, Any], string_key: str,
                     value: Any) -> List[FlattenKey]:
    """
    return list of key tuples from string_key whose values don't match
    corresponding values in data_dict.

    raise DataError on incompatible types such as checking for dict values
    in a list value.
    """
    current, parent_path = resolve_string_key(data_dict, string_key)
    if isinstance(value, dict):
        return check_dict(current, value, parent_path)
    if isinstance(value, list):
        return check_list(current, value, parent_path)
    if current != value:
        return [parent_path]
    return []


def filter_glob_match(
        data_dict: Dict[str, Any], glob_patterns: List[str]) -> None:
    """
    remove keys and values from data_dict in-place based on glob patterns.

    glob patterns are string_keys with optional '*' keys matching everything
    at that level. a '+' prefix on the glob pattern indicates values to
    protect from deletion, where the first matching pattern "wins".
    """
    return _filter_glob_match(data_dict, [
        (p.startswith('+'), p.lstrip('-+').split('__'))
        for p in glob_patterns])


def _filter_glob_match(data: Union[List[Any], Dict[str, Any], Any],
                       parsed_globs: Iterable[Tuple[bool, Sequence[str]]]):
    if isinstance(data, dict):
        protected = {}
        children = {}
        for keep, globs in parsed_globs:
            head = globs[0]
            if head == '*':
                if keep:
                    protected.update(data)
                else:
                    data.clear()
                continue
            if head not in data:
                continue

            if len(globs) > 1:
                children.setdefault(head, []).append((keep, globs[1:]))
            elif keep:
                protected[head] = data[head]
            else:
                del data[head]
        data.update(protected)

        for head in children:
            if head not in data:
                continue
            _filter_glob_match(data[head], children[head])

        return

    elif not isinstance(data, list):
        return

    protected = set()
    removed = set()
    children = {}
    for keep, globs in parsed_globs:
        head = globs[0]
        if head == '*':
            if keep:
                protected.update(set(range(len(data))) - removed)
            else:
                removed.update(set(range(len(data))) - protected)
            continue
        try:
            child, (index,) = resolve_string_key(data, head)
        except DataError:
            continue

        if len(globs) > 1:
            children.setdefault(index, []).append((keep, globs[1:]))
        elif keep:
            if index not in removed:
                protected.add(index)
        else:
            if index not in protected:
                removed.add(index)

        for head in children:
            if head not in removed - protected:
                _filter_glob_match(data[head], children[head])

    data[:] = [e for i, e in enumerate(data) if i not in removed - protected]


def update_merge_dict(data_dict: Dict[str, Any],
                      update_dict: Union[Dict[str, Any], Any],
                      parent_path: FlattenKey = ()) -> None:
    """
    update data_dict keys and values in-place based on update_dict.

    raise DataError on incompatible types such as replacing a dict with a list
    """
    if not isinstance(update_dict, dict):
        raise DataError('Expected dict for %s' % '__'.join(
            str(p) for p in parent_path))

    for k, v in update_dict.items():
        if k not in data_dict:
            data_dict[k] = v
        elif isinstance(data_dict[k], dict):
            update_merge_dict(data_dict[k], v, parent_path + (k,))
        elif isinstance(data_dict[k], list):
            update_merge_list(data_dict[k], v, parent_path + (k,))
        else:
            data_dict[k] = v


def update_merge_list(data_list: List[Any],
                      update_list: Union[List[Any], Any],
                      parent_path: FlattenKey = ()) -> None:
    """
    update data_list entries in-place based on update_list.

    raise DataError on incompatible types such as replacing a dict with a list
    """
    if not isinstance(update_list, list):
        raise DataError('Expected list for %s' % '__'.join(
            str(p) for p in parent_path))

    for i, v in enumerate(update_list):
        if i >= len(data_list):
            data_list.append(v)
        elif isinstance(data_list[i], dict):
            update_merge_dict(data_list[i], v, parent_path + (i,))
        elif isinstance(data_list[i], list):
            update_merge_list(data_list[i], v, parent_path + (i,))
        else:
            data_list[i] = v


def update_merge_string_key(data_dict: Dict[str, Any], string_key: str,
                            value: Any) -> None:
    """
    update data_dict entries in-place based on string_key and value.
    Also supports extending existing lists with `__extend` suffix.

    raise DataError on incompatible types such as replacing a dict with a list
    """

    parts = string_key.split('__')
    k = parts[-1]
    string_key = '__'.join(parts[:-1])

    if string_key:
        current, parent_path = resolve_string_key(data_dict, string_key)
    else:
        current = data_dict
        parent_path = ()

    if isinstance(current, dict):
        update_merge_dict(current, {k: value}, parent_path)
    elif isinstance(current, list):
        if k == 'extend':
            if not isinstance(value, list):
                raise DataError('Expected list for %s' % string_key)
            current.extend(value)
            return

        child, (index,) = resolve_string_key(current, k)
        if isinstance(child, dict):
            update_merge_dict(child, value, parent_path + (index,))
        elif isinstance(child, list):
            update_merge_list(child, value, parent_path + (index,))
        else:
            current[index] = value
    else:
        raise DataError('Expected list or dict for %s' % string_key)<|MERGE_RESOLUTION|>--- conflicted
+++ resolved
@@ -119,13 +119,9 @@
     flattened = flattened or {}
     old_key = key or []
 
-<<<<<<< HEAD
-    for k, value in six.iteritems(schema):
+    for k, value in schema.items():
         new_key = old_key + [k]
-=======
-    for key, value in schema.items():
-        new_key = old_key + [key]
->>>>>>> c5c529d1
+
         if isinstance(value, dict):
             flattened = flatten_schema(value, flattened, new_key)
         else:
