# encoding: utf-8

'''
These dictize functions generally take a domain object (such as Package) and
convert it to a dictionary, including related objects (e.g. for Package it
includes PackageTags, PackageExtras, PackageGroup etc).

The basic recipe is to call:

    dictized = ckan.lib.dictization.table_dictize(domain_object)

which builds the dictionary by iterating over the table columns.
'''
import copy
<<<<<<< HEAD
from typing import (
    Any, Callable, Dict, Iterable, List,
    Optional, Tuple, Union, cast, overload
)
from typing_extensions import Literal

import six

from six.moves.urllib.parse import urlsplit  # type: ignore
from sqlalchemy.sql.schema import Table
from sqlalchemy.sql.selectable import Select
=======
from urllib.parse import urlsplit
>>>>>>> c5c529d1

from ckan.common import config
from sqlalchemy.sql import select

import ckan.logic as logic
import ckan.plugins as plugins
import ckan.lib.helpers as h
import ckan.lib.dictization as d
import ckan.authz as authz
import ckan.lib.search as search
import ckan.lib.munge as munge
import ckan.model as model
from ckan.types import Context

## package save

def group_list_dictize(
        obj_list: Union[Iterable[model.Group],
                        Iterable[Tuple[model.Group, str]]],
        context: Context,
        sort_key: Callable[..., Any]=lambda x: x['display_name'], reverse: bool=False,
        with_package_counts: bool=True,
        include_groups: bool=False,
        include_tags: bool=False,
        include_extras: bool=False) -> List[Dict[str, Any]]:

    group_dictize_context: Context = context.copy()
    # Set options to avoid any SOLR queries for each group, which would
    # slow things further.
    group_dictize_options = {
            'packages_field': 'dataset_count' if with_package_counts else None,
            # don't allow packages_field='datasets' as it is too slow
            'include_groups': include_groups,
            'include_tags': include_tags,
            'include_extras': include_extras,
            'include_users': False,  # too slow - don't allow
            }
    if with_package_counts and 'dataset_counts' not in group_dictize_context:
        # 'dataset_counts' will already be in the context in the case that
        # group_list_dictize recurses via group_dictize (groups in groups)
        group_dictize_context['dataset_counts'] = get_group_dataset_counts()
    if context.get('with_capacity'):
        group_list = [
            group_dictize(
                group, group_dictize_context,
                capacity=capacity, **group_dictize_options)
            for group, capacity
            in cast(List[Tuple[model.Group, str]], obj_list)]
    else:
        group_list = [
            group_dictize(group, group_dictize_context,
                          **group_dictize_options)
            for group in cast(List[model.Group], obj_list)]

    return sorted(group_list, key=sort_key, reverse=reverse)

def resource_list_dictize(
        res_list: List[model.Resource],
        context: Context) -> List[Dict[str, Any]]:

    active = context.get('active', True)
    result_list = []
    for res in res_list:
        resource_dict = resource_dictize(res, context)
        if active and res.state != 'active':
            continue

        result_list.append(resource_dict)

    return sorted(result_list, key=lambda x: x["position"])

def extras_dict_dictize(
        extras_dict: Dict[str, Any],
        context: Context) -> List[Dict[str, Any]]:
    result_list = []
<<<<<<< HEAD
    for extra in six.itervalues(extras_dict):
=======
    for name, extra in extras_dict.items():
>>>>>>> c5c529d1
        dictized = d.table_dictize(extra, context)
        if not extra.state == 'active':
            continue
        result_list.append(dictized)

    return sorted(result_list, key=lambda x: x["key"])

def extras_list_dictize(
        extras_list: List[Any], context: Context) -> List[Dict[str, Any]]:
    result_list = []
    active = context.get('active', True)
    for extra in extras_list:
        dictized = d.table_dictize(extra, context)
        if active and extra.state != 'active':
            continue
        result_list.append(dictized)

    return sorted(result_list, key=lambda x: x["key"])


def resource_dictize(res: model.Resource, context: Context) -> Dict[str, Any]:
    resource = d.table_dictize(res, context)
    extras = resource.pop("extras", None)
    if extras:
        resource.update(extras)
    # some urls do not have the protocol this adds http:// to these
    url = resource['url']
    ## for_edit is only called at the times when the dataset is to be edited
    ## in the frontend. Without for_edit the whole qualified url is returned.
    if resource.get('url_type') == 'upload' and not context.get('for_edit'):
        url = url.rsplit('/')[-1]
        cleaned_name = munge.munge_filename(url)
        resource['url'] = h.url_for('resource.download',
                                    id=resource['package_id'],
                                    resource_id=res.id,
                                    filename=cleaned_name,
                                    qualified=True)
    elif resource['url'] and not urlsplit(url).scheme \
         and not context.get('for_edit'):
        resource['url'] = u'http://' + url.lstrip('/')
    return resource


def _execute(q: Select, table: Table, context: Context) -> Any:
    '''
    Takes an SqlAlchemy query (q) that is (at its base) a Select on an
    object table (table), and it returns the object.

    Analogous with _execute_with_revision, so takes the same params, even
    though it doesn't need the table.
    '''
    model = context['model']
    session = model.Session
    return session.execute(q)


def package_dictize(pkg: model.Package, context: Context) -> Dict[str, Any]:
    '''
    Given a Package object, returns an equivalent dictionary.
    '''
    model = context['model']
    assert not (context.get('revision_id') or
                context.get('revision_date')), \
        'Revision functionality is moved to migrate_package_activity'
    execute = _execute
    # package
    if not pkg:
        raise logic.NotFound
    result_dict = d.table_dictize(pkg, context)
    # strip whitespace from title
    if result_dict.get('title'):
        result_dict['title'] = result_dict['title'].strip()

    # resources
    res = model.resource_table
    q = select([res]).where(res.c.package_id == pkg.id)
    result = execute(q, res, context)
    result_dict["resources"] = resource_list_dictize(result, context)
    result_dict['num_resources'] = len(result_dict.get('resources', []))

    # tags
    tag = model.tag_table
    pkg_tag = model.package_tag_table
    q = select([tag, pkg_tag.c.state],
               from_obj=pkg_tag.join(tag, tag.c.id == pkg_tag.c.tag_id)
               ).where(pkg_tag.c.package_id == pkg.id)
    result = execute(q, pkg_tag, context)
    result_dict["tags"] = d.obj_list_dictize(result, context,
                                             lambda x: x["name"])
    result_dict['num_tags'] = len(result_dict.get('tags', []))

    # Add display_names to tags. At first a tag's display_name is just the
    # same as its name, but the display_name might get changed later (e.g.
    # translated into another language by the multilingual extension).
    for tag_dict in result_dict['tags']:
        assert 'display_name' not in tag_dict
        tag_dict['display_name'] = tag_dict['name']

    # extras - no longer revisioned, so always provide latest
    extra = model.package_extra_table
    q = select([extra]).where(extra.c.package_id == pkg.id)
    result = execute(q, extra, context)
    result_dict["extras"] = extras_list_dictize(result, context)

    # groups
    member = model.member_table
    group = model.group_table
    q = select([group, member.c.capacity],
               from_obj=member.join(group, group.c.id == member.c.group_id)
               ).where(member.c.table_id == pkg.id)\
                .where(member.c.state == 'active') \
                .where(group.c.is_organization == False)
    result = execute(q, member, context)
    context['with_capacity'] = False
    # no package counts as cannot fetch from search index at the same
    # time as indexing to it.
    # tags, extras and sub-groups are not included for speed
    result_dict["groups"] = group_list_dictize(result, context,
                                               with_package_counts=False)

    # owning organization
    group = model.group_table
    q = select([group]
               ).where(group.c.id == pkg.owner_org) \
                .where(group.c.state == 'active')
    result = execute(q, group, context)
    organizations = d.obj_list_dictize(result, context)
    if organizations:
        result_dict["organization"] = organizations[0]
    else:
        result_dict["organization"] = None

    # relations
    rel = model.package_relationship_table
    q = select([rel]).where(rel.c.subject_package_id == pkg.id)
    result = execute(q, rel, context)
    result_dict["relationships_as_subject"] = \
        d.obj_list_dictize(result, context)
    q = select([rel]).where(rel.c.object_package_id == pkg.id)
    result = execute(q, rel, context)
    result_dict["relationships_as_object"] = \
        d.obj_list_dictize(result, context)

    # Extra properties from the domain object

    # isopen
    result_dict['isopen'] = pkg.isopen if isinstance(pkg.isopen, bool) \
        else pkg.isopen()

    # type
    # if null assign the default value to make searching easier
    result_dict['type'] = pkg.type or u'dataset'

    # license
    if pkg.license and pkg.license.url:
        result_dict['license_url'] = pkg.license.url
        result_dict['license_title'] = pkg.license.title.split('::')[-1]
    elif pkg.license:
        result_dict['license_title'] = pkg.license.title
    else:
        result_dict['license_title'] = pkg.license_id

    # creation and modification date
    result_dict['metadata_modified'] = pkg.metadata_modified.isoformat()
    result_dict['metadata_created'] = pkg.metadata_created.isoformat() \
        if pkg.metadata_created else None

    return result_dict


@overload
def _get_members(context: Context, group: model.Group,
                 member_type: Literal['users'],
                 ) -> List[Tuple[model.User, str]]:
    ...


@overload
def _get_members(context: Context, group: model.Group,
                 member_type: Literal['groups'],
                 ) -> List[Tuple[model.Group, str]]:
    ...


@overload
def _get_members(context: Context, group: model.Group,
                 member_type: Literal['tags'],
                 ) -> List[Tuple[model.Tag, str]]:
    ...


def _get_members(context: Context, group: model.Group,
                 member_type: str) -> List[Tuple[Any, str]]:

    model = context['model']
    Entity = getattr(model, member_type[:-1].capitalize())
    q = model.Session.query(Entity, model.Member.capacity).\
               join(model.Member, model.Member.table_id == Entity.id).\
               filter(model.Member.group_id == group.id).\
               filter(model.Member.state == 'active').\
               filter(model.Member.table_name == member_type[:-1])
    if member_type == 'packages':
        q = q.filter(Entity.private==False)
    if 'limits' in context and member_type in context['limits']:
        return q[:context['limits'][member_type]]
    return q.all()


def get_group_dataset_counts() -> Dict[str, Any]:
    '''For all public groups, return their dataset counts, as a SOLR facet'''
    query = search.PackageSearchQuery()
    q = {'q': '',
         'fl': 'groups', 'facet.field': ['groups', 'owner_org'],
         'facet.limit': -1, 'rows': 1}
    query.run(q)
    return query.facets


def group_dictize(group: model.Group, context: Context,
                  include_groups: bool=True,
                  include_tags: bool=True,
                  include_users: bool=True,
                  include_extras: bool=True,
                  packages_field: Optional[str]='datasets',
                  **kw: Any) -> Dict[str, Any]:
    '''
    Turns a Group object and related into a dictionary. The related objects
    like tags are included unless you specify it in the params.

    :param packages_field: determines the format of the `packages` field - can
    be `datasets`, `dataset_count` or None.
    '''
    assert packages_field in ('datasets', 'dataset_count', None)

    result_dict = d.table_dictize(group, context)
    result_dict.update(kw)

    result_dict['display_name'] = group.title or group.name

    if include_extras:
        result_dict['extras'] = extras_dict_dictize(
            group._extras, context)

    context['with_capacity'] = True

    if packages_field:
        def get_packages_for_this_group(group_: model.Group,
                                        just_the_count: bool = False):
            # Ask SOLR for the list of packages for this org/group
            q = {
                'facet': 'false',
                'rows': 0,
            }

            if group_.is_organization:
                q['fq'] = '+owner_org:"{0}"'.format(group_.id)
            else:
                q['fq'] = '+groups:"{0}"'.format(group_.name)

            # Allow members of organizations to see private datasets.
            if group_.is_organization:
                is_group_member = (context.get('user') and
                    authz.has_user_permission_for_group_or_org(
                        group_.id, context.get('user'), 'read'))
                if is_group_member:
                    q['include_private'] = True

            if not just_the_count:
                # package_search limits 'rows' anyway, so this is only if you
                # want even fewer
                try:
                    packages_limit = context['limits']['packages']
                except KeyError:
                    del q['rows']  # leave it to package_search to limit it
                else:
                    q['rows'] = packages_limit

            search_context = cast(
                Context, dict((k, v) for (k, v) in context.items()
                              if k != 'schema'))
            search_results = logic.get_action('package_search')(
                search_context, q)
            return search_results['count'], search_results['results']

        if packages_field == 'datasets':
            package_count, packages = get_packages_for_this_group(group)
            result_dict['packages'] = packages
        else:
            dataset_counts = context.get('dataset_counts', None)

            if dataset_counts is None:
                package_count, packages = get_packages_for_this_group(
                    group, just_the_count=True)
            else:
                # Use the pre-calculated package_counts passed in.
                facets = dataset_counts
                if group.is_organization:
                    package_count = facets['owner_org'].get(group.id, 0)
                else:
                    package_count = facets['groups'].get(group.name, 0)

        result_dict['package_count'] = package_count

    if include_tags:
        # group tags are not creatable via the API yet, but that was(/is) a
        # future intention (see kindly's commit 5c8df894 on 2011/12/23)
        result_dict['tags'] = tag_list_dictize(
            _get_members(context, group, 'tags'),
            context)

    if include_groups:
        # these sub-groups won't have tags or extras for speed
        result_dict['groups'] = group_list_dictize(
            _get_members(context, group, 'groups'),
            context, include_groups=True)

    if include_users:
        result_dict['users'] = user_list_dictize(
            _get_members(context, group, 'users'),
            context)

    context['with_capacity'] = False

    if context.get('for_view'):
        if result_dict['is_organization']:
            plugin = plugins.IOrganizationController
        else:
            plugin = plugins.IGroupController
        for item in plugins.PluginImplementations(plugin):
            result_dict = item.before_view(result_dict)

    image_url = result_dict.get('image_url')
    result_dict['image_display_url'] = image_url
    if image_url and not image_url.startswith('http'):
        #munge here should not have an effect only doing it incase
        #of potential vulnerability of dodgy api input
        image_url = munge.munge_filename_legacy(image_url)
        result_dict['image_display_url'] = h.url_for_static(
            'uploads/group/%s' % result_dict.get('image_url'),
            qualified=True
        )
    return result_dict

def tag_list_dictize(
        tag_list: Union[Iterable[model.Tag], Iterable[Tuple[model.Tag, str]]],
        context: Context) -> List[Dict[str, Any]]:

    result_list = []
    for tag in tag_list:
        if context.get('with_capacity'):
            assert not isinstance(tag, model.Tag)
            tag, capacity = tag
            dictized = d.table_dictize(tag, context, capacity=capacity)
        else:
            dictized = d.table_dictize(tag, context)

        # Add display_names to tag dicts. At first a tag's display_name is just
        # the same as its name, but the display_name might get changed later
        # (e.g.  translated into another language by the multilingual
        # extension).
        assert 'display_name' not in dictized
        dictized['display_name'] = dictized['name']

        if context.get('for_view'):
            for item in plugins.PluginImplementations(
                    plugins.ITagController):
                dictized = item.before_view(dictized)

        result_list.append(dictized)

    return result_list

def tag_dictize(tag: model.Tag, context: Context,
                include_datasets: bool=True) -> Dict[str, Any]:
    tag_dict = d.table_dictize(tag, context)
    package_dicts = []
    if include_datasets:
        query = search.PackageSearchQuery()

        tag_query = u'+capacity:public '
        vocab_id = tag_dict.get('vocabulary_id')

        if vocab_id:
            model = context['model']
            vocab = model.Vocabulary.get(vocab_id)
            assert vocab
            tag_query += u'+vocab_{0}:"{1}"'.format(vocab.name, tag.name)
        else:
            tag_query += u'+tags:"{0}"'.format(tag.name)

        q = {'q': tag_query, 'fl': 'data_dict', 'wt': 'json', 'rows': 1000}

        package_dicts = [h.json.loads(result['data_dict'])
                         for result in query.run(q)['results']]

    # Add display_names to tags. At first a tag's display_name is just the
    # same as its name, but the display_name might get changed later (e.g.
    # translated into another language by the multilingual extension).
    assert 'display_name' not in tag_dict
    tag_dict['display_name'] = tag_dict['name']

    if context.get('for_view'):
        for item in plugins.PluginImplementations(plugins.ITagController):
            tag_dict = item.before_view(tag_dict)

        if include_datasets:
            tag_dict['packages'] = []
            for package_dict in package_dicts:
                for item in plugins.PluginImplementations(plugins.IPackageController):
                    package_dict = item.before_view(package_dict)
                tag_dict['packages'].append(package_dict)
    else:
        if include_datasets:
            tag_dict['packages'] = package_dicts

    return tag_dict

def user_list_dictize(
        obj_list: Union[List[model.User], List[Tuple[model.User, str]]],
        context: Context,
        sort_key: Callable[[Any], Any] = lambda x:x['name'],
        reverse: bool=False) -> List[Dict[str, Any]]:

    result_list = []

    for obj in obj_list:
        user_dict = user_dictize(obj, context)
        user_dict.pop('reset_key', None)
        user_dict.pop('apikey', None)
        user_dict.pop('email', None)
        result_list.append(user_dict)
    return sorted(result_list, key=sort_key, reverse=reverse)

def member_dictize(member: Union[model.Member, model.PackageMember],
                   context: Context) -> Dict[str, Any]:
    return d.table_dictize(member, context)

def user_dictize(
        user: Union[model.User, Tuple[model.User, str]], context: Context,
        include_password_hash: bool=False,
        include_plugin_extras: bool=False) -> Dict[str, Any]:
    model = context['model']
    session = model.Session

    if context.get('with_capacity'):
        assert isinstance(user, tuple)
        user, capacity = user
        result_dict = d.table_dictize(user, context, capacity=capacity)
    else:
        result_dict = d.table_dictize(user, context)

    assert isinstance(user, model.User)
    password_hash = result_dict.pop('password')
    del result_dict['reset_key']

    result_dict['display_name'] = user.display_name
    result_dict['email_hash'] = user.email_hash
    result_dict['number_created_packages'] = user.number_created_packages(
        include_private_and_draft=context.get(
            'count_private_and_draft_datasets', False))

    requester = context.get('user')

    reset_key = result_dict.pop('reset_key', None)
    apikey = result_dict.pop('apikey', None)
    email = result_dict.pop('email', None)
    plugin_extras = result_dict.pop('plugin_extras', None)

    if context.get('keep_email', False):
        result_dict['email'] = email

    if context.get('keep_apikey', False):
        result_dict['apikey'] = apikey

    if requester == user.name:
        result_dict['apikey'] = apikey
        result_dict['email'] = email

    if authz.is_sysadmin(requester):
        result_dict['apikey'] = apikey
        result_dict['email'] = email

        if include_password_hash:
            result_dict['password_hash'] = password_hash

        if include_plugin_extras:
            result_dict['plugin_extras'] = copy.deepcopy(
                plugin_extras) if plugin_extras else plugin_extras


    image_url = result_dict.get('image_url')
    result_dict['image_display_url'] = image_url
    if image_url and not image_url.startswith('http'):
        # munge here should not have any effect, only doing it in case
        # of potential vulnerability of dodgy api input.
        image_url = munge.munge_filename_legacy(image_url)
        result_dict['image_display_url'] = h.url_for_static(
            'uploads/user/%s' % result_dict.get('image_url'),
            qualified=True
        )

    return result_dict

def task_status_dictize(
        task_status: model.TaskStatus, context: Context) -> Dict[str, Any]:
    return d.table_dictize(task_status, context)

## conversion to api

def group_to_api(group: model.Group, context: Context) -> Dict[str, Any]:
    api_version = context.get('api_version')
    assert api_version, 'No api_version supplied in context'
    dictized = group_dictize(group, context)
    dictized["extras"] = dict((extra["key"], extra["value"])
                              for extra in dictized["extras"])
    if api_version == 1:
        dictized["packages"] = sorted(pkg["name"]
                                      for pkg in dictized["packages"])
    else:
        dictized["packages"] = sorted(pkg["id"]
                                      for pkg in dictized["packages"])
    return dictized

def tag_to_api(tag: model.Tag, context: Context) -> Iterable[str]:
    api_version = context.get('api_version')
    assert api_version, 'No api_version supplied in context'
    dictized = tag_dictize(tag, context)
    if api_version == 1:
        return sorted(package["name"] for package in dictized["packages"])
    else:
        return sorted(package["id"] for package in dictized["packages"])


def resource_dict_to_api(
        res_dict: Dict[str, Any], package_id: str, context: Context) -> None:
    res_dict.pop("state")
    res_dict["package_id"] = package_id


def package_to_api(pkg: model.Package, context: Context) -> Dict[str, Any]:
    api_version = context.get('api_version')
    assert api_version, 'No api_version supplied in context'
    dictized = package_dictize(pkg, context)

    dictized["tags"] = [tag["name"] for tag in dictized["tags"] \
                        if not tag.get('vocabulary_id')]
    dictized["extras"] = dict((extra["key"], extra["value"])
                              for extra in dictized["extras"])
    dictized['license'] = pkg.license.title if pkg.license else None
    dictized['notes_rendered'] = h.render_markdown(pkg.notes)

    site_url = config.get('ckan.site_url', None)
    if site_url:
        dictized['ckan_url'] = '%s/dataset/%s' % (site_url, pkg.name)

    for resource in dictized["resources"]:
        resource_dict_to_api(resource, pkg.id, context)

    def make_api_1(package_id: str):
        package = pkg.get(package_id)
        assert package
        return package.name

    def make_api_2(package_id: str):
        return package_id

    if api_version == 1:
        api_fn = make_api_1
        dictized["groups"] = [group["name"] for group in dictized["groups"]]
        # FIXME why is this just for version 1?
        if pkg.resources:
            dictized['download_url'] = pkg.resources[0].url
    else:
        api_fn = make_api_2
        dictized["groups"] = [group["id"] for group in dictized["groups"]]

    subjects = dictized.pop("relationships_as_subject")
    objects = dictized.pop("relationships_as_object")

    relationships = []
    for rel in objects:
        model = context['model']
        swap_types = model.PackageRelationship.forward_to_reverse_type
        type = swap_types(rel['type'])
        relationships.append({'subject': api_fn(rel['object_package_id']),
                              'type': type,
                              'object': api_fn(rel['subject_package_id']),
                              'comment': rel["comment"]})
    for rel in subjects:
        relationships.append({'subject': api_fn(rel['subject_package_id']),
                              'type': rel['type'],
                              'object': api_fn(rel['object_package_id']),
                              'comment': rel["comment"]})

    dictized['relationships'] = relationships

    return dictized

def vocabulary_dictize(vocabulary: model.Vocabulary, context: Context,
                       include_datasets: bool=False) -> Dict[str, Any]:
    vocabulary_dict = d.table_dictize(vocabulary, context)
    assert 'tags' not in vocabulary_dict

    vocabulary_dict['tags'] = [tag_dictize(tag, context, include_datasets)
                               for tag in vocabulary.tags]
    return vocabulary_dict

def vocabulary_list_dictize(vocabulary_list: List[model.Vocabulary],
                            context: Context) -> List[Dict[str, Any]]:
    return [vocabulary_dictize(vocabulary, context)
            for vocabulary in vocabulary_list]

def activity_dictize(activity: model.Activity, context: Context,
                     include_data: bool=False) -> Dict[str, Any]:
    activity_dict = d.table_dictize(activity, context)
    if not include_data:
        # replace the data with just a {'title': title} and not the rest of
        # the dataset/group/org/custom obj. we need the title to display it
        # in the activity stream.
        activity_dict['data'] = {
            key: {'title': val['title']}
            for (key, val) in activity_dict['data'].items()
            if isinstance(val, dict) and 'title' in val}
    return activity_dict


def activity_list_dictize(
        activity_list: List[model.Activity], context: Context,
        include_data: bool=False) -> List[Dict[str, Any]]:
    return [activity_dictize(activity, context, include_data)
            for activity in activity_list]


def package_to_api1(pkg: model.Package, context: Context):
    # DEPRICIATED set api_version in context and use package_to_api()
    context['api_version'] = 1
    return package_to_api(pkg, context)

def package_to_api2(pkg: model.Package, context: Context):
    # DEPRICIATED set api_version in context and use package_to_api()
    context['api_version'] = 2
    return package_to_api(pkg, context)

def group_to_api1(group: model.Group, context: Context):
    # DEPRICIATED set api_version in context and use group_to_api()
    context['api_version'] = 1
    return group_to_api(group, context)

def group_to_api2(group: model.Group, context: Context):
    # DEPRICIATED set api_version in context and use group_to_api()
    context['api_version'] = 2
    return group_to_api(group, context)

def tag_to_api1(tag: model.Tag, context: Context):
    # DEPRICIATED set api_version in context and use tag_to_api()
    context['api_version'] = 1
    return tag_to_api(tag, context)

def tag_to_api2(tag: model.Tag, context: Context):
    # DEPRICIATED set api_version in context and use tag_to_api()
    context['api_version'] = 2
    return tag_to_api(tag, context)

def user_following_user_dictize(follower: model.UserFollowingUser,
                                context: Context) -> Dict[str, Any]:
    return d.table_dictize(follower, context)

def user_following_dataset_dictize(follower: model.UserFollowingDataset,
                                   context: Context) -> Dict[str, Any]:
    return d.table_dictize(follower, context)

def user_following_group_dictize(follower: model.UserFollowingGroup,
                                 context: Context) -> Dict[str, Any]:
    return d.table_dictize(follower, context)

def resource_view_dictize(resource_view: model.ResourceView,
                          context: Context) -> Dict[str, Any]:
    dictized = d.table_dictize(resource_view, context)
    dictized.pop('order')
    config = dictized.pop('config', {})
    dictized.update(config)
    resource = context['model'].Resource.get(resource_view.resource_id)
    assert resource
    package_id = resource.package_id
    dictized['package_id'] = package_id
    return dictized

def resource_view_list_dictize(resource_views: List[model.ResourceView],
                               context: Context) -> List[Dict[str, Any]]:
    resource_view_dicts = []
    for view in resource_views:
        resource_view_dicts.append(resource_view_dictize(view, context))
    return resource_view_dicts


def api_token_dictize(api_token: model.ApiToken,
                      context: Context) -> Dict[str, Any]:
    include_plugin_extras = context.get(u'include_plugin_extras', False)
    result_dict = d.table_dictize(api_token, context)
    plugin_extras = result_dict.pop(u'plugin_extras', None)
    if include_plugin_extras:
        result_dict[u'plugin_extras'] = copy.deepcopy(
            plugin_extras) if plugin_extras else plugin_extras
    return result_dict


def api_token_list_dictize(tokens: Iterable[model.ApiToken],
                           context: Context) -> List[Dict[str, Any]]:
    token_dicts = []
    for token in tokens:
        token_dicts.append(api_token_dictize(token, context))
    return token_dicts<|MERGE_RESOLUTION|>--- conflicted
+++ resolved
@@ -12,7 +12,6 @@
 which builds the dictionary by iterating over the table columns.
 '''
 import copy
-<<<<<<< HEAD
 from typing import (
     Any, Callable, Dict, Iterable, List,
     Optional, Tuple, Union, cast, overload
@@ -21,12 +20,9 @@
 
 import six
 
-from six.moves.urllib.parse import urlsplit  # type: ignore
+from urllib.parse import urlsplit
 from sqlalchemy.sql.schema import Table
 from sqlalchemy.sql.selectable import Select
-=======
-from urllib.parse import urlsplit
->>>>>>> c5c529d1
 
 from ckan.common import config
 from sqlalchemy.sql import select
@@ -102,11 +98,7 @@
         extras_dict: Dict[str, Any],
         context: Context) -> List[Dict[str, Any]]:
     result_list = []
-<<<<<<< HEAD
-    for extra in six.itervalues(extras_dict):
-=======
-    for name, extra in extras_dict.items():
->>>>>>> c5c529d1
+    for extra in extras_dict.values():
         dictized = d.table_dictize(extra, context)
         if not extra.state == 'active':
             continue
