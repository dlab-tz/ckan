--- conflicted
+++ resolved
@@ -15,13 +15,7 @@
 import pysolr
 from ckan.common import config
 from ckan.common import asbool
-<<<<<<< HEAD
-from six import text_type
-=======
 import six
-
-
->>>>>>> c5c529d1
 
 from .common import SearchIndexError, make_connection
 from ckan.model import PackageRelationship
@@ -231,15 +225,10 @@
             rel_dict[type].append(pkg.name)
         for rel in subjects:
             type = rel['type']
-<<<<<<< HEAD
             pkg = model.Package.get(rel['object_package_id'])
             assert pkg
             rel_dict[type].append(pkg.name)
-        for key, value in six.iteritems(rel_dict):
-=======
-            rel_dict[type].append(model.Package.get(rel['object_package_id']).name)
         for key, value in rel_dict.items():
->>>>>>> c5c529d1
             if key not in pkg_dict:
                 pkg_dict[key] = value
 
