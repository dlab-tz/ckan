--- conflicted
+++ resolved
@@ -5,11 +5,11 @@
 import sys
 import cgitb
 import warnings
-import base64
 import xml.dom.minidom
 from typing import Collection, Dict, Any, Optional, Type, cast, overload
 
 import requests
+from requests.auth import HTTPBasicAuth
 
 import ckan.model as model
 import ckan.model.domain_object as domain_object
@@ -298,23 +298,13 @@
 def _get_schema_from_solr(file_offset: str):
     solr_url, solr_user, solr_password = SolrSettings.get()
 
-<<<<<<< HEAD
-    headers = {}
-    if solr_user is not None and solr_password is not None:
-        http_auth = solr_user + ':' + solr_password
-        http_auth = 'Basic {}'.format(base64.b64encode(http_auth.encode('utf8')).strip())
-
-    url = solr_url.strip('/') + file_offset
-    response = requests.get(url, headers=headers)
-=======
     url = solr_url.strip('/') + file_offset
 
     if solr_user is not None and solr_password is not None:
         response = requests.get(
-            url, auth=requests.auth.HTTPBasicAuth(solr_user, solr_password))
+            url, auth=HTTPBasicAuth(solr_user, solr_password))
     else:
         response = requests.get(url)
->>>>>>> 168b409a
 
     return response
 
