# encoding: utf-8

from __future__ import print_function
import logging
import sys
import cgitb
import warnings
import xml.dom.minidom

import requests

from ckan.common import asbool, config
import ckan.model as model
import ckan.plugins as p
import ckan.logic as logic

from ckan.lib.search.common import (
    SearchIndexError, SearchError, SearchQueryError,
    make_connection, is_available, SolrSettings
)
from ckan.lib.search.index import PackageSearchIndex, NoopSearchIndex
from ckan.lib.search.query import (
    TagSearchQuery, ResourceSearchQuery, PackageSearchQuery,
    QueryOptions, convert_legacy_parameters_to_solr
)
from ckan.lib.search.index import SearchIndex
from typing import Dict, List, Any, Optional


log = logging.getLogger(__name__)


def text_traceback() -> str:
    with warnings.catch_warnings():
        warnings.simplefilter("ignore")
        res = 'the original traceback:'.join(
            cgitb.text(sys.exc_info()).split('the original traceback:')[1:]
        ).strip()
    return res


SUPPORTED_SCHEMA_VERSIONS = ['2.8', '2.9']

DEFAULT_OPTIONS = {
    'limit': 20,
    'offset': 0,
    # about presenting the results
    'order_by': 'rank',
    'return_objects': False,
    'ref_entity_with_attr': 'name',
    'all_fields': False,
    'search_tags': True,
    'callback': None,  # simply passed through
}

_INDICES = {
    'package': PackageSearchIndex
}

_QUERIES = {
    'tag': TagSearchQuery,
    'resource': ResourceSearchQuery,
    'package': PackageSearchQuery
}

SOLR_SCHEMA_FILE_OFFSET_MANAGED = '/schema?wt=schema.xml'
SOLR_SCHEMA_FILE_OFFSET_CLASSIC = '/admin/file/?file=schema.xml'


def _normalize_type(_type):
    if isinstance(_type, model.domain_object.DomainObject):
        _type = _type.__class__
    if isinstance(_type, type):
        _type = _type.__name__
    return _type.strip().lower()


def index_for(_type: str) -> SearchIndex:
    """ Get a SearchIndex instance sub-class suitable for
        the specified type. """
    try:
        _type_n = _normalize_type(_type)
        return _INDICES[_type_n]()
    except KeyError as ke:
        log.warn("Unknown search type: %s" % _type)
        return NoopSearchIndex()


def query_for(_type: str) -> Dict:
    """ Get a SearchQuery instance sub-class suitable for the specified
        type. """
    try:
        _type_n = _normalize_type(_type)
        return _QUERIES[_type_n]()
    except KeyError as ke:
        raise SearchError("Unknown search type: %s" % _type)


def dispatch_by_operation(entity_type: str, entity: Dict, operation: str) -> None:
    """Call the appropriate index method for a given notification."""
    try:
        index = index_for(entity_type)
        if operation == model.domain_object.DomainObjectOperation.new:
            index.insert_dict(entity)
        elif operation == model.domain_object.DomainObjectOperation.changed:
            index.update_dict(entity)
        elif operation == model.domain_object.DomainObjectOperation.deleted:
            index.remove_dict(entity)
        else:
            log.warn("Unknown operation: %s" % operation)
    except Exception as ex:
        log.exception(ex)
        # we really need to know about any exceptions, so reraise
        # (see #1172)
        raise


class SynchronousSearchPlugin(p.SingletonPlugin):
    """Update the search index automatically."""
    p.implements(p.IDomainObjectModification, inherit=True)

<<<<<<< HEAD
    def notify(self, entity: Any, operation: str) -> None:
        if not isinstance(entity, model.Package):
=======
    def notify(self, entity, operation):
        if (not isinstance(entity, model.Package) or
                not asbool(config.get('ckan.search.automatic_indexing', True))):
>>>>>>> 76427cf9
            return
        if operation != model.domain_object.DomainObjectOperation.deleted:
            dispatch_by_operation(
                entity.__class__.__name__,
                logic.get_action('package_show')(
                    {'model': model, 'ignore_auth': True, 'validate': False,
                     'use_cache': False},
                    {'id': entity.id}),
                operation
            )
        elif operation == model.domain_object.DomainObjectOperation.deleted:
            dispatch_by_operation(entity.__class__.__name__,
                                  {'id': entity.id}, operation)
        else:
            log.warn("Discarded Sync. indexing for: %s" % entity)


def rebuild(package_id: Optional[str]=None, only_missing: bool=False, force: bool=False, refresh: bool=False,
            defer_commit: bool=False, package_ids: Optional[List[str]]=None, quiet: bool=False):
    '''
        Rebuilds the search index.

        If a dataset id is provided, only this dataset will be reindexed.
        When reindexing all datasets, if only_missing is True, only the
        datasets not already indexed will be processed. If force equals
        True, if an exception is found, the exception will be logged, but
        the process will carry on.
    '''
    log.info("Rebuilding search index...")

    package_index = index_for(model.Package)
    context = {'model': model, 'ignore_auth': True, 'validate': False,
        'use_cache': False}

    if package_id:
        pkg_dict = logic.get_action('package_show')(context,
            {'id': package_id})
        log.info('Indexing just package %r...', pkg_dict['name'])
        package_index.remove_dict(pkg_dict)
        package_index.insert_dict(pkg_dict)
    elif package_ids is not None:
        for package_id in package_ids:
            pkg_dict = logic.get_action('package_show')(context,
                {'id': package_id})
            log.info('Indexing just package %r...', pkg_dict['name'])
            package_index.update_dict(pkg_dict, True)
    else:
        package_ids = [r[0] for r in model.Session.query(model.Package.id).
                       filter(model.Package.state != 'deleted').all()]
        if only_missing:
            log.info('Indexing only missing packages...')
            package_query = query_for(model.Package)
            indexed_pkg_ids = set(package_query.get_all_entity_ids(
                max_results=len(package_ids)))
            # Packages not indexed
            package_ids = set(package_ids) - indexed_pkg_ids

            if len(package_ids) == 0:
                log.info('All datasets are already indexed')
                return
        else:
            log.info('Rebuilding the whole index...')
            # When refreshing, the index is not previously cleared
            if not refresh:
                package_index.clear()

        total_packages = len(package_ids)
        for counter, pkg_id in enumerate(package_ids):
            if not quiet:
                sys.stdout.write(
                    "\rIndexing dataset {0}/{1}".format(
                        counter +1, total_packages)
                )
                sys.stdout.flush()
            try:
                package_index.update_dict(
                    logic.get_action('package_show')(context,
                        {'id': pkg_id}
                    ),
                    defer_commit
                )
            except Exception as e:
                log.error(u'Error while indexing dataset %s: %s' %
                          (pkg_id, repr(e)))
                if force:
                    log.error(text_traceback())
                    continue
                else:
                    raise

    model.Session.commit()
    log.info('Finished rebuilding search index.')


def commit() -> None:
    package_index = index_for(model.Package)
    package_index.commit()
    log.info('Commited pending changes on the search index')


def check() -> None:
    package_query = query_for(model.Package)

    log.debug("Checking packages search index...")
    pkgs_q = model.Session.query(model.Package).filter_by(
        state=model.State.ACTIVE)
    pkgs = {pkg.id for pkg in pkgs_q}
    indexed_pkgs = set(package_query.get_all_entity_ids(max_results=len(pkgs)))
    pkgs_not_indexed = pkgs - indexed_pkgs
    print('Packages not indexed = %i out of %i' % (len(pkgs_not_indexed),
                                                   len(pkgs)))
    for pkg_id in pkgs_not_indexed:
        pkg = model.Session.query(model.Package).get(pkg_id)
        print((pkg.metadata_modified.strftime('%Y-%m-%d'), pkg.name))


def show(package_reference: str) -> Dict:
    package_query = query_for(model.Package)
    return package_query.get_index(package_reference)


def clear(package_reference: str) -> None:
    package_index = index_for(model.Package)
    log.debug("Clearing search index for dataset %s..." %
              package_reference)
    package_index.delete_package({'id': package_reference})


def clear_all() -> None:
    package_index = index_for(model.Package)
    log.debug("Clearing search index...")
    package_index.clear()

def _get_schema_from_solr(file_offset):
    solr_url, solr_user, solr_password = SolrSettings.get()

    http_auth = None
    if solr_user is not None and solr_password is not None:
        http_auth = solr_user + ':' + solr_password
        http_auth = 'Basic ' + http_auth.encode('base64').strip()

    url = solr_url.strip('/') + file_offset

    if http_auth:
        response = requests.get(
            url, headers={'Authorization': http_auth})
    else:
        response = requests.get(url)

    return response

def check_solr_schema_version(schema_file: Optional[str]=None) -> bool:
    '''
        Checks if the schema version of the SOLR server is compatible
        with this CKAN version.

        The schema will be retrieved from the SOLR server, using the
        offset defined in SOLR_SCHEMA_FILE_OFFSET_MANAGED
        ('/schema?wt=schema.xml'). If SOLR is set to use the manually
        edited `schema.xml`, the schema will be retrieved from the SOLR
        server using the offset defined in
        SOLR_SCHEMA_FILE_OFFSET_CLASSIC ('/admin/file/?file=schema.xml').

        The schema_file parameter allows to override this pointing to
        different schema file, but it should only be used for testing
        purposes.

        If the CKAN instance is configured to not use SOLR or the SOLR
        server is not available, the function will return False, as the
        version check does not apply. If the SOLR server is available,
        a SearchError exception will be thrown if the version could not
        be extracted or it is not included in the supported versions list.

        :schema_file: Absolute path to an alternative schema file. Should
                      be only used for testing purposes (Default is None)
    '''

    if not is_available():
        # Something is wrong with the SOLR server
        log.warn('Problems were found while connecting to the SOLR server')
        return False

    # Try to get the schema XML file to extract the version
    if not schema_file:
        try:
            # Try Managed Schema
            res = _get_schema_from_solr(SOLR_SCHEMA_FILE_OFFSET_MANAGED)
            res.raise_for_status()
        except requests.HTTPError:
            # Fallback to Manually Edited schema.xml
            res = _get_schema_from_solr(SOLR_SCHEMA_FILE_OFFSET_CLASSIC)
        schema_content = res.text
    else:
        with open(schema_file, 'rb') as f:
            schema_content = f.read()

    tree = xml.dom.minidom.parseString(schema_content)

    version = tree.documentElement.getAttribute('version')
    if not len(version):
        msg = 'Could not extract version info from the SOLR schema'
        if schema_file:
            msg += ', using file {}'.format(schema_file)
        raise SearchError(msg)

    if not version in SUPPORTED_SCHEMA_VERSIONS:
        raise SearchError('SOLR schema version not supported: %s. Supported'
                          ' versions are [%s]'
                          % (version, ', '.join(SUPPORTED_SCHEMA_VERSIONS)))
    return True<|MERGE_RESOLUTION|>--- conflicted
+++ resolved
@@ -119,14 +119,9 @@
     """Update the search index automatically."""
     p.implements(p.IDomainObjectModification, inherit=True)
 
-<<<<<<< HEAD
     def notify(self, entity: Any, operation: str) -> None:
-        if not isinstance(entity, model.Package):
-=======
-    def notify(self, entity, operation):
         if (not isinstance(entity, model.Package) or
                 not asbool(config.get('ckan.search.automatic_indexing', True))):
->>>>>>> 76427cf9
             return
         if operation != model.domain_object.DomainObjectOperation.deleted:
             dispatch_by_operation(
