--- conflicted
+++ resolved
@@ -168,18 +168,13 @@
             log.warn("Discarded Sync. indexing for: %s" % entity)
 
 
-<<<<<<< HEAD
 def rebuild(package_id: Optional[str] = None,
             only_missing: bool = False,
             force: bool = False,
-            refresh: bool = False,
             defer_commit: bool = False,
             package_ids: Optional[Collection[str]] = None,
-            quiet: bool = False):
-=======
-def rebuild(package_id=None, only_missing=False, force=False, defer_commit=False,
-            package_ids=None, quiet=False, clear=False):
->>>>>>> 041eee4a
+            quiet: bool = False,
+            clear: bool = False):
     '''
         Rebuilds the search index.
 
