--- conflicted
+++ resolved
@@ -8,14 +8,8 @@
 import pysolr
 import simplejson
 
-<<<<<<< HEAD
-from six import string_types
 from six.moves.urllib.parse import quote_plus  # type: ignore
 from pysolr import Solr
-=======
-
-from urllib.parse import quote_plus
->>>>>>> c5c529d1
 
 from ckan.common import config, asint
 
