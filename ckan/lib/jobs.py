#!/usr/bin/env python
# encoding: utf-8

u'''
Asynchronous background jobs.

Note that most job management functions are not available from this
module but via the various ``job_*`` API functions.

Internally, RQ queue names are prefixed with a string containing the
CKAN site ID to avoid key collisions when the same Redis database is
used for multiple CKAN instances. The functions of this module expect
unprefixed queue names (e.g. ``'default'``) unless noted otherwise. The
raw RQ objects (e.g. a queue returned by ``get_queue``) use the full,
prefixed names. Use the functions ``add_queue_name_prefix`` and
``remove_queue_name_prefix`` to manage queue name prefixes.

.. versionadded:: 2.7
'''
from __future__ import print_function

import logging
from typing import Any, Callable, Dict, Iterable, List, Optional, cast
from redis import Redis

import rq
from rq.connections import push_connection
from rq.exceptions import NoSuchJobError
from rq.job import Job
from rq.utils import ensure_list

from ckan.lib.redis import connect_to_redis
from ckan.common import config
from ckan.config.environment import load_environment
from ckan.model import meta
import ckan.plugins as plugins

log = logging.getLogger(__name__)

DEFAULT_QUEUE_NAME = u'default'
DEFAULT_JOB_TIMEOUT = 180

# RQ job queues. Do not use this directly, use ``get_queue`` instead.
_queues: Dict[str, rq.Queue] = {}


def _connect() -> Redis:  # type: ignore
    u'''
    Connect to Redis and tell RQ about it.

    Workaround for https://github.com/nvie/rq/issues/479.
    '''
    conn = connect_to_redis()
    push_connection(conn)
    return conn


def _get_queue_name_prefix() -> str:
    u'''
    Get the queue name prefix.
    '''
    # This must be done at runtime since we need a loaded config
    return u'ckan:{}:'.format(config[u'ckan.site_id'])


def add_queue_name_prefix(name: str) -> str:
    u'''
    Prefix a queue name.

    .. seealso:: :py:func:`remove_queue_name_prefix`
    '''
    return _get_queue_name_prefix() + name


def remove_queue_name_prefix(name: str) -> str:
    u'''
    Remove a queue name's prefix.

    :raises ValueError: if the given name is not prefixed.

    .. seealso:: :py:func:`add_queue_name_prefix`
    '''
    prefix = _get_queue_name_prefix()
    if not name.startswith(prefix):
        raise ValueError(u'Queue name "{}" is not prefixed.'.format(name))
    return name[len(prefix):]


def get_all_queues() -> List[rq.Queue]:
    u'''
    Return all job queues currently in use.

    :returns: The queues.
    :rtype: List of ``rq.queue.Queue`` instances

    .. seealso:: :py:func:`get_queue`
    '''
    redis_conn = _connect()
    prefix = _get_queue_name_prefix()
    return [q for q in rq.Queue.all(connection=redis_conn) if
            q.name.startswith(prefix)]


def get_queue(name: str = DEFAULT_QUEUE_NAME) -> rq.Queue:
    u'''
    Get a job queue.

    The job queue is initialized if that hasn't happened before.

    :param string name: The name of the queue. If not given then the
        default queue is returned.

    :returns: The job queue.
    :rtype: ``rq.queue.Queue``

    .. seealso:: :py:func:`get_all_queues`
    '''
    global _queues
    fullname = add_queue_name_prefix(name)
    try:
        return _queues[fullname]
    except KeyError:
        log.debug(u'Initializing background job queue "{}"'.format(name))
        redis_conn = _connect()
        queue = _queues[fullname] = rq.Queue(fullname, connection=redis_conn)
        return queue


def enqueue(fn: Callable[..., Any],
            args: Optional[Iterable[Any]] = None,
            kwargs: Optional[Dict[str, Any]] = None,
            title: Optional[str] = None,
            queue: str = DEFAULT_QUEUE_NAME,
            rq_kwargs: Optional[Dict[str, Any]] = None) -> Job:
    u'''
    Enqueue a job to be run in the background.

    :param function fn: Function to be executed in the background

    :param list args: List of arguments to be passed to the function.
        Pass an empty list if there are no arguments (default).

    :param dict kwargs: Dict of keyword arguments to be passed to the
        function. Pass an empty dict if there are no keyword arguments
        (default).

    :param string title: Optional human-readable title of the job.

    :param string queue: Name of the queue. If not given then the
        default queue is used.

    :param dict rq_kwargs: Dict of keyword arguments that will get passed
        to the RQ ``enqueue_call`` invocation (eg ``timeout``, ``depends_on``,
        ``ttl`` etc).

    :returns: The enqueued job.
    :rtype: ``rq.job.Job``
    '''
    if args is None:
        args = []
    if kwargs is None:
        kwargs = {}
    if rq_kwargs is None:
        rq_kwargs = {}
    timeout = config.get(u'ckan.jobs.timeout', DEFAULT_JOB_TIMEOUT)
    rq_kwargs[u'timeout'] = rq_kwargs.get(u'timeout', timeout)

    job = get_queue(queue).enqueue_call(
        func=fn, args=args, kwargs=kwargs, **rq_kwargs)
    job.meta[u'title'] = title
    job.save()
    msg = u'Added background job {}'.format(job.id)
    if title:
        msg = u'{} ("{}")'.format(msg, title)
    msg = u'{} to queue "{}"'.format(msg, queue)
    log.info(msg)
    return job


def job_from_id(id: str) -> Job:
    u'''
    Look up an enqueued job by its ID.

    :param string id: The ID of the job.

    :returns: The job.
    :rtype: ``rq.job.Job``

    :raises KeyError: if no job with that ID exists.
    '''
    try:
        return Job.fetch(id, connection=_connect())
    except NoSuchJobError:
        raise KeyError(u'There is no job with ID "{}".'.format(id))


def dictize_job(job: Job) -> Dict[str, Any]:
    u'''Convert a job to a dict.

    In contrast to ``rq.job.Job.to_dict`` this function includes only
    the attributes that are relevant to our use case and promotes the
    meta attributes that we use (e.g. ``title``).

    :param rq.job.Job job: The job to dictize.

    :returns: The dictized job.
    :rtype: dict
    '''
    assert job.created_at
    assert job.origin is not None
    return {
        u'id': job.id,
        u'title': job.meta.get(u'title'),
        u'created': job.created_at.strftime(u'%Y-%m-%dT%H:%M:%S'),
        u'queue': remove_queue_name_prefix(job.origin),
    }


def test_job(*args: Any) -> None:
    u'''Test job.

    A test job for debugging purposes. Prints out any arguments it
    receives. Can be scheduled via ``paster jobs test``.
    '''
    print(args)


class Worker(rq.Worker):
    u'''
    CKAN-specific worker.

    Note that starting an instance of this class (via the ``work``
    method) disposes the currently active database engine and the
    associated session. This is necessary to prevent their corruption by
    the forked worker process. Both the engine and the session
    automatically re-initialize afterwards once they are used. However,
    non-committed changes are rolled back and instance variables bound
    to the old session have to be re-fetched from the database.
    '''
    def __init__(self,
                 queues: Optional[Iterable[str]] = None,
                 *args: Any,
                 **kwargs: Any) -> None:
        u'''
        Constructor.

        Accepts the same arguments as the constructor of
        ``rq.worker.Worker``. However, the behavior of the ``queues``
        parameter is different.

        :param queues: The job queue(s) to listen on. Can be a string
            with the name of a single queue or a list of queue names.
            If not given then the default queue is used.
        '''
        queue_names = cast(Iterable[str], ensure_list(
            queues or [DEFAULT_QUEUE_NAME]
        ))

        qs = [get_queue(q) for q in queue_names]
        rq.worker.logger.setLevel(logging.INFO)
        super(Worker, self).__init__(qs, *args, **kwargs)

    def register_birth(self, *args: Any, **kwargs: Any) -> None:
        result = super(Worker, self).register_birth(*args, **kwargs)
        names_list = [remove_queue_name_prefix(n) for n in self.queue_names()]
        names = u', '.join(u'"{}"'.format(n) for n in names_list)
        log.info(u'Worker {} (PID {}) has started on queue(s) {} '.format(
                 self.key, self.pid, names))
        return result

    def execute_job(self, job: Job, *args: Any, **kwargs: Any) -> None:
        # We shut down all database connections and the engine to make sure
        # that they are not shared with the child process and closed there
        # while still being in use in the main process, see
        #
        #   https://github.com/ckan/ckan/issues/3365
        #
        # Note that this rolls back any non-committed changes in the session.
        # Both `Session` and `engine` automatically re-initialize themselve
        # when they are used the next time.
        log.debug(u'Disposing database engine before fork')
        meta.Session.remove()
        assert meta.engine
        meta.engine.dispose()

        # The original implementation performs the actual fork
<<<<<<< HEAD
        queue = remove_queue_name_prefix(cast(str, job.origin))
=======
        queue = remove_queue_name_prefix(job.origin)

        if job.meta.get('title'):
            job_id = '{} ({})'.format(job.id, job.meta['title'])
        else:
            job_id = job.id

>>>>>>> 8ae49ad7
        log.info(u'Worker {} starts job {} from queue "{}"'.format(
                 self.key, job_id, queue))
        for plugin in plugins.PluginImplementations(plugins.IForkObserver):
            plugin.before_fork()
        result = super(Worker, self).execute_job(job, *args, **kwargs)
        log.info(u'Worker {} has finished job {} from queue "{}"'.format(
                 self.key, job_id, queue))

        return result

    def register_death(self, *args: Any, **kwargs: Any) -> None:
        result = super(Worker, self).register_death(*args, **kwargs)
        log.info(u'Worker {} (PID {}) has stopped'.format(self.key, self.pid))
        return result

    def handle_exception(self, job: Job, *exc_info: Any) -> None:
        log.exception(u'Job {} on worker {} raised an exception: {}'.format(
                      job.id, self.key, exc_info[1]))
        return super(Worker, self).handle_exception(job, *exc_info)

    def main_work_horse(self, job: Job, queue: rq.Queue):
        # This method is called in a worker's work horse process right
        # after forking.
        load_environment(config)
        return super(Worker, self).main_work_horse(job, queue)

    def perform_job(self, *args: Any, **kwargs: Any) -> bool:
        result = super(Worker, self).perform_job(*args, **kwargs)
        # rq.Worker.main_work_horse does a hard exit via os._exit directly
        # after its call to perform_job returns. Hence here is the correct
        # location to clean up.
        try:
            meta.Session.remove()
        except Exception:
            log.exception(u'Error while closing database session')
        try:
            assert meta.engine
            meta.engine.dispose()
        except Exception:
            log.exception(u'Error while disposing database engine')
        return result<|MERGE_RESOLUTION|>--- conflicted
+++ resolved
@@ -284,17 +284,13 @@
         meta.engine.dispose()
 
         # The original implementation performs the actual fork
-<<<<<<< HEAD
         queue = remove_queue_name_prefix(cast(str, job.origin))
-=======
-        queue = remove_queue_name_prefix(job.origin)
 
         if job.meta.get('title'):
             job_id = '{} ({})'.format(job.id, job.meta['title'])
         else:
             job_id = job.id
 
->>>>>>> 8ae49ad7
         log.info(u'Worker {} starts job {} from queue "{}"'.format(
                  self.key, job_id, queue))
         for plugin in plugins.PluginImplementations(plugins.IForkObserver):
