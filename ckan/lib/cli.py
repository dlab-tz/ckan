# encoding: utf-8

import collections
import csv
import multiprocessing as mp
import os
import datetime
import sys
from pprint import pprint
import re
import itertools
import json
import logging
import urlparse
from optparse import OptionConflictError
import traceback

import sqlalchemy as sa
import routes
import paste.script
from paste.registry import Registry
from paste.script.util.logging_config import fileConfig
import click

import ckan.logic as logic
import ckan.model as model
import ckan.include.rjsmin as rjsmin
import ckan.include.rcssmin as rcssmin
import ckan.lib.fanstatic_resources as fanstatic_resources
import ckan.plugins as p
from ckan.common import config


#NB No CKAN imports are allowed until after the config file is loaded.
#   i.e. do the imports in methods, after _load_config is called.
#   Otherwise loggers get disabled.


def deprecation_warning(message=None):
    '''
    Print a deprecation warning to STDERR.

    If ``message`` is given it is also printed to STDERR.
    '''
    sys.stderr.write(u'WARNING: This function is deprecated.')
    if message:
        sys.stderr.write(u' ' + message.strip())
    sys.stderr.write(u'\n')


def error(msg):
    '''
    Print an error message to STDOUT and exit with return code 1.
    '''
    sys.stderr.write(msg)
    if not msg.endswith('\n'):
        sys.stderr.write('\n')
    sys.exit(1)


def parse_db_config(config_key='sqlalchemy.url'):
    ''' Takes a config key for a database connection url and parses it into
    a dictionary. Expects a url like:

    'postgres://tester:pass@localhost/ckantest3'
    '''
    from ckan.common import config
    url = config[config_key]
    regex = [
        '^\s*(?P<db_type>\w*)',
        '://',
        '(?P<db_user>[^:]*)',
        ':?',
        '(?P<db_pass>[^@]*)',
        '@',
        '(?P<db_host>[^/:]*)',
        ':?',
        '(?P<db_port>[^/]*)',
        '/',
        '(?P<db_name>[\w.-]*)'
    ]
    db_details_match = re.match(''.join(regex), url)
    if not db_details_match:
        raise Exception('Could not extract db details from url: %r' % url)
    db_details = db_details_match.groupdict()
    return db_details


## from http://code.activestate.com/recipes/577058/ MIT licence.
## Written by Trent Mick
def query_yes_no(question, default="yes"):
    """Ask a yes/no question via raw_input() and return their answer.

    "question" is a string that is presented to the user.
    "default" is the presumed answer if the user just hits <Enter>.
        It must be "yes" (the default), "no" or None (meaning
        an answer is required of the user).

    The "answer" return value is one of "yes" or "no".
    """
    valid = {"yes": "yes",   "y": "yes",  "ye": "yes",
             "no": "no",     "n": "no"}
    if default is None:
        prompt = " [y/n] "
    elif default == "yes":
        prompt = " [Y/n] "
    elif default == "no":
        prompt = " [y/N] "
    else:
        raise ValueError("invalid default answer: '%s'" % default)

    while 1:
        sys.stdout.write(question + prompt)
        choice = raw_input().lower()
        if default is not None and choice == '':
            return default
        elif choice in valid.keys():
            return valid[choice]
        else:
            sys.stdout.write("Please respond with 'yes' or 'no' "\
                             "(or 'y' or 'n').\n")


class MockTranslator(object):
    def gettext(self, value):
        return value

    def ugettext(self, value):
        return value

    def ungettext(self, singular, plural, n):
        if n > 1:
            return plural
        return singular


def _get_config(config=None):
    from paste.deploy import appconfig

    if config:
        filename = os.path.abspath(config)
        config_source = '-c parameter'
    elif os.environ.get('CKAN_INI'):
        filename = os.environ.get('CKAN_INI')
        config_source = '$CKAN_INI'
    else:
        filename = os.path.join(os.getcwd(), 'development.ini')
        config_source = 'default value'

    if not os.path.exists(filename):
        msg = 'Config file not found: %s' % filename
        msg += '\n(Given by: %s)' % config_source
        exit(msg)

    fileConfig(filename)
    return appconfig('config:' + filename)


def load_config(config, load_site_user=True):
    conf = _get_config(config)
    assert 'ckan' not in dir()  # otherwise loggers would be disabled
    # We have now loaded the config. Now we can import ckan for the
    # first time.
    from ckan.config.environment import load_environment
    load_environment(conf.global_conf, conf.local_conf)

    registry = Registry()
    registry.prepare()
    import pylons
    registry.register(pylons.translator, MockTranslator())

    if model.user_table.exists() and load_site_user:
        # If the DB has already been initialized, create and register
        # a pylons context object, and add the site user to it, so the
        # auth works as in a normal web request
        c = pylons.util.AttribSafeContextObj()

        registry.register(pylons.c, c)

        site_user = logic.get_action('get_site_user')({'ignore_auth': True}, {})

        pylons.c.user = site_user['name']
        pylons.c.userobj = model.User.get(site_user['name'])

    ## give routes enough information to run url_for
    parsed = urlparse.urlparse(conf.get('ckan.site_url', 'http://0.0.0.0'))
    request_config = routes.request_config()
    request_config.host = parsed.netloc + parsed.path
    request_config.protocol = parsed.scheme


def paster_click_group(summary):
    '''Return a paster command click.Group for paster subcommands

    :param command: the paster command linked to this function from
        setup.py, used in help text (e.g. "datastore")
    :param summary: summary text used in paster's help/command listings
        (e.g. "Perform commands to set up the datastore")
    '''
    class PasterClickGroup(click.Group):
        '''A click.Group that may be called like a paster command'''
        def __call__(self, ignored_command):
            sys.argv.remove(ignored_command)
            return super(PasterClickGroup, self).__call__(
                prog_name=u'paster ' + ignored_command,
                help_option_names=[u'-h', u'--help'],
                obj={})

    @click.group(cls=PasterClickGroup)
    @click.option(
        '--plugin',
        metavar='ckan',
        help='paster plugin (when run outside ckan directory)')
    @click_config_option
    @click.pass_context
    def cli(ctx, plugin, config):
        ctx.obj['config'] = config


    cli.summary = summary
    cli.group_name = u'ckan'
    return cli


# common definition for paster ... --config
click_config_option = click.option(
    '-c',
    '--config',
    default=None,
    metavar='CONFIG',
    help=u'Config file to use (default: development.ini)')


class CkanCommand(paste.script.command.Command):
    '''Base class for classes that implement CKAN paster commands to inherit.'''
    parser = paste.script.command.Command.standard_parser(verbose=True)
    parser.add_option('-c', '--config', dest='config',
                      help='Config file to use.')
    parser.add_option('-f', '--file',
                      action='store',
                      dest='file_path',
                      help="File to dump results to (if needed)")
    default_verbosity = 1
    group_name = 'ckan'

<<<<<<< HEAD
=======
    def _get_config(self):
        from paste.deploy import appconfig

        if self.options.config:
            self.filename = os.path.abspath(self.options.config)
            config_source = '-c parameter'
        elif os.environ.get('CKAN_INI'):
            self.filename = os.environ.get('CKAN_INI')
            config_source = '$CKAN_INI'
        else:
            default_filename = 'development.ini'
            self.filename = os.path.join(os.getcwd(), default_filename)
            if not os.path.exists(self.filename):
                # give really clear error message for this common situation
                msg = 'ERROR: You need to specify the CKAN config (.ini) '\
                    'file path.'\
                    '\nUse the --config parameter or set environment ' \
                    'variable CKAN_INI or have {}\nin the current directory.' \
                    .format(default_filename)
                raise self.BadCommand(msg)

        if not os.path.exists(self.filename):
            msg = 'Config file not found: %s' % self.filename
            msg += '\n(Given by: %s)' % config_source
            raise self.BadCommand(msg)

        fileConfig(self.filename)
        return appconfig('config:' + self.filename)

>>>>>>> 6c8a1787
    def _load_config(self, load_site_user=True):
        load_config(self.options.config, load_site_user)

    def _setup_app(self):
        cmd = paste.script.appinstall.SetupCommand('setup-app')
        cmd.run([self.filename])


class ManageDb(CkanCommand):
    '''Perform various tasks on the database.

    db create                      - alias of db upgrade
    db init                        - create and put in default data
    db clean                       - clears db (including dropping tables) and
                                     search index
    db upgrade [version no.]       - Data migrate
    db version                     - returns current version of data schema
    db dump FILE_PATH              - dump to a pg_dump file [DEPRECATED]
    db load FILE_PATH              - load a pg_dump from a file [DEPRECATED]
    db load-only FILE_PATH         - load a pg_dump from a file but don\'t do
                                     the schema upgrade or search indexing [DEPRECATED]
    db create-from-model           - create database from the model (indexes not made)
    db migrate-filestore           - migrate all uploaded data from the 2.1 filesore.
    '''
    summary = __doc__.split('\n')[0]
    usage = __doc__
    max_args = None
    min_args = 1

    def command(self):
        cmd = self.args[0]

        self._load_config(cmd!='upgrade')
        import ckan.model as model
        import ckan.lib.search as search

        if cmd == 'init':

            model.repo.init_db()
            if self.verbose:
                print 'Initialising DB: SUCCESS'
        elif cmd == 'clean' or cmd == 'drop':

            # remove any *.pyc version files to prevent conflicts
            v_path = os.path.join(os.path.dirname(__file__),
                                  '..', 'migration', 'versions', '*.pyc')
            import glob
            filelist = glob.glob(v_path)
            for f in filelist:
                os.remove(f)

            model.repo.clean_db()
            search.clear_all()
            if self.verbose:
                print 'Cleaning DB: SUCCESS'
        elif cmd == 'upgrade':
            if len(self.args) > 1:
                model.repo.upgrade_db(self.args[1])
            else:
                model.repo.upgrade_db()
        elif cmd == 'version':
            self.version()
        elif cmd == 'dump':
            self.dump()
        elif cmd == 'load':
            self.load()
        elif cmd == 'load-only':
            self.load(only_load=True)
        elif cmd == 'create-from-model':
            model.repo.create_db()
            if self.verbose:
                print 'Creating DB: SUCCESS'
        elif cmd == 'migrate-filestore':
            self.migrate_filestore()
        else:
            error('Command %s not recognized' % cmd)

    def _get_db_config(self):
        return parse_db_config()

    def _get_postgres_cmd(self, command):
        self.db_details = self._get_db_config()
        if self.db_details.get('db_type') not in ('postgres', 'postgresql'):
            raise AssertionError('Expected postgres database - not %r' % self.db_details.get('db_type'))
        pg_cmd = command
        pg_cmd += ' -U %(db_user)s' % self.db_details
        if self.db_details.get('db_pass') not in (None, ''):
            pg_cmd = 'export PGPASSWORD=%(db_pass)s && ' % self.db_details + pg_cmd
        if self.db_details.get('db_host') not in (None, ''):
            pg_cmd += ' -h %(db_host)s' % self.db_details
        if self.db_details.get('db_port') not in (None, ''):
            pg_cmd += ' -p %(db_port)s' % self.db_details
        return pg_cmd

    def _get_psql_cmd(self):
        psql_cmd = self._get_postgres_cmd('psql')
        psql_cmd += ' -d %(db_name)s' % self.db_details
        return psql_cmd

    def _postgres_dump(self, filepath):
        pg_dump_cmd = self._get_postgres_cmd('pg_dump')
        pg_dump_cmd += ' %(db_name)s' % self.db_details
        pg_dump_cmd += ' > %s' % filepath
        self._run_cmd(pg_dump_cmd)
        print 'Dumped database to: %s' % filepath

    def _postgres_load(self, filepath):
        import ckan.model as model
        assert not model.repo.are_tables_created(), "Tables already found. You need to 'db clean' before a load."
        pg_cmd = self._get_psql_cmd() + ' -f %s' % filepath
        self._run_cmd(pg_cmd)
        print 'Loaded CKAN database: %s' % filepath

    def _run_cmd(self, command_line):
        import subprocess
        retcode = subprocess.call(command_line, shell=True)
        if retcode != 0:
            raise SystemError('Command exited with errorcode: %i' % retcode)

    def dump(self):
        deprecation_warning(u"Use PostgreSQL's pg_dump instead.")
        if len(self.args) < 2:
            print 'Need pg_dump filepath'
            return
        dump_path = self.args[1]

        psql_cmd = self._get_psql_cmd() + ' -f %s'
        pg_cmd = self._postgres_dump(dump_path)

    def load(self, only_load=False):
        deprecation_warning(u"Use PostgreSQL's pg_restore instead.")
        if len(self.args) < 2:
            print 'Need pg_dump filepath'
            return
        dump_path = self.args[1]

        psql_cmd = self._get_psql_cmd() + ' -f %s'
        pg_cmd = self._postgres_load(dump_path)
        if not only_load:
            print 'Upgrading DB'
            import ckan.model as model
            model.repo.upgrade_db()

            print 'Rebuilding search index'
            import ckan.lib.search
            ckan.lib.search.rebuild()
        else:
            print 'Now remember you have to call \'db upgrade\' and then \'search-index rebuild\'.'
        print 'Done'

    def migrate_filestore(self):
        from ckan.model import Session
        import requests
        from ckan.lib.uploader import ResourceUpload
        results = Session.execute("select id, revision_id, url from resource "
                                  "where resource_type = 'file.upload' "
                                  "and (url_type <> 'upload' or url_type is null)"
                                  "and url like '%storage%'")
        for id, revision_id, url in results:
            response = requests.get(url, stream=True)
            if response.status_code != 200:
                print "failed to fetch %s (code %s)" % (url,
                                                        response.status_code)
                continue
            resource_upload = ResourceUpload({'id': id})
            assert resource_upload.storage_path, "no storage configured aborting"

            directory = resource_upload.get_directory(id)
            filepath = resource_upload.get_path(id)
            try:
                os.makedirs(directory)
            except OSError, e:
                ## errno 17 is file already exists
                if e.errno != 17:
                    raise

            with open(filepath, 'wb+') as out:
                for chunk in response.iter_content(1024):
                    if chunk:
                        out.write(chunk)

            Session.execute("update resource set url_type = 'upload'"
                            "where id = :id", {'id': id})
            Session.execute("update resource_revision set url_type = 'upload'"
                            "where id = :id and "
                            "revision_id = :revision_id",
                            {'id': id, 'revision_id': revision_id})
            Session.commit()
            print "Saved url %s" % url

    def version(self):
        from ckan.model import Session
        print Session.execute('select version from migrate_version;').fetchall()


class SearchIndexCommand(CkanCommand):
    '''Creates a search index for all datasets

    Usage:
      search-index [-i] [-o] [-r] [-e] [-q] rebuild [dataset_name]  - reindex dataset_name if given, if not then rebuild
                                                                    full search index (all datasets)
      search-index rebuild_fast                                     - reindex using multiprocessing using all cores.
                                                                    This acts in the same way as rubuild -r [EXPERIMENTAL]
      search-index check                                            - checks for datasets not indexed
      search-index show DATASET_NAME                                - shows index of a dataset
      search-index clear [dataset_name]                             - clears the search index for the provided dataset or
                                                                    for the whole ckan instance
    '''

    summary = __doc__.split('\n')[0]
    usage = __doc__
    max_args = 2
    min_args = 0

    def __init__(self, name):
        super(SearchIndexCommand, self).__init__(name)

        self.parser.add_option('-i', '--force', dest='force',
                               action='store_true', default=False,
                               help='Ignore exceptions when rebuilding the index')

        self.parser.add_option('-o', '--only-missing', dest='only_missing',
                               action='store_true', default=False,
                               help='Index non indexed datasets only')

        self.parser.add_option('-r', '--refresh', dest='refresh',
                               action='store_true', default=False,
                               help='Refresh current index (does not clear the existing one)')

        self.parser.add_option('-q', '--quiet', dest='quiet',
                               action='store_true', default=False,
                               help='Do not output index rebuild progress')

        self.parser.add_option('-e', '--commit-each', dest='commit_each',
                               action='store_true', default=False, help=
'''Perform a commit after indexing each dataset. This ensures that changes are
immediately available on the search, but slows significantly the process.
Default is false.''')

    def command(self):
        if not self.args:
            # default to printing help
            print self.usage
            return

        cmd = self.args[0]
        # Do not run load_config yet
        if cmd == 'rebuild_fast':
            self.rebuild_fast()
            return

        self._load_config()
        if cmd == 'rebuild':
            self.rebuild()
        elif cmd == 'check':
            self.check()
        elif cmd == 'show':
            self.show()
        elif cmd == 'clear':
            self.clear()
        else:
            print 'Command %s not recognized' % cmd

    def rebuild(self):
        from ckan.lib.search import rebuild, commit

        # BY default we don't commit after each request to Solr, as it is
        # a really heavy operation and slows things a lot

        if len(self.args) > 1:
            rebuild(self.args[1])
        else:
            rebuild(only_missing=self.options.only_missing,
                    force=self.options.force,
                    refresh=self.options.refresh,
                    defer_commit=(not self.options.commit_each),
                    quiet=self.options.quiet)

        if not self.options.commit_each:
            commit()

    def check(self):
        from ckan.lib.search import check
        check()

    def show(self):
        from ckan.lib.search import show

        if not len(self.args) == 2:
            print 'Missing parameter: dataset-name'
            return
        index = show(self.args[1])
        pprint(index)

    def clear(self):
        from ckan.lib.search import clear, clear_all
        package_id = self.args[1] if len(self.args) > 1 else None
        if not package_id:
            clear_all()
        else:
            clear(package_id)

    def rebuild_fast(self):
        ###  Get out config but without starting pylons environment ####
        conf = self._get_config()

        ### Get ids using own engine, otherwise multiprocess will balk
        db_url = conf['sqlalchemy.url']
        engine = sa.create_engine(db_url)
        package_ids = []
        result = engine.execute("select id from package where state = 'active';")
        for row in result:
            package_ids.append(row[0])

        def start(ids):
            ## load actual enviroment for each subprocess, so each have thier own
            ## sa session
            self._load_config()
            from ckan.lib.search import rebuild, commit
            rebuild(package_ids=ids)
            commit()

        def chunks(l, n):
            """ Yield n successive chunks from l.
            """
            newn = int(len(l) / n)
            for i in xrange(0, n-1):
                yield l[i*newn:i*newn+newn]
            yield l[n*newn-newn:]

        processes = []
        for chunk in chunks(package_ids, mp.cpu_count()):
            process = mp.Process(target=start, args=(chunk,))
            processes.append(process)
            process.daemon = True
            process.start()

        for process in processes:
            process.join()


class Notification(CkanCommand):
    '''Send out modification notifications.

    In "replay" mode, an update signal is sent for each dataset in the database.

    Usage:
      notify replay                        - send out modification signals
    '''

    summary = __doc__.split('\n')[0]
    usage = __doc__
    max_args = 1
    min_args = 0

    def command(self):
        self._load_config()
        from ckan.model import Session, Package, DomainObjectOperation
        from ckan.model.modification import DomainObjectModificationExtension

        if not self.args:
            # default to run
            cmd = 'replay'
        else:
            cmd = self.args[0]

        if cmd == 'replay':
            dome = DomainObjectModificationExtension()
            for package in Session.query(Package):
                dome.notify(package, DomainObjectOperation.changed)
        else:
            print 'Command %s not recognized' % cmd


class RDFExport(CkanCommand):
    '''Export active datasets as RDF
    This command dumps out all currently active datasets as RDF into the
    specified folder.

    Usage:
      paster rdf-export /path/to/store/output
    '''
    summary = __doc__.split('\n')[0]
    usage = __doc__

    def command(self):
        self._load_config()

        if not self.args:
            # default to run
            print RDFExport.__doc__
        else:
            self.export_datasets(self.args[0])

    def export_datasets(self, out_folder):
        '''
        Export datasets as RDF to an output folder.
        '''
        import urlparse
        import urllib2
        from ckan.common import config
        import ckan.model as model
        import ckan.logic as logic
        import ckan.lib.helpers as h

        # Create output folder if not exists
        if not os.path.isdir(out_folder):
            os.makedirs(out_folder)

        fetch_url = config['ckan.site_url']
        user = logic.get_action('get_site_user')({'model': model, 'ignore_auth': True}, {})
        context = {'model': model, 'session': model.Session, 'user': user['name']}
        dataset_names = logic.get_action('package_list')(context, {})
        for dataset_name in dataset_names:
            dd = logic.get_action('package_show')(context, {'id': dataset_name})
            if not dd['state'] == 'active':
                continue

            url = h.url_for(controller='package', action='read', id=dd['name'])

            url = urlparse.urljoin(fetch_url, url[1:]) + '.rdf'
            try:
                fname = os.path.join(out_folder, dd['name']) + ".rdf"
                try:
                    r = urllib2.urlopen(url).read()
                except urllib2.HTTPError, e:
                    if e.code == 404:
                        error('Please install ckanext-dcat and enable the ' +
                              '`dcat` plugin to use the RDF serializations')
                with open(fname, 'wb') as f:
                    f.write(r)
            except IOError, ioe:
                sys.stderr.write(str(ioe) + "\n")


class Sysadmin(CkanCommand):
    '''Gives sysadmin rights to a named user

    Usage:
      sysadmin                      - lists sysadmins
      sysadmin list                 - lists sysadmins
      sysadmin add USERNAME         - add a user as a sysadmin
      sysadmin remove USERNAME      - removes user from sysadmins
    '''

    summary = __doc__.split('\n')[0]
    usage = __doc__
    max_args = 2
    min_args = 0

    def command(self):
        self._load_config()
        import ckan.model as model

        cmd = self.args[0] if self.args else None
        if cmd is None or cmd == 'list':
            self.list()
        elif cmd == 'add':
            self.add()
        elif cmd == 'remove':
            self.remove()
        else:
            print 'Command %s not recognized' % cmd

    def list(self):
        import ckan.model as model
        print 'Sysadmins:'
        sysadmins = model.Session.query(model.User).filter_by(sysadmin=True,
                                                              state='active')
        print 'count = %i' % sysadmins.count()
        for sysadmin in sysadmins:
            print '%s name=%s id=%s' % (sysadmin.__class__.__name__,
                                        sysadmin.name,
                                        sysadmin.id)

    def add(self):
        import ckan.model as model

        if len(self.args) < 2:
            print 'Need name of the user to be made sysadmin.'
            return
        username = self.args[1]

        user = model.User.by_name(unicode(username))
        if not user:
            print 'User "%s" not found' % username
            makeuser = raw_input('Create new user: %s? [y/n]' % username)
            if makeuser == 'y':
                password = UserCmd.password_prompt()
                print('Creating %s user' % username)
                user = model.User(name=unicode(username),
                                  password=password)
            else:
                print 'Exiting ...'
                return

        user.sysadmin = True
        model.Session.add(user)
        model.repo.commit_and_remove()
        print 'Added %s as sysadmin' % username

    def remove(self):
        import ckan.model as model

        if len(self.args) < 2:
            print 'Need name of the user to be made sysadmin.'
            return
        username = self.args[1]

        user = model.User.by_name(unicode(username))
        if not user:
            print 'Error: user "%s" not found!' % username
            return
        user.sysadmin = False
        model.repo.commit_and_remove()


class UserCmd(CkanCommand):
    '''Manage users

    Usage:
      user                            - lists users
      user list                       - lists users
      user USERNAME                   - shows user properties
      user add USERNAME [FIELD1=VALUE1 FIELD2=VALUE2 ...]
                                      - add a user (prompts for password
                                        if not supplied).
                                        Field can be: apikey
                                                      password
                                                      email
      user setpass USERNAME           - set user password (prompts)
      user remove USERNAME            - removes user from users
      user search QUERY               - searches for a user name
    '''
    summary = __doc__.split('\n')[0]
    usage = __doc__
    max_args = None
    min_args = 0

    def command(self):
        self._load_config()
        import ckan.model as model

        if not self.args:
            self.list()
        else:
            cmd = self.args[0]
            if cmd == 'add':
                self.add()
            elif cmd == 'remove':
                self.remove()
            elif cmd == 'search':
                self.search()
            elif cmd == 'setpass':
                self.setpass()
            elif cmd == 'list':
                self.list()
            else:
                self.show()

    def get_user_str(self, user):
        user_str = 'name=%s' % user.name
        if user.name != user.display_name:
            user_str += ' display=%s' % user.display_name
        return user_str

    def list(self):
        import ckan.model as model
        print 'Users:'
        users = model.Session.query(model.User).filter_by(state='active')
        print 'count = %i' % users.count()
        for user in users:
            print self.get_user_str(user)

    def show(self):
        import ckan.model as model

        username = self.args[0]
        user = model.User.get(unicode(username))
        print 'User: \n', user

    def setpass(self):
        import ckan.model as model

        if len(self.args) < 2:
            print 'Need name of the user.'
            return
        username = self.args[1]
        user = model.User.get(username)
        print('Editing user: %r' % user.name)

        password = self.password_prompt()
        user.password = password
        model.repo.commit_and_remove()
        print 'Done'

    def search(self):
        import ckan.model as model

        if len(self.args) < 2:
            print 'Need user name query string.'
            return
        query_str = self.args[1]

        query = model.User.search(query_str)
        print '%i users matching %r:' % (query.count(), query_str)
        for user in query.all():
            print self.get_user_str(user)

    @classmethod
    def password_prompt(cls):
        import getpass
        password1 = None
        while not password1:
            password1 = getpass.getpass('Password: ')
        password2 = getpass.getpass('Confirm password: ')
        if password1 != password2:
            error('Passwords do not match')
        return password1

    def add(self):
        import ckan.model as model

        if len(self.args) < 2:
            error('Need name of the user.')
        username = self.args[1]

        # parse args into data_dict
        data_dict = {'name': username}
        for arg in self.args[2:]:
            try:
                field, value = arg.split('=', 1)
                data_dict[field] = value
            except ValueError:
                raise ValueError('Could not parse arg: %r (expected "<option>=<value>)"' % arg)

        if 'password' not in data_dict:
            data_dict['password'] = self.password_prompt()

        if 'fullname' in data_dict:
            data_dict['fullname'] = data_dict['fullname'].decode(sys.getfilesystemencoding())

        print('Creating user: %r' % username)

        try:
            import ckan.logic as logic
            site_user = logic.get_action('get_site_user')({'model': model, 'ignore_auth': True}, {})
            context = {
                'model': model,
                'session': model.Session,
                'ignore_auth': True,
                'user': site_user['name'],
            }
            user_dict = logic.get_action('user_create')(context, data_dict)
            pprint(user_dict)
        except logic.ValidationError, e:
            error(traceback.format_exc())

    def remove(self):
        import ckan.model as model

        if len(self.args) < 2:
            print 'Need name of the user.'
            return
        username = self.args[1]

        p.toolkit.get_action('user_delete')(
            {'model': model, 'ignore_auth': True},
            {'id': username})
        print('Deleted user: %s' % username)


class DatasetCmd(CkanCommand):
    '''Manage datasets

    Usage:
      dataset DATASET_NAME|ID            - shows dataset properties
      dataset show DATASET_NAME|ID       - shows dataset properties
      dataset list                       - lists datasets
      dataset delete [DATASET_NAME|ID]   - changes dataset state to 'deleted'
      dataset purge [DATASET_NAME|ID]    - removes dataset from db entirely
    '''
    summary = __doc__.split('\n')[0]
    usage = __doc__
    max_args = 3
    min_args = 0

    def command(self):
        self._load_config()

        if not self.args:
            print self.usage
        else:
            cmd = self.args[0]
            if cmd == 'delete':
                self.delete(self.args[1])
            elif cmd == 'purge':
                self.purge(self.args[1])
            elif cmd == 'list':
                self.list()
            elif cmd == 'show':
                self.show(self.args[1])
            else:
                self.show(self.args[0])

    def list(self):
        import ckan.model as model
        print 'Datasets:'
        datasets = model.Session.query(model.Package)
        print 'count = %i' % datasets.count()
        for dataset in datasets:
            state = ('(%s)' % dataset.state) if dataset.state != 'active' else ''
            print '%s %s %s' % (dataset.id, dataset.name, state)

    def _get_dataset(self, dataset_ref):
        import ckan.model as model
        dataset = model.Package.get(unicode(dataset_ref))
        assert dataset, 'Could not find dataset matching reference: %r' % dataset_ref
        return dataset

    def show(self, dataset_ref):
        import pprint
        dataset = self._get_dataset(dataset_ref)
        pprint.pprint(dataset.as_dict())

    def delete(self, dataset_ref):
        import ckan.model as model
        dataset = self._get_dataset(dataset_ref)
        old_state = dataset.state

        rev = model.repo.new_revision()
        dataset.delete()
        model.repo.commit_and_remove()
        dataset = self._get_dataset(dataset_ref)
        print '%s %s -> %s' % (dataset.name, old_state, dataset.state)

    def purge(self, dataset_ref):
        import ckan.logic as logic
        dataset = self._get_dataset(dataset_ref)
        name = dataset.name

        site_user = logic.get_action('get_site_user')({'ignore_auth': True}, {})
        context = {'user': site_user['name']}
        logic.get_action('dataset_purge')(
            context, {'id': dataset_ref})
        print '%s purged' % name


class Celery(CkanCommand):
    '''Celery daemon [DEPRECATED]

    This command is DEPRECATED, use `paster jobs` instead.

    Usage:
        celeryd <run>            - run the celery daemon
        celeryd run concurrency  - run the celery daemon with
                                   argument 'concurrency'
        celeryd view             - view all tasks in the queue
        celeryd clean            - delete all tasks in the queue
    '''
    min_args = 0
    max_args = 2
    summary = __doc__.split('\n')[0]
    usage = __doc__

    def command(self):
        if not self.args:
            self.run_()
        else:
            cmd = self.args[0]
            if cmd == 'run':
                self.run_()
            elif cmd == 'view':
                self.view()
            elif cmd == 'clean':
                self.clean()
            else:
                error('Command %s not recognized' % cmd)

    def run_(self):
        deprecation_warning(u'Use `paster jobs worker` instead.')
        default_ini = os.path.join(os.getcwd(), 'development.ini')

        if self.options.config:
            os.environ['CKAN_CONFIG'] = os.path.abspath(self.options.config)
        elif os.path.isfile(default_ini):
            os.environ['CKAN_CONFIG'] = default_ini
        else:
            error('No .ini specified and none was found in current directory')

        from ckan.lib.celery_app import celery
        celery_args = []
        if len(self.args) == 2 and self.args[1] == 'concurrency':
            celery_args.append['--concurrency=1']
        celery.worker_main(argv=['celeryd', '--loglevel=INFO'] + celery_args)

    def view(self):
        deprecation_warning(u'Use `paster jobs list` instead.')
        self._load_config()
        import ckan.model as model
        from kombu.transport.sqlalchemy.models import Message
        q = model.Session.query(Message)
        q_visible = q.filter_by(visible=True)
        print '%i messages (total)' % q.count()
        print '%i visible messages' % q_visible.count()
        for message in q:
            if message.visible:
                print '%i: Visible' % (message.id)
            else:
                print '%i: Invisible Sent:%s' % (message.id, message.sent_at)

    def clean(self):
        deprecation_warning(u'Use `paster jobs clear` instead.')
        self._load_config()
        import ckan.model as model
        query = model.Session.execute("select * from kombu_message")
        tasks_initially = query.rowcount
        if not tasks_initially:
            print 'No tasks to delete'
            sys.exit(0)
        query = model.Session.execute("delete from kombu_message")
        query = model.Session.execute("select * from kombu_message")
        tasks_afterwards = query.rowcount
        print '%i of %i tasks deleted' % (tasks_initially - tasks_afterwards,
                                          tasks_initially)
        if tasks_afterwards:
            error('Failed to delete all tasks')
        model.repo.commit_and_remove()


class Ratings(CkanCommand):
    '''Manage the ratings stored in the db

    Usage:
      ratings count                 - counts ratings
      ratings clean                 - remove all ratings
      ratings clean-anonymous       - remove only anonymous ratings
    '''

    summary = __doc__.split('\n')[0]
    usage = __doc__
    max_args = 1
    min_args = 1

    def command(self):
        self._load_config()
        import ckan.model as model

        cmd = self.args[0]
        if cmd == 'count':
            self.count()
        elif cmd == 'clean':
            self.clean()
        elif cmd == 'clean-anonymous':
            self.clean(user_ratings=False)
        else:
            print 'Command %s not recognized' % cmd

    def count(self):
        import ckan.model as model
        q = model.Session.query(model.Rating)
        print "%i ratings" % q.count()
        q = q.filter(model.Rating.user_id is None)
        print "of which %i are anonymous ratings" % q.count()

    def clean(self, user_ratings=True):
        import ckan.model as model
        q = model.Session.query(model.Rating)
        print "%i ratings" % q.count()
        if not user_ratings:
            q = q.filter(model.Rating.user_id is None)
            print "of which %i are anonymous ratings" % q.count()
        ratings = q.all()
        for rating in ratings:
            rating.purge()
        model.repo.commit_and_remove()


## Used by the Tracking class
_ViewCount = collections.namedtuple("ViewCount", "id name count")


class Tracking(CkanCommand):
    '''Update tracking statistics

    Usage:
      tracking update [start_date]       - update tracking stats
      tracking export FILE [start_date]  - export tracking stats to a csv file
    '''

    summary = __doc__.split('\n')[0]
    usage = __doc__
    max_args = 3
    min_args = 1

    def command(self):
        self._load_config()
        import ckan.model as model
        engine = model.meta.engine

        cmd = self.args[0]
        if cmd == 'update':
            start_date = self.args[1] if len(self.args) > 1 else None
            self.update_all(engine, start_date)
        elif cmd == 'export':
            if len(self.args) <= 1:
                error(self.__class__.__doc__)
            output_file = self.args[1]
            start_date = self.args[2] if len(self.args) > 2 else None
            self.update_all(engine, start_date)
            self.export_tracking(engine, output_file)
        else:
            error(self.__class__.__doc__)

    def update_all(self, engine, start_date=None):
        if start_date:
            start_date = datetime.datetime.strptime(start_date, '%Y-%m-%d')
        else:
            # No date given. See when we last have data for and get data
            # from 2 days before then in case new data is available.
            # If no date here then use 2011-01-01 as the start date
            sql = '''SELECT tracking_date from tracking_summary
                     ORDER BY tracking_date DESC LIMIT 1;'''
            result = engine.execute(sql).fetchall()
            if result:
                start_date = result[0]['tracking_date']
                start_date += datetime.timedelta(-2)
                # convert date to datetime
                combine = datetime.datetime.combine
                start_date = combine(start_date, datetime.time(0))
            else:
                start_date = datetime.datetime(2011, 1, 1)
        start_date_solrsync = start_date
        end_date = datetime.datetime.now()

        while start_date < end_date:
            stop_date = start_date + datetime.timedelta(1)
            self.update_tracking(engine, start_date)
            print 'tracking updated for %s' % start_date
            start_date = stop_date

        self.update_tracking_solr(engine, start_date_solrsync)

    def _total_views(self, engine):
        sql = '''
            SELECT p.id,
                   p.name,
                   COALESCE(SUM(s.count), 0) AS total_views
               FROM package AS p
               LEFT OUTER JOIN tracking_summary AS s ON s.package_id = p.id
               GROUP BY p.id, p.name
               ORDER BY total_views DESC
        '''
        return [_ViewCount(*t) for t in engine.execute(sql).fetchall()]

    def _recent_views(self, engine, measure_from):
        sql = '''
            SELECT p.id,
                   p.name,
                   COALESCE(SUM(s.count), 0) AS total_views
               FROM package AS p
               LEFT OUTER JOIN tracking_summary AS s ON s.package_id = p.id
               WHERE s.tracking_date >= %(measure_from)s
               GROUP BY p.id, p.name
               ORDER BY total_views DESC
        '''
        return [_ViewCount(*t) for t in engine.execute(sql, measure_from=str(measure_from)).fetchall()]

    def export_tracking(self, engine, output_filename):
        '''Write tracking summary to a csv file.'''
        HEADINGS = [
            "dataset id",
            "dataset name",
            "total views",
            "recent views (last 2 weeks)",
        ]

        measure_from = datetime.date.today() - datetime.timedelta(days=14)
        recent_views = self._recent_views(engine, measure_from)
        total_views = self._total_views(engine)

        with open(output_filename, 'w') as fh:
            f_out = csv.writer(fh)
            f_out.writerow(HEADINGS)
            recent_views_for_id = dict((r.id, r.count) for r in recent_views)
            f_out.writerows([(r.id,
                              r.name,
                              r.count,
                              recent_views_for_id.get(r.id, 0))
                              for r in total_views])

    def update_tracking(self, engine, summary_date):
        PACKAGE_URL = '/dataset/'
        # clear out existing data before adding new
        sql = '''DELETE FROM tracking_summary
                 WHERE tracking_date='%s'; ''' % summary_date
        engine.execute(sql)

        sql = '''SELECT DISTINCT url, user_key,
                     CAST(access_timestamp AS Date) AS tracking_date,
                     tracking_type INTO tracking_tmp
                 FROM tracking_raw
                 WHERE CAST(access_timestamp as Date)=%s;

                 INSERT INTO tracking_summary
                   (url, count, tracking_date, tracking_type)
                 SELECT url, count(user_key), tracking_date, tracking_type
                 FROM tracking_tmp
                 GROUP BY url, tracking_date, tracking_type;

                 DROP TABLE tracking_tmp;
                 COMMIT;'''
        engine.execute(sql, summary_date)

        # get ids for dataset urls
        sql = '''UPDATE tracking_summary t
                 SET package_id = COALESCE(
                        (SELECT id FROM package p
                        WHERE p.name = regexp_replace(' ' || t.url, '^[ ]{1}(/\w{2}){0,1}' || %s, ''))
                     ,'~~not~found~~')
                 WHERE t.package_id IS NULL
                 AND tracking_type = 'page';'''
        engine.execute(sql, PACKAGE_URL)

        # update summary totals for resources
        sql = '''UPDATE tracking_summary t1
                 SET running_total = (
                    SELECT sum(count)
                    FROM tracking_summary t2
                    WHERE t1.url = t2.url
                    AND t2.tracking_date <= t1.tracking_date
                 )
                 ,recent_views = (
                    SELECT sum(count)
                    FROM tracking_summary t2
                    WHERE t1.url = t2.url
                    AND t2.tracking_date <= t1.tracking_date AND t2.tracking_date >= t1.tracking_date - 14
                 )
                 WHERE t1.running_total = 0 AND tracking_type = 'resource';'''
        engine.execute(sql)

        # update summary totals for pages
        sql = '''UPDATE tracking_summary t1
                 SET running_total = (
                    SELECT sum(count)
                    FROM tracking_summary t2
                    WHERE t1.package_id = t2.package_id
                    AND t2.tracking_date <= t1.tracking_date
                 )
                 ,recent_views = (
                    SELECT sum(count)
                    FROM tracking_summary t2
                    WHERE t1.package_id = t2.package_id
                    AND t2.tracking_date <= t1.tracking_date AND t2.tracking_date >= t1.tracking_date - 14
                 )
                 WHERE t1.running_total = 0 AND tracking_type = 'page'
                 AND t1.package_id IS NOT NULL
                 AND t1.package_id != '~~not~found~~';'''
        engine.execute(sql)

    def update_tracking_solr(self, engine, start_date):
        sql = '''SELECT package_id FROM tracking_summary
                where package_id!='~~not~found~~'
                and tracking_date >= %s;'''
        results = engine.execute(sql, start_date)

        package_ids = set()
        for row in results:
            package_ids.add(row['package_id'])

        total = len(package_ids)
        not_found = 0
        print '%i package index%s to be rebuilt starting from %s' % (total, '' if total < 2 else 'es', start_date)

        from ckan.lib.search import rebuild
        for package_id in package_ids:
            try:
                rebuild(package_id)
            except logic.NotFound:
                print "Error: package %s not found." % (package_id)
                not_found += 1
            except KeyboardInterrupt:
                print "Stopped."
                return
            except:
                raise
        print 'search index rebuilding done.' + (' %i not found.' % (not_found) if not_found else "")


class PluginInfo(CkanCommand):
    '''Provide info on installed plugins.
    '''

    summary = __doc__.split('\n')[0]
    usage = __doc__
    max_args = 0
    min_args = 0

    def command(self):
        self.get_info()

    def get_info(self):
        ''' print info about current plugins from the .ini file'''
        import ckan.plugins as p
        self._load_config()
        interfaces = {}
        plugins = {}
        for name in dir(p):
            item = getattr(p, name)
            try:
                if issubclass(item, p.Interface):
                    interfaces[item] = {'class': item}
            except TypeError:
                pass

        for interface in interfaces:
            for plugin in p.PluginImplementations(interface):
                name = plugin.name
                if name not in plugins:
                    plugins[name] = {'doc': plugin.__doc__,
                                     'class': plugin,
                                     'implements': []}
                plugins[name]['implements'].append(interface.__name__)

        for plugin in plugins:
            p = plugins[plugin]
            print plugin + ':'
            print '-' * (len(plugin) + 1)
            if p['doc']:
                print p['doc']
            print 'Implements:'
            for i in p['implements']:
                extra = None
                if i == 'ITemplateHelpers':
                    extra = self.template_helpers(p['class'])
                if i == 'IActions':
                    extra = self.actions(p['class'])
                print '    %s' % i
                if extra:
                    print extra
            print

    def actions(self, cls):
        ''' Return readable action function info. '''
        actions = cls.get_actions()
        return self.function_info(actions)

    def template_helpers(self, cls):
        ''' Return readable helper function info. '''
        helpers = cls.get_helpers()
        return self.function_info(helpers)

    def function_info(self, functions):
        ''' Take a dict of functions and output readable info '''
        import inspect
        output = []
        for function_name in functions:
            fn = functions[function_name]
            args_info = inspect.getargspec(fn)
            params = args_info.args
            num_params = len(params)
            if args_info.varargs:
                params.append('*' + args_info.varargs)
            if args_info.keywords:
                params.append('**' + args_info.keywords)
            if args_info.defaults:
                offset = num_params - len(args_info.defaults)
                for i, v in enumerate(args_info.defaults):
                    params[i + offset] = params[i + offset] + '=' + repr(v)
            # is this a classmethod if so remove the first parameter
            if inspect.ismethod(fn) and inspect.isclass(fn.__self__):
                params = params[1:]
            params = ', '.join(params)
            output.append('        %s(%s)' % (function_name, params))
            # doc string
            if fn.__doc__:
                bits = fn.__doc__.split('\n')
                for bit in bits:
                    output.append('            %s' % bit)
        return ('\n').join(output)


class CreateTestDataCommand(CkanCommand):
    '''Create test data in the database.
    Tests can also delete the created objects easily with the delete() method.

    create-test-data              - annakarenina and warandpeace
    create-test-data search       - realistic data to test search
    create-test-data gov          - government style data
    create-test-data family       - package relationships data
    create-test-data user         - create a user 'tester' with api key 'tester'
    create-test-data translations - annakarenina, warandpeace, and some test
                                    translations of terms
    create-test-data vocabs       - annakerenina, warandpeace, and some test
                                    vocabularies
    create-test-data hierarchy    - hierarchy of groups
    '''
    summary = __doc__.split('\n')[0]
    usage = __doc__
    max_args = 1
    min_args = 0

    def command(self):
        self._load_config()
        self._setup_app()
        from ckan import plugins
        from create_test_data import CreateTestData

        if self.args:
            cmd = self.args[0]
        else:
            cmd = 'basic'
        if self.verbose:
            print 'Creating %s test data' % cmd
        if cmd == 'basic':
            CreateTestData.create_basic_test_data()
        elif cmd == 'user':
            CreateTestData.create_test_user()
            print 'Created user %r with password %r and apikey %r' % ('tester',
                                                                      'tester', 'tester')
        elif cmd == 'search':
            CreateTestData.create_search_test_data()
        elif cmd == 'gov':
            CreateTestData.create_gov_test_data()
        elif cmd == 'family':
            CreateTestData.create_family_test_data()
        elif cmd == 'translations':
            CreateTestData.create_translations_test_data()
        elif cmd == 'vocabs':
            CreateTestData.create_vocabs_test_data()
        elif cmd == 'hierarchy':
            CreateTestData.create_group_hierarchy_test_data()
        else:
            print 'Command %s not recognized' % cmd
            raise NotImplementedError
        if self.verbose:
            print 'Creating %s test data: Complete!' % cmd


class Profile(CkanCommand):
    '''Code speed profiler
    Provide a ckan url and it will make the request and record
    how long each function call took in a file that can be read
    by pstats.Stats (command-line) or runsnakerun (gui).

    Usage:
       profile URL [username]

    e.g. profile /data/search

    The result is saved in profile.data.search
    To view the profile in runsnakerun:
       runsnakerun ckan.data.search.profile

    You may need to install python module: cProfile
    '''
    summary = __doc__.split('\n')[0]
    usage = __doc__
    max_args = 2
    min_args = 1

    def _load_config_into_test_app(self):
        from paste.deploy import loadapp
        import paste.fixture
        if not self.options.config:
            msg = 'No config file supplied'
            raise self.BadCommand(msg)
        self.filename = os.path.abspath(self.options.config)
        if not os.path.exists(self.filename):
            raise AssertionError('Config filename %r does not exist.' % self.filename)
        fileConfig(self.filename)

        wsgiapp = loadapp('config:' + self.filename)
        self.app = paste.fixture.TestApp(wsgiapp)

    def command(self):
        self._load_config_into_test_app()

        import paste.fixture
        import cProfile
        import re

        url = self.args[0]
        if self.args[1:]:
            user = self.args[1]
        else:
            user = 'visitor'

        def profile_url(url):
            try:
                res = self.app.get(url, status=[200],
                                   extra_environ={'REMOTE_USER': user})
            except paste.fixture.AppError:
                print 'App error: ', url.strip()
            except KeyboardInterrupt:
                raise
            except Exception:
                error(traceback.format_exc())

        output_filename = 'ckan%s.profile' % re.sub('[/?]', '.', url.replace('/', '.'))
        profile_command = "profile_url('%s')" % url
        cProfile.runctx(profile_command, globals(), locals(), filename=output_filename)
        import pstats
        stats = pstats.Stats(output_filename)
        stats.sort_stats('cumulative')
        stats.print_stats(0.1)  # show only top 10% of lines
        print 'Only top 10% of lines shown'
        print 'Written profile to: %s' % output_filename


class CreateColorSchemeCommand(CkanCommand):
    '''Create or remove a color scheme.

    After running this, you'll need to regenerate the css files. See paster's less command for details.

    color               - creates a random color scheme
    color clear         - clears any color scheme
    color <'HEX'>       - uses as base color eg '#ff00ff' must be quoted.
    color <VALUE>       - a float between 0.0 and 1.0 used as base hue
    color <COLOR_NAME>  - html color name used for base color eg lightblue
    '''

    summary = __doc__.split('\n')[0]
    usage = __doc__
    max_args = 1
    min_args = 0

    rules = [
        '@layoutLinkColor',
        '@mastheadBackgroundColor',
        '@btnPrimaryBackground',
        '@btnPrimaryBackgroundHighlight',
    ]

    # list of predefined colors
    color_list = {
        'aliceblue': '#f0fff8',
        'antiquewhite': '#faebd7',
        'aqua': '#00ffff',
        'aquamarine': '#7fffd4',
        'azure': '#f0ffff',
        'beige': '#f5f5dc',
        'bisque': '#ffe4c4',
        'black': '#000000',
        'blanchedalmond': '#ffebcd',
        'blue': '#0000ff',
        'blueviolet': '#8a2be2',
        'brown': '#a52a2a',
        'burlywood': '#deb887',
        'cadetblue': '#5f9ea0',
        'chartreuse': '#7fff00',
        'chocolate': '#d2691e',
        'coral': '#ff7f50',
        'cornflowerblue': '#6495ed',
        'cornsilk': '#fff8dc',
        'crimson': '#dc143c',
        'cyan': '#00ffff',
        'darkblue': '#00008b',
        'darkcyan': '#008b8b',
        'darkgoldenrod': '#b8860b',
        'darkgray': '#a9a9a9',
        'darkgrey': '#a9a9a9',
        'darkgreen': '#006400',
        'darkkhaki': '#bdb76b',
        'darkmagenta': '#8b008b',
        'darkolivegreen': '#556b2f',
        'darkorange': '#ff8c00',
        'darkorchid': '#9932cc',
        'darkred': '#8b0000',
        'darksalmon': '#e9967a',
        'darkseagreen': '#8fbc8f',
        'darkslateblue': '#483d8b',
        'darkslategray': '#2f4f4f',
        'darkslategrey': '#2f4f4f',
        'darkturquoise': '#00ced1',
        'darkviolet': '#9400d3',
        'deeppink': '#ff1493',
        'deepskyblue': '#00bfff',
        'dimgray': '#696969',
        'dimgrey': '#696969',
        'dodgerblue': '#1e90ff',
        'firebrick': '#b22222',
        'floralwhite': '#fffaf0',
        'forestgreen': '#228b22',
        'fuchsia': '#ff00ff',
        'gainsboro': '#dcdcdc',
        'ghostwhite': '#f8f8ff',
        'gold': '#ffd700',
        'goldenrod': '#daa520',
        'gray': '#808080',
        'grey': '#808080',
        'green': '#008000',
        'greenyellow': '#adff2f',
        'honeydew': '#f0fff0',
        'hotpink': '#ff69b4',
        'indianred ': '#cd5c5c',
        'indigo ': '#4b0082',
        'ivory': '#fffff0',
        'khaki': '#f0e68c',
        'lavender': '#e6e6fa',
        'lavenderblush': '#fff0f5',
        'lawngreen': '#7cfc00',
        'lemonchiffon': '#fffacd',
        'lightblue': '#add8e6',
        'lightcoral': '#f08080',
        'lightcyan': '#e0ffff',
        'lightgoldenrodyellow': '#fafad2',
        'lightgray': '#d3d3d3',
        'lightgrey': '#d3d3d3',
        'lightgreen': '#90ee90',
        'lightpink': '#ffb6c1',
        'lightsalmon': '#ffa07a',
        'lightseagreen': '#20b2aa',
        'lightskyblue': '#87cefa',
        'lightslategray': '#778899',
        'lightslategrey': '#778899',
        'lightsteelblue': '#b0c4de',
        'lightyellow': '#ffffe0',
        'lime': '#00ff00',
        'limegreen': '#32cd32',
        'linen': '#faf0e6',
        'magenta': '#ff00ff',
        'maroon': '#800000',
        'mediumaquamarine': '#66cdaa',
        'mediumblue': '#0000cd',
        'mediumorchid': '#ba55d3',
        'mediumpurple': '#9370d8',
        'mediumseagreen': '#3cb371',
        'mediumslateblue': '#7b68ee',
        'mediumspringgreen': '#00fa9a',
        'mediumturquoise': '#48d1cc',
        'mediumvioletred': '#c71585',
        'midnightblue': '#191970',
        'mintcream': '#f5fffa',
        'mistyrose': '#ffe4e1',
        'moccasin': '#ffe4b5',
        'navajowhite': '#ffdead',
        'navy': '#000080',
        'oldlace': '#fdf5e6',
        'olive': '#808000',
        'olivedrab': '#6b8e23',
        'orange': '#ffa500',
        'orangered': '#ff4500',
        'orchid': '#da70d6',
        'palegoldenrod': '#eee8aa',
        'palegreen': '#98fb98',
        'paleturquoise': '#afeeee',
        'palevioletred': '#d87093',
        'papayawhip': '#ffefd5',
        'peachpuff': '#ffdab9',
        'peru': '#cd853f',
        'pink': '#ffc0cb',
        'plum': '#dda0dd',
        'powderblue': '#b0e0e6',
        'purple': '#800080',
        'red': '#ff0000',
        'rosybrown': '#bc8f8f',
        'royalblue': '#4169e1',
        'saddlebrown': '#8b4513',
        'salmon': '#fa8072',
        'sandybrown': '#f4a460',
        'seagreen': '#2e8b57',
        'seashell': '#fff5ee',
        'sienna': '#a0522d',
        'silver': '#c0c0c0',
        'skyblue': '#87ceeb',
        'slateblue': '#6a5acd',
        'slategray': '#708090',
        'slategrey': '#708090',
        'snow': '#fffafa',
        'springgreen': '#00ff7f',
        'steelblue': '#4682b4',
        'tan': '#d2b48c',
        'teal': '#008080',
        'thistle': '#d8bfd8',
        'tomato': '#ff6347',
        'turquoise': '#40e0d0',
        'violet': '#ee82ee',
        'wheat': '#f5deb3',
        'white': '#ffffff',
        'whitesmoke': '#f5f5f5',
        'yellow': '#ffff00',
        'yellowgreen': '#9acd32',
    }

    def create_colors(self, hue, num_colors=5, saturation=None, lightness=None):
        if saturation is None:
            saturation = 0.9
        if lightness is None:
            lightness = 40
        else:
            lightness *= 100

        import math
        saturation -= math.trunc(saturation)

        print hue, saturation
        import colorsys
        ''' Create n related colours '''
        colors = []
        for i in xrange(num_colors):
            ix = i * (1.0/num_colors)
            _lightness = (lightness + (ix * 40))/100.
            if _lightness > 1.0:
                _lightness = 1.0
            color = colorsys.hls_to_rgb(hue, _lightness, saturation)
            hex_color = '#'
            for part in color:
                hex_color += '%02x' % int(part * 255)
            # check and remove any bad values
            if not re.match('^\#[0-9a-f]{6}$', hex_color):
                hex_color = '#FFFFFF'
            colors.append(hex_color)
        return colors

    def command(self):

        hue = None
        saturation = None
        lightness = None

        path = os.path.dirname(__file__)
        path = os.path.join(path, '..', 'public', 'base', 'less', 'custom.less')

        if self.args:
            arg = self.args[0]
            rgb = None
            if arg == 'clear':
                os.remove(path)
                print 'custom colors removed.'
            elif arg.startswith('#'):
                color = arg[1:]
                if len(color) == 3:
                    rgb = [int(x, 16) * 16 for x in color]
                elif len(color) == 6:
                    rgb = [int(x, 16) for x in re.findall('..', color)]
                else:
                    print 'ERROR: invalid color'
            elif arg.lower() in self.color_list:
                color = self.color_list[arg.lower()][1:]
                rgb = [int(x, 16) for x in re.findall('..', color)]
            else:
                try:
                    hue = float(self.args[0])
                except ValueError:
                    print 'ERROR argument `%s` not recognised' % arg
            if rgb:
                import colorsys
                hue, lightness, saturation = colorsys.rgb_to_hls(*rgb)
                lightness = lightness / 340
                # deal with greys
                if not (hue == 0.0 and saturation == 0.0):
                    saturation = None
        else:
            import random
            hue = random.random()
        if hue is not None:
            f = open(path, 'w')
            colors = self.create_colors(hue, saturation=saturation, lightness=lightness)
            for i in xrange(len(self.rules)):
                f.write('%s: %s;\n' % (self.rules[i], colors[i]))
                print '%s: %s;\n' % (self.rules[i], colors[i])
            f.close
            print 'Color scheme has been created.'
        print 'Make sure less is run for changes to take effect.'


class TranslationsCommand(CkanCommand):
    '''Translation helper functions

    trans js      - generate the javascript translations
    trans mangle  - mangle the zh_TW translations for testing
    '''

    summary = __doc__.split('\n')[0]
    usage = __doc__
    max_args = 1
    min_args = 1

    def command(self):
        self._load_config()
        from ckan.common import config
        from ckan.lib.i18n import build_js_translations
        ckan_path = os.path.join(os.path.dirname(__file__), '..')
        self.i18n_path = config.get('ckan.i18n_directory',
                                    os.path.join(ckan_path, 'i18n'))
        command = self.args[0]
        if command == 'mangle':
            self.mangle_po()
        elif command == 'js':
            build_js_translations()
        else:
            print 'command not recognised'

    def mangle_po(self):
        ''' This will mangle the zh_TW translations for translation coverage
        testing.

        NOTE: This will destroy the current translations fot zh_TW
        '''
        import polib
        pot_path = os.path.join(self.i18n_path, 'ckan.pot')
        po = polib.pofile(pot_path)
        # we don't want to mangle the following items in strings
        # %(...)s  %s %0.3f %1$s %2$0.3f [1:...] {...} etc

        # sprintf bit after %
        spf_reg_ex = "\+?(0|'.)?-?\d*(.\d*)?[\%bcdeufosxX]"

        extract_reg_ex = '(\%\([^\)]*\)' + spf_reg_ex + \
                         '|\[\d*\:[^\]]*\]' + \
                         '|\{[^\}]*\}' + \
                         '|<[^>}]*>' + \
                         '|\%((\d)*\$)?' + spf_reg_ex + ')'

        for entry in po:
            msg = entry.msgid.encode('utf-8')
            matches = re.finditer(extract_reg_ex, msg)
            length = len(msg)
            position = 0
            translation = u''
            for match in matches:
                translation += '-' * (match.start() - position)
                position = match.end()
                translation += match.group(0)
            translation += '-' * (length - position)
            entry.msgstr = translation
        out_dir = os.path.join(self.i18n_path, 'zh_TW', 'LC_MESSAGES')
        try:
            os.makedirs(out_dir)
        except OSError:
            pass
        po.metadata['Plural-Forms'] = "nplurals=1; plural=0\n"
        out_po = os.path.join(out_dir, 'ckan.po')
        out_mo = os.path.join(out_dir, 'ckan.mo')
        po.save(out_po)
        po.save_as_mofile(out_mo)
        print 'zh_TW has been mangled'


class MinifyCommand(CkanCommand):
    '''Create minified versions of the given Javascript and CSS files.

    Usage:

        paster minify [--clean] PATH

    for example:

        paster minify ckan/public/base
        paster minify ckan/public/base/css/*.css
        paster minify ckan/public/base/css/red.css

    if the --clean option is provided any minified files will be removed.

    '''
    summary = __doc__.split('\n')[0]
    usage = __doc__
    min_args = 1

    exclude_dirs = ['vendor']

    def __init__(self, name):

        super(MinifyCommand, self).__init__(name)

        self.parser.add_option('--clean', dest='clean',
                               action='store_true', default=False,
                               help='remove any minified files in the path')

    def command(self):
        clean = getattr(self.options, 'clean', False)
        self._load_config()
        for base_path in self.args:
            if os.path.isfile(base_path):
                if clean:
                    self.clear_minifyed(base_path)
                else:
                    self.minify_file(base_path)
            elif os.path.isdir(base_path):
                for root, dirs, files in os.walk(base_path):
                    dirs[:] = [d for d in dirs if not d in self.exclude_dirs]
                    for filename in files:
                        path = os.path.join(root, filename)
                        if clean:
                            self.clear_minifyed(path)
                        else:
                            self.minify_file(path)
            else:
                # Path is neither a file or a dir?
                continue

    def clear_minifyed(self, path):
        path_only, extension = os.path.splitext(path)

        if extension not in ('.css', '.js'):
            # This is not a js or css file.
            return

        if path_only.endswith('.min'):
            print 'removing %s' % path
            os.remove(path)

    def minify_file(self, path):
        '''Create the minified version of the given file.

        If the file is not a .js or .css file (e.g. it's a .min.js or .min.css
        file, or it's some other type of file entirely) it will not be
        minifed.

        :param path: The path to the .js or .css file to minify

        '''
        path_only, extension = os.path.splitext(path)

        if path_only.endswith('.min'):
            # This is already a minified file.
            return

        if extension not in ('.css', '.js'):
            # This is not a js or css file.
            return

        path_min = fanstatic_resources.min_path(path)

        source = open(path, 'r').read()
        f = open(path_min, 'w')
        if path.endswith('.css'):
            f.write(rcssmin.cssmin(source))
        elif path.endswith('.js'):
            f.write(rjsmin.jsmin(source))
        f.close()
        print "Minified file '{0}'".format(path)


class LessCommand(CkanCommand):
    '''Compile all root less documents into their CSS counterparts

    Usage:

        paster less

    '''
    summary = __doc__.split('\n')[0]
    usage = __doc__
    min_args = 0

    def command(self):
        self.less()

    custom_css = {
        'fuchsia': '''
            @layoutLinkColor: #E73892;
            @footerTextColor: mix(#FFF, @layoutLinkColor, 60%);
            @footerLinkColor: @footerTextColor;
            @mastheadBackgroundColor: @layoutLinkColor;
            @btnPrimaryBackground: lighten(@layoutLinkColor, 10%);
            @btnPrimaryBackgroundHighlight: @layoutLinkColor;
            ''',

        'green': '''
            @layoutLinkColor: #2F9B45;
            @footerTextColor: mix(#FFF, @layoutLinkColor, 60%);
            @footerLinkColor: @footerTextColor;
            @mastheadBackgroundColor: @layoutLinkColor;
            @btnPrimaryBackground: lighten(@layoutLinkColor, 10%);
            @btnPrimaryBackgroundHighlight: @layoutLinkColor;
            ''',

        'red': '''
            @layoutLinkColor: #C14531;
            @footerTextColor: mix(#FFF, @layoutLinkColor, 60%);
            @footerLinkColor: @footerTextColor;
            @mastheadBackgroundColor: @layoutLinkColor;
            @btnPrimaryBackground: lighten(@layoutLinkColor, 10%);
            @btnPrimaryBackgroundHighlight: @layoutLinkColor;
            ''',

        'maroon': '''
            @layoutLinkColor: #810606;
            @footerTextColor: mix(#FFF, @layoutLinkColor, 60%);
            @footerLinkColor: @footerTextColor;
            @mastheadBackgroundColor: @layoutLinkColor;
            @btnPrimaryBackground: lighten(@layoutLinkColor, 10%);
            @btnPrimaryBackgroundHighlight: @layoutLinkColor;
            ''',
    }

    def less(self):
        ''' Compile less files '''
        import subprocess
        command = 'npm bin'
        process = subprocess.Popen(command, shell=True, stdout=subprocess.PIPE, stderr=subprocess.PIPE, universal_newlines=True)
        output = process.communicate()
        directory = output[0].strip()
        less_bin = os.path.join(directory, 'lessc')

        root = os.path.join(os.path.dirname(__file__), '..', 'public', 'base')
        root = os.path.abspath(root)
        custom_less = os.path.join(root, 'less', 'custom.less')
        for color in self.custom_css:
            f = open(custom_less, 'w')
            f.write(self.custom_css[color])
            f.close()
            self.compile_less(root, less_bin, color)
        f = open(custom_less, 'w')
        f.write('// This file is needed in order for ./bin/less to compile in less 1.3.1+\n')
        f.close()
        self.compile_less(root, less_bin, 'main')

    def compile_less(self, root, less_bin, color):
        print 'compile %s.css' % color
        import subprocess
        main_less = os.path.join(root, 'less', 'main.less')
        main_css = os.path.join(root, 'css', '%s.css' % color)

        command = '%s %s %s' % (less_bin, main_less, main_css)

        process = subprocess.Popen(command, shell=True, stdout=subprocess.PIPE, stderr=subprocess.PIPE, universal_newlines=True)
        output = process.communicate()


class FrontEndBuildCommand(CkanCommand):
    '''Creates and minifies css and JavaScript files

    Usage:

        paster front-end-build
    '''

    summary = __doc__.split('\n')[0]
    usage = __doc__
    min_args = 0

    def command(self):
        self._load_config()

        # Less css
        cmd = LessCommand('less')
        cmd.command()

        # js translation strings
        cmd = TranslationsCommand('trans')
        cmd.options = self.options
        cmd.args = ('js',)
        cmd.command()

        # minification
        cmd = MinifyCommand('minify')
        cmd.options = self.options
        root = os.path.join(os.path.dirname(__file__), '..', 'public', 'base')
        root = os.path.abspath(root)
        ckanext = os.path.join(os.path.dirname(__file__), '..', '..', 'ckanext')
        ckanext = os.path.abspath(ckanext)
        cmd.args = (root, ckanext)
        cmd.command()


class ViewsCommand(CkanCommand):
    '''Manage resource views.

    Usage:

        paster views create [options] [type1] [type2] ...

            Create views on relevant resources. You can optionally provide
            specific view types (eg `recline_view`, `image_view`). If no types
            are provided, the default ones will be used. These are generally
            the ones defined in the `ckan.views.default_views` config option.
            Note that on either case, plugins must be loaded (ie added to
            `ckan.plugins`), otherwise the command will stop.

        paster views clear [options] [type1] [type2] ...

            Permanently delete all views or the ones with the provided types.

        paster views clean

            Permanently delete views for all types no longer present in the
            `ckan.plugins` configuration option.

    '''

    summary = __doc__.split('\n')[0]
    usage = __doc__
    min_args = 1

    def __init__(self, name):

        super(ViewsCommand, self).__init__(name)

        self.parser.add_option('-y', '--yes', dest='assume_yes',
                               action='store_true',
                               default=False,
                               help='''Automatic yes to prompts. Assume "yes"
as answer to all prompts and run non-interactively''')

        self.parser.add_option('-d', '--dataset', dest='dataset_id',
                               action='append',
                               help='''Create views on a particular dataset.
You can use the dataset id or name, and it can be defined multiple times.''')

        self.parser.add_option('--no-default-filters',
                               dest='no_default_filters',
                               action='store_true',
                               default=False,
                               help='''Do not add default filters for relevant
resource formats for the view types provided. Note that filters are not added
by default anyway if an unsupported view type is provided or when using the
`-s` or `-d` options.''')

        self.parser.add_option('-s', '--search', dest='search_params',
                               action='store',
                               default=False,
                               help='''Extra search parameters that will be
used for getting the datasets to create the resource views on. It must be a
JSON object like the one used by the `package_search` API call. Supported
fields are `q`, `fq` and `fq_list`. Check the documentation for examples.
Not used when using the `-d` option.''')

    def command(self):
        self._load_config()
        if not self.args:
            print self.usage
        elif self.args[0] == 'create':
            view_plugin_types = self.args[1:]
            self.create_views(view_plugin_types)
        elif self.args[0] == 'clear':
            view_plugin_types = self.args[1:]
            self.clear_views(view_plugin_types)
        elif self.args[0] == 'clean':
            self.clean_views()
        else:
            print self.usage

    _page_size = 100

    def _get_view_plugins(self, view_plugin_types,
                          get_datastore_views=False):
        '''
        Returns the view plugins that were succesfully loaded

        Views are provided as a list of ``view_plugin_types``. If no types are
        provided, the default views defined in the ``ckan.views.default_views``
        will be created. Only in this case (when the default view plugins are
        used) the `get_datastore_views` parameter can be used to get also view
        plugins that require data to be in the DataStore.

        If any of the provided plugins could not be loaded (eg it was not added
        to `ckan.plugins`) the command will stop.

        Returns a list of loaded plugin names.
        '''
        from ckan.lib.datapreview import (get_view_plugins,
                                          get_default_view_plugins
                                          )

        log = logging.getLogger(__name__)

        view_plugins = []

        if not view_plugin_types:
            log.info('No view types provided, using default types')
            view_plugins = get_default_view_plugins()
            if get_datastore_views:
                view_plugins.extend(
                    get_default_view_plugins(get_datastore_views=True))
        else:
            view_plugins = get_view_plugins(view_plugin_types)

        loaded_view_plugins = [view_plugin.info()['name']
                               for view_plugin in view_plugins]

        plugins_not_found = list(set(view_plugin_types) -
                                 set(loaded_view_plugins))

        if plugins_not_found:
            error('View plugin(s) not found : {0}. '.format(plugins_not_found)
                  + 'Have they been added to the `ckan.plugins` configuration'
                  + ' option?')

        return loaded_view_plugins

    def _add_default_filters(self, search_data_dict, view_types):
        '''
        Adds extra filters to the `package_search` dict for common view types

        It basically adds `fq` parameters that filter relevant resource formats
        for the view types provided. For instance, if one of the view types is
        `pdf_view` the following will be added to the final query:

            fq=res_format:"pdf" OR res_format:"PDF"

        This obviously should only be used if all view types are known and can
        be filtered, otherwise we want all datasets to be returned. If a
        non-filterable view type is provided, the search params are not
        modified.

        Returns the provided data_dict for `package_search`, optionally
        modified with extra filters.
        '''

        from ckanext.imageview.plugin import DEFAULT_IMAGE_FORMATS
        from ckanext.textview.plugin import get_formats as get_text_formats
        from ckanext.datapusher.plugin import DEFAULT_FORMATS as \
            datapusher_formats

        filter_formats = []

        for view_type in view_types:
            if view_type == 'image_view':

                for _format in DEFAULT_IMAGE_FORMATS:
                    filter_formats.extend([_format, _format.upper()])

            elif view_type == 'text_view':
                formats = get_text_formats(config)
                for _format in itertools.chain.from_iterable(formats.values()):
                    filter_formats.extend([_format, _format.upper()])

            elif view_type == 'pdf_view':
                filter_formats.extend(['pdf', 'PDF'])

            elif view_type in ['recline_view', 'recline_grid_view',
                               'recline_graph_view', 'recline_map_view']:

                if datapusher_formats[0] in filter_formats:
                    continue

                for _format in datapusher_formats:
                    if '/' not in _format:
                        filter_formats.extend([_format, _format.upper()])
            else:
                # There is another view type provided so we can't add any
                # filter
                return search_data_dict

        filter_formats_query = ['+res_format:"{0}"'.format(_format)
                                for _format in filter_formats]
        search_data_dict['fq_list'].append(' OR '.join(filter_formats_query))

        return search_data_dict

    def _update_search_params(self, search_data_dict):
        '''
        Update the `package_search` data dict with the user provided parameters

        Supported fields are `q`, `fq` and `fq_list`.

        If the provided JSON object can not be parsed the process stops with
        an error.

        Returns the updated data dict
        '''

        log = logging.getLogger(__name__)

        if not self.options.search_params:
            return search_data_dict

        try:
            user_search_params = json.loads(self.options.search_params)
        except ValueError, e:
            error('Unable to parse JSON search parameters: {0}'.format(e))

        if user_search_params.get('q'):
            search_data_dict['q'] = user_search_params['q']

        if user_search_params.get('fq'):
            if search_data_dict['fq']:
                search_data_dict['fq'] += ' ' + user_search_params['fq']
            else:
                search_data_dict['fq'] = user_search_params['fq']

        if (user_search_params.get('fq_list') and
                isinstance(user_search_params['fq_list'], list)):
            search_data_dict['fq_list'].extend(user_search_params['fq_list'])

    def _search_datasets(self, page=1, view_types=[]):
        '''
        Perform a query with `package_search` and return the result

        Results can be paginated using the `page` parameter
        '''

        n = self._page_size

        search_data_dict = {
            'q': '',
            'fq': '',
            'fq_list': [],
            'include_private': True,
            'rows': n,
            'start': n * (page - 1),
        }

        if self.options.dataset_id:

            search_data_dict['q'] = ' OR '.join(
                ['id:{0} OR name:"{0}"'.format(dataset_id)
                 for dataset_id in self.options.dataset_id]
            )

        elif self.options.search_params:

            self._update_search_params(search_data_dict)

        elif not self.options.no_default_filters:

            self._add_default_filters(search_data_dict, view_types)

        if not search_data_dict.get('q'):
            search_data_dict['q'] = '*:*'

        query = p.toolkit.get_action('package_search')(
            {}, search_data_dict)

        return query

    def create_views(self, view_plugin_types=[]):

        from ckan.lib.datapreview import add_views_to_dataset_resources

        log = logging.getLogger(__name__)

        datastore_enabled = 'datastore' in config['ckan.plugins'].split()

        loaded_view_plugins = self._get_view_plugins(view_plugin_types,
                                                     datastore_enabled)

        context = {'user': self.site_user['name']}

        page = 1
        while True:
            query = self._search_datasets(page, loaded_view_plugins)

            if page == 1 and query['count'] == 0:
                error('No datasets to create resource views on, exiting...')

            elif page == 1 and not self.options.assume_yes:

                msg = ('\nYou are about to check {0} datasets for the ' +
                       'following view plugins: {1}\n' +
                       ' Do you want to continue?')

                confirm = query_yes_no(msg.format(query['count'],
                                                  loaded_view_plugins))

                if confirm == 'no':
                    error('Command aborted by user')

            if query['results']:
                for dataset_dict in query['results']:

                    if not dataset_dict.get('resources'):
                        continue

                    views = add_views_to_dataset_resources(
                        context,
                        dataset_dict,
                        view_types=loaded_view_plugins)

                    if views:
                        view_types = list(set([view['view_type']
                                               for view in views]))
                        msg = ('Added {0} view(s) of type(s) {1} to ' +
                               'resources from dataset {2}')
                        log.debug(msg.format(len(views),
                                             ', '.join(view_types),
                                             dataset_dict['name']))

                if len(query['results']) < self._page_size:
                    break

                page += 1
            else:
                break

        log.info('Done')

    def clear_views(self, view_plugin_types=[]):

        log = logging.getLogger(__name__)

        if not self.options.assume_yes:
            if view_plugin_types:
                msg = 'Are you sure you want to delete all resource views ' + \
                      'of type {0}?'.format(', '.join(view_plugin_types))
            else:
                msg = 'Are you sure you want to delete all resource views?'

            result = query_yes_no(msg, default='no')

            if result == 'no':
                error('Command aborted by user')

        context = {'user': self.site_user['name']}
        logic.get_action('resource_view_clear')(
            context, {'view_types': view_plugin_types})

        log.info('Done')

    def clean_views(self):
        names = []
        for plugin in p.PluginImplementations(p.IResourceView):
            names.append(str(plugin.info()['name']))

        results = model.ResourceView.get_count_not_in_view_types(names)

        if not results:
            print 'No resource views to delete'
            return

        print 'This command will delete.\n'
        for row in results:
            print '%s of type %s' % (row[1], row[0])

        result = query_yes_no('Do you want to delete these resource views:', default='no')

        if result == 'no':
            print 'Not Deleting.'
            return

        model.ResourceView.delete_not_in_view_types(names)
        model.Session.commit()
        print 'Deleted resource views.'


class ConfigToolCommand(paste.script.command.Command):
    '''Tool for editing options in a CKAN config file

    paster config-tool <default.ini> <key>=<value> [<key>=<value> ...]
    paster config-tool <default.ini> -f <custom_options.ini>

    Examples:
      paster config-tool default.ini sqlalchemy.url=123 'ckan.site_title=ABC'
      paster config-tool default.ini -s server:main -e port=8080
      paster config-tool default.ini -f custom_options.ini
    '''
    parser = paste.script.command.Command.standard_parser(verbose=True)
    default_verbosity = 1
    group_name = 'ckan'
    usage = __doc__
    summary = usage.split('\n')[0]

    parser.add_option('-s', '--section', dest='section',
                      default='app:main', help='Section of the config file')
    parser.add_option(
        '-e', '--edit', action='store_true', dest='edit', default=False,
        help='Checks the option already exists in the config file')
    parser.add_option(
        '-f', '--file', dest='merge_filepath', metavar='FILE',
        help='Supply an options file to merge in')

    def command(self):
        import config_tool
        if len(self.args) < 1:
            self.parser.error('Not enough arguments (got %i, need at least 1)'
                              % len(self.args))
        config_filepath = self.args[0]
        if not os.path.exists(config_filepath):
            self.parser.error('Config filename %r does not exist.' %
                              config_filepath)
        if self.options.merge_filepath:
            config_tool.config_edit_using_merge_file(
                config_filepath, self.options.merge_filepath)
        options = self.args[1:]
        if not (options or self.options.merge_filepath):
            self.parser.error('No options provided')
        if options:
            for option in options:
                if '=' not in option:
                    error(
                        'An option does not have an equals sign: %r '
                        'It should be \'key=value\'. If there are spaces '
                        'you\'ll need to quote the option.\n' % option)
            try:
                config_tool.config_edit_using_option_strings(
                    config_filepath, options, self.options.section,
                    edit=self.options.edit)
            except config_tool.ConfigToolError, e:
                error(traceback.format_exc())


class JobsCommand(CkanCommand):
    '''Manage background jobs

    Usage:

        paster jobs worker [--burst] [QUEUES]

            Start a worker that fetches jobs from queues and executes
            them. If no queue names are given then the worker listens
            to the default queue, this is equivalent to

                paster jobs worker default

            If queue names are given then the worker listens to those
            queues and only those:

                paster jobs worker my-custom-queue

            Hence, if you want the worker to listen to the default queue
            and some others then you must list the default queue explicitly:

                paster jobs worker default my-custom-queue

            If the `--burst` option is given then the worker will exit
            as soon as all its queues are empty.

        paster jobs list [QUEUES]

                List currently enqueued jobs from the given queues. If no queue
                names are given then the jobs from all queues are listed.

        paster jobs show ID

                Show details about a specific job.

        paster jobs cancel ID

                Cancel a specific job. Jobs can only be canceled while they are
                enqueued. Once a worker has started executing a job it cannot
                be aborted anymore.

        paster jobs clear [QUEUES]

                Cancel all jobs on the given queues. If no queue names are
                given then ALL queues are cleared.

        paster jobs test [QUEUES]

                Enqueue a test job. If no queue names are given then the job is
                added to the default queue. If queue names are given then a
                separate test job is added to each of the queues.
    '''

    summary = __doc__.split(u'\n')[0]
    usage = __doc__
    min_args = 0


    def __init__(self, *args, **kwargs):
        super(JobsCommand, self).__init__(*args, **kwargs)
        try:
            self.parser.add_option(u'--burst', action='store_true',
                                   default=False,
                                   help=u'Start worker in burst mode.')
        except OptionConflictError:
            # Option has already been added in previous call
            pass

    def command(self):
        self._load_config()
        try:
            cmd = self.args.pop(0)
        except IndexError:
            print(self.__doc__)
            sys.exit(0)
        if cmd == u'worker':
            self.worker()
        elif cmd == u'list':
            self.list()
        elif cmd == u'show':
            self.show()
        elif cmd == u'cancel':
            self.cancel()
        elif cmd == u'clear':
            self.clear()
        elif cmd == u'test':
            self.test()
        else:
            error(u'Unknown command "{}"'.format(cmd))

    def worker(self):
        from ckan.lib.jobs import Worker
        Worker(self.args).work(burst=self.options.burst)

    def list(self):
        data_dict = {
            u'queues': self.args,
        }
        jobs = p.toolkit.get_action(u'job_list')({}, data_dict)
        for job in jobs:
            if job[u'title'] is None:
                job[u'title'] = ''
            else:
                job[u'title'] = u'"{}"'.format(job[u'title'])
            print(u'{created} {id} {queue} {title}'.format(**job))

    def show(self):
        if not self.args:
            error(u'You must specify a job ID')
        id = self.args[0]
        try:
            job = p.toolkit.get_action(u'job_show')({}, {u'id': id})
        except logic.NotFound:
            error(u'There is no job with ID "{}"'.format(id))
        print(u'ID:      {}'.format(job[u'id']))
        if job[u'title'] is None:
            title = u'None'
        else:
            title = u'"{}"'.format(job[u'title'])
        print(u'Title:   {}'.format(title))
        print(u'Created: {}'.format(job[u'created']))
        print(u'Queue:   {}'.format(job[u'queue']))

    def cancel(self):
        if not self.args:
            error(u'You must specify a job ID')
        id = self.args[0]
        try:
            p.toolkit.get_action(u'job_cancel')({}, {u'id': id})
        except logic.NotFound:
            error(u'There is no job with ID "{}"'.format(id))
        print(u'Cancelled job {}'.format(id))

    def clear(self):
        data_dict = {
            u'queues': self.args,
        }
        queues = p.toolkit.get_action(u'job_clear')({}, data_dict)
        queues = (u'"{}"'.format(q) for q in queues)
        print(u'Cleared queue(s) {}'.format(u', '.join(queues)))

    def test(self):
        from ckan.lib.jobs import DEFAULT_QUEUE_NAME, enqueue, test_job
        for queue in (self.args or [DEFAULT_QUEUE_NAME]):
            job = enqueue(test_job, [u'A test job'], title=u'A test job', queue=queue)
            print(u'Added test job {} to queue "{}"'.format(job.id, queue))<|MERGE_RESOLUTION|>--- conflicted
+++ resolved
@@ -144,8 +144,16 @@
         filename = os.environ.get('CKAN_INI')
         config_source = '$CKAN_INI'
     else:
-        filename = os.path.join(os.getcwd(), 'development.ini')
-        config_source = 'default value'
+        default_filename = 'development.ini'
+        filename = os.path.join(os.getcwd(), default_filename)
+        if not os.path.exists(filename):
+            # give really clear error message for this common situation
+            msg = 'ERROR: You need to specify the CKAN config (.ini) '\
+                'file path.'\
+                '\nUse the --config parameter or set environment ' \
+                'variable CKAN_INI or have {}\nin the current directory.' \
+                .format(default_filename)
+            exit(msg)
 
     if not os.path.exists(filename):
         msg = 'Config file not found: %s' % filename
@@ -243,38 +251,6 @@
     default_verbosity = 1
     group_name = 'ckan'
 
-<<<<<<< HEAD
-=======
-    def _get_config(self):
-        from paste.deploy import appconfig
-
-        if self.options.config:
-            self.filename = os.path.abspath(self.options.config)
-            config_source = '-c parameter'
-        elif os.environ.get('CKAN_INI'):
-            self.filename = os.environ.get('CKAN_INI')
-            config_source = '$CKAN_INI'
-        else:
-            default_filename = 'development.ini'
-            self.filename = os.path.join(os.getcwd(), default_filename)
-            if not os.path.exists(self.filename):
-                # give really clear error message for this common situation
-                msg = 'ERROR: You need to specify the CKAN config (.ini) '\
-                    'file path.'\
-                    '\nUse the --config parameter or set environment ' \
-                    'variable CKAN_INI or have {}\nin the current directory.' \
-                    .format(default_filename)
-                raise self.BadCommand(msg)
-
-        if not os.path.exists(self.filename):
-            msg = 'Config file not found: %s' % self.filename
-            msg += '\n(Given by: %s)' % config_source
-            raise self.BadCommand(msg)
-
-        fileConfig(self.filename)
-        return appconfig('config:' + self.filename)
-
->>>>>>> 6c8a1787
     def _load_config(self, load_site_user=True):
         load_config(self.options.config, load_site_user)
 
