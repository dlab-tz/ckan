--- conflicted
+++ resolved
@@ -6,19 +6,11 @@
 from typing import Any, Optional, cast
 
 import click
-<<<<<<< HEAD
 import paste.script  # type: ignore
-import routes  # type: ignore
+import routes
 from paste.registry import Registry  # type: ignore
-from six.moves import input  # type: ignore
-from six.moves.urllib.parse import urlparse  # type: ignore
-=======
-import paste.script
-import routes
-from paste.registry import Registry
 
 from urllib.parse import urlparse
->>>>>>> c5c529d1
 
 from ckan.config.middleware import make_app
 from ckan.cli import load_config as _get_config
