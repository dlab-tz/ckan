# encoding: utf-8

''' This module contains code that helps in maintaining the Ckan codebase. '''

import inspect
import time
import logging
import re
<<<<<<< HEAD
from typing import Any, Callable, List, Optional, TypeVar, Union, cast

RT = TypeVar("RT", bound=Callable[..., Any])
=======
import warnings

from ckan.exceptions import CkanDeprecationWarning

>>>>>>> 326284c7
log = logging.getLogger(__name__)


def deprecated(
        message: Optional[str]='',
        since: Optional[str] = None
) -> Callable[[RT], RT]:
    ''' This is a decorator used to mark functions as deprecated.

    It logs a warning when the function is called. If a message is
    passed it is also logged, this can be useful to indicate for example
    that a different function should be used instead.

    Additionally an exception is raised if the functions docstring does
    not contain the word `deprecated`.'''
    def decorator(fn: RT) -> RT:
        # When decorating a function check that the docstring is correct.
        if not fn.__doc__ or not re.search(r'\bdeprecated\b',
                                           fn.__doc__, re.IGNORECASE):
            raise Exception('Function %s() in module %s has been deprecated '
                            'but this is not mentioned in the docstring. '
                            'Please update the docstring for the function. '
                            'It must include the word `deprecated`.'
                            % (fn.__name__, fn.__module__))

        def wrapped(*args: Any, **kw: Any):
            since_msg = f'since CKAN v{since}' if since else ''
            msg = (
                'Function %s() in module %s has been deprecated %s'
                ' and will be removed in a later release of ckan. %s'
                % (fn.__name__, fn.__module__, since_msg, message)
            )

            log.warning(msg)
            warnings.warn(msg, CkanDeprecationWarning, stacklevel=2)

            return fn(*args, **kw)
        return cast(RT, wrapped)

    return decorator


def timer(params: Union[Callable[..., Any], List[str]]) -> Callable[..., Any]:
    ''' Decorator function for basic performance testing. It logs the time
    taken to call a function.  It can either be used as a basic decorator or an
    array of parameter names can be passed. If parameter names are passed then
    the logging will include the value of the parameter if it is passed to the
    function. '''

    if callable(params):
        # this is being used as a simple decorator
        fn = params
        fn_name = '%s.%s' % (fn.__module__, fn.__name__)
        def wrapped(*args: Any, **kw: Any):
            start = time.time()
            result = fn(*args, **kw)
            log.info('Timer: %s %.4f' % (fn_name, time.time() - start))
            return result
        return wrapped

    def decorator(fn: Callable[..., Any]):
        assert isinstance(params, list)
        # we have a list of parameter names so we want to find if the parameter
        # is a named one and if so store its position
        args_info = inspect.getargspec(fn)
        params_data = []
        for param in params:
            if param in args_info.args:
                params_data.append((param, args_info.args.index(param)))
            else:
                # it could be passed in keywords
                params_data.append((param))
        fn_name = '%s.%s' % (fn.__module__, fn.__name__)

        def wrapped(*args: Any, **kw: Any):
            # store parameters being used in the call that we want to record
            params = []
            for param in  params_data:
                value = None
                if param[0] in kw:
                    value = kw[param[0]]
                elif len(param) != 1 and len(args) >= param[1]:
                    value = args[param[1]]
                else:
                    continue
                params.append(u'%s=%r' % (param[0], value))
            p = ', '.join(params)
            start = time.time()
            # call the function
            result = fn(*args, **kw)
            log.info('Timer: %s %.4f %s' % (fn_name, time.time() - start, p))
            return result
        return wrapped
    return decorator<|MERGE_RESOLUTION|>--- conflicted
+++ resolved
@@ -6,16 +6,13 @@
 import time
 import logging
 import re
-<<<<<<< HEAD
+import warnings
 from typing import Any, Callable, List, Optional, TypeVar, Union, cast
-
-RT = TypeVar("RT", bound=Callable[..., Any])
-=======
-import warnings
 
 from ckan.exceptions import CkanDeprecationWarning
 
->>>>>>> 326284c7
+RT = TypeVar("RT", bound=Callable[..., Any])
+
 log = logging.getLogger(__name__)
 
 
