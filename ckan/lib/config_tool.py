--- conflicted
+++ resolved
@@ -2,12 +2,11 @@
 
 import six
 import re
-<<<<<<< HEAD
+import logging
+
 from typing import Any, Dict, Iterable, List, Optional, Set
 from typing_extensions import Literal
-=======
-import logging
->>>>>>> 168b409a
+
 
 INSERT_NEW_SECTIONS_BEFORE_SECTION = 'app:main'
 log = logging.getLogger(__name__)
@@ -195,14 +194,9 @@
             output.append('[%s]' % section)
             for option in changes.get(section, 'add'):
                 write_option(option)
-                print('Created option %s = "%s" (NEW section "%s")' %
-                      (option.key, option.value, section))
+                log.info('Created option %s = "%s" (NEW section "%s")',
+                         option.key, option.value, section)
             write_option('')
-<<<<<<< HEAD
-=======
-            log.info('Created option %s = "%s" (NEW section "%s")',
-                     option.key, option.value, section)
->>>>>>> 168b409a
 
     for line in input_lines:
         # leave blank lines alone
