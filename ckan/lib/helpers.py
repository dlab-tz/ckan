--- conflicted
+++ resolved
@@ -1899,14 +1899,8 @@
 
 
 @core_helper
-<<<<<<< HEAD
 def organization_link(organization: Dict[str, Any]) -> Markup:
-    url = url_for(controller='organization', action='read',
-                  id=organization['name'])
-=======
-def organization_link(organization):
     url = url_for('organization.read', id=organization['name'])
->>>>>>> 220fafd9
     return link_to(organization['title'], url)
 
 
