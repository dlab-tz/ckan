--- conflicted
+++ resolved
@@ -25,15 +25,9 @@
 import dominate.tags as dom_tags
 from markdown import markdown
 from bleach import clean as bleach_clean, ALLOWED_TAGS, ALLOWED_ATTRIBUTES
-<<<<<<< HEAD
-from ckan.common import asbool, config, is_flask_request
+from ckan.common import asbool, config
 from flask import redirect as _flask_redirect, Response
 from flask import _request_ctx_stack  # type: ignore
-=======
-from ckan.common import asbool, config
-from flask import redirect as _flask_redirect
-from flask import _request_ctx_stack
->>>>>>> 37405b3a
 from flask import url_for as _flask_default_url_for
 from werkzeug.routing import BuildError as FlaskRouteBuildError
 from ckan.lib import i18n
@@ -237,12 +231,7 @@
     if _url.startswith('/'):
         _url = str(config['ckan.site_url'].rstrip('/') + _url)
 
-<<<<<<< HEAD
     return cast(Response, _flask_redirect(_url))
-=======
-    return _flask_redirect(_url)
->>>>>>> 37405b3a
-
 
 @maintain.deprecated('h.url is deprecated please use h.url_for', since='2.6.0')
 @core_helper
@@ -777,17 +766,6 @@
 def _link_active(kwargs: Any) -> bool:
     ''' creates classes for the link_to calls '''
     return _link_active_flask(kwargs)
-
-
-def _link_active_pylons(kwargs: Any) -> bool:
-    highlight_controllers = kwargs.get('highlight_controllers', [])
-    if highlight_controllers and c.controller in highlight_controllers:
-        return True
-
-    highlight_actions = kwargs.get('highlight_actions',
-                                   kwargs.get('action', '')).split()
-    return (c.controller == kwargs.get('controller')
-            and c.action in highlight_actions)
 
 
 def _link_active_flask(kwargs: Any) -> bool:
