--- conflicted
+++ resolved
@@ -59,18 +59,9 @@
 from ckan.types import Context
 from flask.wrappers import Response
 
-<<<<<<< HEAD
-if six.PY2:
-    from pylons import url as _pylons_default_url
-    from routes import redirect_to as _routes_redirect_to
-    from routes import url_for as _routes_default_url_for
-
-
 T = TypeVar("T")
 Helper = TypeVar("Helper", bound=Callable[..., Any])
 
-=======
->>>>>>> c1bce7f6
 log = logging.getLogger(__name__)
 
 DEFAULT_FACET_NAMES = u'organization groups tags res_format license_id'
@@ -242,13 +233,7 @@
         _url = str(config['ckan.site_url'].rstrip('/') + _url)
 
     if is_flask_request():
-<<<<<<< HEAD
-        return cast(Response, _flask_redirect(_url))
-    else:
-        return _routes_redirect_to(_url)
-=======
         return _flask_redirect(_url)
->>>>>>> c1bce7f6
 
 
 @maintain.deprecated('h.url is deprecated please use h.url_for', since='2.6.0')
@@ -276,17 +261,7 @@
     site_url = config.get('ckan.site_url', None)
     if site_url is not None:
         parsed_url = urlparse(site_url)
-<<<<<<< HEAD
-        if six.PY2:
-            return (  # type: ignore
-                parsed_url.scheme.encode('utf-8'),
-                parsed_url.netloc.encode('utf-8')
-            )
-        else:
-            return (parsed_url.scheme, parsed_url.netloc)
-=======
         return (parsed_url.scheme, parsed_url.netloc)
->>>>>>> c1bce7f6
     return (None, None)
 
 
@@ -471,35 +446,6 @@
     return my_url
 
 
-<<<<<<< HEAD
-def _url_for_pylons(*args: Any, **kw: Any) -> str:
-    '''Build a URL using the Pylons (Routes) router
-
-    This function should not be called directly, use ``url_for`` instead
-    '''
-
-    # We need to provide protocol and host to get full URLs, get them from
-    # ckan.site_url
-    if kw.pop('_external', None):
-        kw['qualified'] = True
-    if kw.get('qualified'):
-        kw['protocol'], kw['host'] = get_site_protocol_and_host()
-
-    # The Pylons API routes require a slask on the version number for some
-    # reason
-    if kw.get('controller') == 'api' and kw.get('ver'):
-        if (isinstance(kw['ver'], int) or
-                not kw['ver'].startswith('/')):
-            kw['ver'] = '/%s' % kw['ver']
-
-    if args:
-        args = (six.ensure_str(args[0]), ) + args[1:]
-    # Try to build the URL with routes.url_for
-    return _routes_default_url_for(*args, **kw)
-
-
-=======
->>>>>>> c1bce7f6
 @core_helper
 def url_for_static(*args: Any, **kw: Any) -> str:
     '''Returns the URL for static content that doesn't get translated (eg CSS)
@@ -1736,17 +1682,6 @@
     pargs = []
     if is_flask_request():
         pargs.append(request.endpoint)
-<<<<<<< HEAD
-        # FIXME: add `id` param to kwargs if it really required somewhere
-    else:
-        routes_dict = _pylons_default_url.environ[
-            'pylons.routes_dict']
-        kwargs['controller'] = routes_dict['controller']
-        kwargs['action'] = routes_dict['action']
-        if routes_dict.get('id'):
-            kwargs['id'] = routes_dict['id']
-=======
->>>>>>> c1bce7f6
     kwargs['page'] = page
     return url_for(*pargs, **kwargs)
 
