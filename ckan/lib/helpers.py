# encoding: utf-8

'''Helper functions

Consists of functions to typically be used within templates, but also
available to Controllers. This module is available to templates as 'h'.
'''
import email.utils
import datetime
import logging
import re
import os
import pytz
import tzlocal
import pprint
import copy
import uuid
import functools

from collections import defaultdict
from typing import (
    Any, Callable, List, Match, NoReturn, cast,
    Dict, Iterable, Optional, Tuple, TypeVar, Union)

import dominate.tags as dom_tags
from markdown import markdown
from bleach import clean as bleach_clean, ALLOWED_TAGS, ALLOWED_ATTRIBUTES
from ckan.common import asbool, config
from flask import redirect as _flask_redirect, Response
from flask import _request_ctx_stack  # type: ignore
from flask import url_for as _flask_default_url_for
from werkzeug.routing import BuildError as FlaskRouteBuildError
from ckan.lib import i18n

import six
<<<<<<< HEAD
from six import string_types, text_type
from six.moves.urllib.parse import (  # type: ignore
    urlencode, quote, unquote, urlparse, urlunparse
)
from six.moves import map  # type: ignore
=======

from urllib.parse import (
    urlencode, quote, unquote, urlparse, urlunparse
)

>>>>>>> c5c529d1
import jinja2

import ckan.config
import ckan.exceptions
import ckan.model as model
import ckan.lib.formatters as formatters
import ckan.lib.maintain as maintain
import ckan.lib.datapreview as datapreview
import ckan.logic as logic
import ckan.lib.uploader as uploader
import ckan.authz as authz
import ckan.plugins as p
import ckan

from ckan.lib.pagination import Page
from ckan.common import _, ungettext, c, g, request, session, json
from ckan.lib.webassets_tools import include_asset, render_assets
from markupsafe import Markup, escape
from textwrap import shorten
from ckan.types import Context

T = TypeVar("T")
Helper = TypeVar("Helper", bound=Callable[..., Any])

log = logging.getLogger(__name__)

DEFAULT_FACET_NAMES = u'organization groups tags res_format license_id'

MARKDOWN_TAGS = set([
    'del', 'dd', 'dl', 'dt', 'h1', 'h2',
    'h3', 'img', 'kbd', 'p', 'pre', 's',
    'sup', 'sub', 'strike', 'br', 'hr'
]).union(ALLOWED_TAGS)

MARKDOWN_ATTRIBUTES = copy.deepcopy(ALLOWED_ATTRIBUTES)
MARKDOWN_ATTRIBUTES.setdefault('img', []).extend(['src', 'alt', 'title'])

LEGACY_ROUTE_NAMES = {
    'home': 'home.index',
    'about': 'home.about',
    'search': 'dataset.search',
    'dataset_read': 'dataset.read',
    'dataset_activity': 'dataset.activity',
    'dataset_groups': 'dataset.groups',
    'group_index': 'group.index',
    'group_about': 'group.about',
    'group_read': 'group.read',
    'group_activity': 'group.activity',
    'organizations_index': 'organization.index',
    'organization_activity': 'organization.activity',
    'organization_read': 'organization.read',
    'organization_about': 'organization.about',
}


class HelperAttributeDict(Dict[str, Callable[..., Any]]):
    def __missing__(self, key: str) -> NoReturn:
        raise ckan.exceptions.HelperError(
            'Helper \'{key}\' has not been defined.'.format(
                key=key
            )
        )

    def __getattr__(self, key: str) -> Callable[..., Any]:
        try:
            return self[key]
        except ckan.exceptions.HelperError as e:
            raise AttributeError(e)


# Builtin helper functions.
_builtin_functions: Dict[str, Callable[..., Any]] = {}
helper_functions = HelperAttributeDict()


class literal(Markup):
    """Represents an HTML literal.

    """
    __slots__ = ()

    @classmethod
    def escape(cls, s: Optional[str]) -> Markup:
        if s is None:
            return Markup(u"")
        return super(literal, cls).escape(s)


def core_helper(f: Helper, name: Optional[str] = None) -> Helper:
    """
    Register a function as a builtin helper method.
    """
    def _get_name(func_or_class: Union[Callable[..., Any], type]):
        # Handles both methods and class instances.
        try:
            return func_or_class.__name__
        except AttributeError:
            return func_or_class.__class__.__name__

    _builtin_functions[name or _get_name(f)] = f
    return f


def _is_chained_helper(func: Callable[..., Any]) -> bool:
    return getattr(func, 'chained_helper', False)


def chained_helper(func: Helper) -> Helper:
    '''Decorator function allowing helper functions to be chained.

    This chain starts with the first chained helper to be registered and
    ends with the original helper (or a non-chained plugin override
    version). Chained helpers must accept an extra parameter,
    specifically the next helper in the chain, for example::

            helper(next_helper, *args, **kwargs).

    The chained helper function may call the next_helper function,
    optionally passing different values, handling exceptions,
    returning different values and/or raising different exceptions
    to the caller.

    Usage::

        from ckan.plugins.toolkit import chained_helper

        @chained_helper
        def ckan_version(next_func, **kw):

            return next_func(**kw)

    :param func: chained helper function
    :type func: callable

    :returns: chained helper function
    :rtype: callable

    '''
    # type_ignore_reason: custom attribute
    func.chained_helper = True  # type: ignore
    return func


def _datestamp_to_datetime(datetime_: Any) -> Optional[datetime.datetime]:
    ''' Converts a datestamp to a datetime.  If a datetime is provided it
    just gets returned.

    :param datetime_: the timestamp
    :type datetime_: string or datetime

    :rtype: datetime
    '''
    if isinstance(datetime_, str):
        try:
            datetime_ = date_str_to_datetime(datetime_)
        except TypeError:
            return None
        except ValueError:
            return None
    # check we are now a datetime
    if not isinstance(datetime_, datetime.datetime):
        return None

    if datetime_.tzinfo is not None:
        return datetime_

    # all dates are considered UTC internally,
    # change output if `ckan.display_timezone` is available
    datetime_ = datetime_.replace(tzinfo=pytz.utc)
    datetime_ = datetime_.astimezone(get_display_timezone())

    return datetime_


@core_helper
def redirect_to(*args: Any, **kw: Any) -> Response:
    '''Issue a redirect: return an HTTP response with a ``302 Moved`` header.

    This is a wrapper for :py:func:`flask.redirect` that maintains the
    user's selected language when redirecting.

    The arguments to this function identify the route to redirect to, they're
    the same arguments as :py:func:`ckan.plugins.toolkit.url_for` accepts,
    for example::

        import ckan.plugins.toolkit as toolkit

        # Redirect to /dataset/my_dataset.
        return toolkit.redirect_to('dataset.read',
                            id='my_dataset')

    Or, using a named route::

        return toolkit.redirect_to('dataset.read', id='changed')

    If given a single string as argument, this redirects without url parsing

        return toolkit.redirect_to('http://example.com')
        return toolkit.redirect_to('/dataset')
        return toolkit.redirect_to('/some/other/path')

    '''
    if are_there_flash_messages():
        kw['__no_cache__'] = True

    # Routes router doesn't like unicode args
    uargs = [str(arg) if isinstance(arg, str) else arg for arg in args]

    _url = ''
    skip_url_parsing = False
    parse_url = kw.pop('parse_url', False)
    if uargs and len(uargs) == 1 and isinstance(uargs[0], str) \
            and (uargs[0].startswith('/') or is_url(uargs[0])) \
            and parse_url is False:
        skip_url_parsing = True
        _url = uargs[0]

    if skip_url_parsing is False:
        _url = url_for(*uargs, **kw)

    if _url.startswith('/'):
        _url = str(config['ckan.site_url'].rstrip('/') + _url)

    return cast(Response, _flask_redirect(_url))


@maintain.deprecated('h.url is deprecated please use h.url_for', since='2.6.0')
@core_helper
def url(*args: Any, **kw: Any) -> str:
    '''
    Deprecated: please use `url_for` instead
    '''
    return url_for(*args, **kw)


@core_helper
def get_site_protocol_and_host() -> Union[Tuple[str, str], Tuple[None, None]]:
    '''Return the protocol and host of the configured `ckan.site_url`.
    This is needed to generate valid, full-qualified URLs.

    If `ckan.site_url` is set like this::

        ckan.site_url = http://example.com

    Then this function would return a tuple `('http', 'example.com')`
    If the setting is missing, `(None, None)` is returned instead.

    '''
    site_url = config.get('ckan.site_url', None)
    if site_url is not None:
        parsed_url = urlparse(site_url)
        return (parsed_url.scheme, parsed_url.netloc)
    return (None, None)


def _get_auto_flask_context():
    '''
    Provides a Flask test request context if we are outside the context
    of a web request (tests or CLI)
    '''

    from ckan.config.middleware import _internal_test_request_context

    # This is a normal web request, there is a request context present
    if _request_ctx_stack.top:
        return None

    # We are outside a web request. A test web application was created
    # (and with it a test request context with the relevant configuration)
    if _internal_test_request_context:
        return _internal_test_request_context

    from ckan.tests.pytest_ckan.ckan_setup import _tests_test_request_context
    if _tests_test_request_context:
        return _tests_test_request_context


@core_helper
def url_for(*args: Any, **kw: Any) -> str:
    '''Return the URL for an endpoint given some parameters.

    This is a wrapper for :py:func:`flask.url_for`
    and :py:func:`routes.url_for` that adds some extra features that CKAN
    needs.

    To build a URL for a Flask view, pass the name of the blueprint and the
    view function separated by a period ``.``, plus any URL parameters::

        url_for('api.action', ver=3, logic_function='status_show')
        # Returns /api/3/action/status_show

    For a fully qualified URL pass the ``_external=True`` parameter. This
    takes the ``ckan.site_url`` and ``ckan.root_path`` settings into account::

        url_for('api.action', ver=3, logic_function='status_show',
                _external=True)
        # Returns http://example.com/api/3/action/status_show

    URLs built by Pylons use the Routes syntax::

        url_for(controller='my_ctrl', action='my_action', id='my_dataset')
        # Returns '/dataset/my_dataset'

    Or, using a named route::

        url_for('dataset.read', id='changed')
        # Returns '/dataset/changed'

    Use ``qualified=True`` for a fully qualified URL when targeting a Pylons
    endpoint.

    For backwards compatibility, an effort is made to support the Pylons syntax
    when building a Flask URL, but this support might be dropped in the future,
    so calls should be updated.
    '''
    # Get the actual string code for the locale
    locale = kw.pop('locale', None)
    if locale and isinstance(locale, i18n.Locale):
        locale = i18n.get_identifier_from_locale_class(locale)

    # remove __ckan_no_root and add after to not pollute url
    no_root = kw.pop('__ckan_no_root', False)

    # All API URLs generated should provide the version number
    if kw.get('controller') == 'api' or args and args[0].startswith('api.'):
        ver = kw.get('ver')
        if not ver:
            raise Exception('API URLs must specify the version (eg ver=3)')

    _auto_flask_context = _get_auto_flask_context()
    try:
        if _auto_flask_context:
            _auto_flask_context.push()

        # First try to build the URL with the Flask router
        # Temporary mapping for pylons to flask route names
        if len(args):
            args = (map_pylons_to_flask_route_name(args[0]),)
        my_url = _url_for_flask(*args, **kw)

    except FlaskRouteBuildError:
        raise
    finally:
        if _auto_flask_context:
            _auto_flask_context.pop()

    # Add back internal params
    kw['__ckan_no_root'] = no_root

    # Rewrite the URL to take the locale and root_path into account
    return _local_url(my_url, locale=locale, **kw)


def _url_for_flask(*args: Any, **kw: Any) -> str:
    '''Build a URL using the Flask router

    This function should not be called directly, use ``url_for`` instead

    This function tries to support the Pylons syntax for ``url_for`` and adapt
    it to the Flask one, eg::

        # Pylons
        url_for(controller='api', action='action', ver=3, qualified=True)

        # Flask
        url_for('api.action', ver=3, _external=True)


    Raises :py:exception:`werkzeug.routing.BuildError` if it couldn't
    generate a URL.
    '''
    if (len(args) and '_' in args[0]
            and '.' not in args[0]
            and not args[0].startswith('/')):
        # Try to translate Python named routes to Flask endpoints
        # eg `dataset_new` -> `dataset.new`
        args = (args[0].replace('_', '.', 1), )
    elif kw.get('controller') and kw.get('action'):
        # If `controller` and `action` are passed, build a Flask endpoint
        # from them
        # eg controller='user', action='login' -> 'user.login'
        args = ('{0}.{1}'.format(kw.pop('controller'), kw.pop('action')),)

    # Support Pylons' way of asking for full URLs

    external = kw.pop('_external', False) or kw.pop('qualified', False)

    # The API routes used to require a slash on the version number, make sure
    # we remove it
    if (args and args[0].startswith('api.') and
            isinstance(kw.get('ver'), str) and
            kw['ver'].startswith('/')):
        kw['ver'] = kw['ver'].replace('/', '')

    # Try to build the URL with flask.url_for
    try:
        my_url = _flask_default_url_for(*args, **kw)
    except FlaskRouteBuildError:
        # Check if this a relative path
        if len(args) and args[0].startswith('/'):
            my_url = args[0]
            if request.environ.get('SCRIPT_NAME'):
                my_url = request.environ['SCRIPT_NAME'] + my_url
            kw.pop('host', None)
            kw.pop('protocol', None)
            if kw:
                my_url += '?'
                query_args = []
                for key, val in kw.items():
                    if isinstance(val, (list, tuple)):
                        for value in val:
                            query_args.append(
                                u'{}={}'.format(quote(key), quote(value)))
                    else:
                        query_args.append(
                            u'{}={}'.format(quote(key), quote(val)))
                my_url += '&'.join(query_args)
        else:
            raise

    if external:
        # Don't rely on the host generated by Flask, as SERVER_NAME might not
        # be set or might be not be up to date (as in tests changing
        # `ckan.site_url`). Contrary to the Routes mapper, there is no way in
        # Flask to pass the host explicitly, so we rebuild the URL manually
        # based on `ckan.site_url`, which is essentially what we did on Pylons
        protocol, host = get_site_protocol_and_host()
        # these items cannot be empty because CKAN won't start otherwise
        assert (protocol, host) != (None, None)
        parts = urlparse(my_url)
        my_url = urlunparse((protocol, host, parts.path, parts.params,
                             parts.query, parts.fragment))

    return my_url


@core_helper
def url_for_static(*args: Any, **kw: Any) -> str:
    '''Returns the URL for static content that doesn't get translated (eg CSS)

    It'll raise CkanUrlException if called with an external URL

    This is a wrapper for :py:func:`routes.url_for`
    '''
    if args:
        url = urlparse(args[0])
        url_is_external = (url.scheme != '' or url.netloc != '')
        if url_is_external:
            CkanUrlException = ckan.exceptions.CkanUrlException
            raise CkanUrlException('External URL passed to url_for_static()')
    return url_for_static_or_external(*args, **kw)


@core_helper
def url_for_static_or_external(*args: Any, **kw: Any) -> str:
    '''Returns the URL for static content that doesn't get translated (eg CSS),
    or external URLs
    '''
    def fix_arg(arg: Any):
        url = urlparse(str(arg))
        url_is_relative = (url.scheme == '' and url.netloc == '' and
                           not url.path.startswith('/'))
        if url_is_relative:
            return False, '/' + url.geturl()

        return bool(url.scheme), url.geturl()

    if args:
        is_external, fixed_url = fix_arg(args[0])
        if is_external:
            return fixed_url
        args = (fixed_url, ) + args[1:]
    if kw.get('qualified', False):
        kw['protocol'], kw['host'] = get_site_protocol_and_host()
    kw['locale'] = 'default'
    return url_for(*args, **kw)


@core_helper
def is_url(*args: Any, **kw: Any) -> bool:
    '''
    Returns True if argument parses as a http, https or ftp URL
    '''
    if not args:
        return False
    try:
        url = urlparse(args[0])
    except ValueError:
        return False

    default_valid_schemes = ('http', 'https', 'ftp')

    valid_schemes = config.get('ckan.valid_url_schemes', '').lower().split()

    return url.scheme in (valid_schemes or default_valid_schemes)


def _local_url(url_to_amend: str, **kw: Any):
    # If the locale keyword param is provided then the url is rewritten
    # using that locale .If return_to is provided this is used as the url
    # (as part of the language changing feature).
    # A locale of default will not add locale info to the url.

    default_locale = False
    locale = kw.pop('locale', None)
    no_root = kw.pop('__ckan_no_root', False)
    allowed_locales = ['default'] + i18n.get_locales()
    if locale and locale not in allowed_locales:
        locale = None

    _auto_flask_context = _get_auto_flask_context()

    if _auto_flask_context:
        _auto_flask_context.push()

    if locale:
        if locale == 'default':
            default_locale = True
    else:
        try:
            locale = request.environ.get('CKAN_LANG')
            default_locale = request.environ.get('CKAN_LANG_IS_DEFAULT', True)
        except TypeError:
            default_locale = True

    root = ''
    if kw.get('qualified', False) or kw.get('_external', False):
        # if qualified is given we want the full url ie http://...
        protocol, host = get_site_protocol_and_host()

        parts = urlparse(
            _flask_default_url_for('home.index', _external=True)
        )

        path = parts.path.rstrip('/')
        root = urlunparse(
            (protocol, host, path,
                parts.params, parts.query, parts.fragment))

    if _auto_flask_context:
        _auto_flask_context.pop()

    # ckan.root_path is defined when we have none standard language
    # position in the url
    root_path = config.get('ckan.root_path', None)
    if root_path:
        # FIXME this can be written better once the merge
        # into the ecportal core is done - Toby
        # we have a special root specified so use that
        if default_locale:
            root_path = re.sub('/{{LANG}}', '', root_path)
        else:
            root_path = re.sub('{{LANG}}', str(locale), root_path)
        # make sure we don't have a trailing / on the root
        if root_path[-1] == '/':
            root_path = root_path[:-1]
    else:
        if default_locale:
            root_path = ''
        else:
            root_path = '/' + str(locale)

    url_path = url_to_amend[len(root):]
    url = '%s%s%s' % (root, root_path, url_path)

    # stop the root being added twice in redirects
    if no_root and url_to_amend.startswith(root):
        url = url_to_amend[len(root):]
        if not default_locale:
            url = '/%s%s' % (locale, url)

    if url == '/packages':
        error = 'There is a broken url being created %s' % kw
        raise ckan.exceptions.CkanUrlException(error)

    return url


@core_helper
def url_is_local(url: str) -> bool:
    '''Returns True if url is local'''
    if not url or url.startswith('//'):
        return False
    parsed = urlparse(url)
    if parsed.scheme:
        domain = urlparse(url_for('/', qualified=True)).netloc
        if domain != parsed.netloc:
            return False
    return True


@core_helper
def full_current_url() -> str:
    ''' Returns the fully qualified current url (eg http://...) useful
    for sharing etc '''
    return (url_for(request.environ['CKAN_CURRENT_URL'], qualified=True))


@core_helper
def current_url() -> str:
    ''' Returns current url unquoted'''
    return unquote(request.environ['CKAN_CURRENT_URL'])


@core_helper
def lang() -> Optional[str]:
    ''' Return the language code for the current locale eg `en` '''
    return request.environ.get('CKAN_LANG')


@core_helper
def ckan_version() -> str:
    '''Return CKAN version'''
    return ckan.__version__


@core_helper
def lang_native_name(lang_: Optional[str] = None) -> Optional[str]:
    ''' Return the language name currently used in it's localised form
        either from parameter or current environ setting'''
    name = lang_ or lang()
    if not name:
        return None
    locale = i18n.get_locales_dict().get(name)
    if locale:
        return locale.display_name or locale.english_name
    return name


@core_helper
def is_rtl_language() -> bool:
    return lang() in config.get('ckan.i18n.rtl_languages',
                                'he ar fa_IR').split()


@core_helper
def get_rtl_css() -> str:
    return config.get('ckan.i18n.rtl_css', '/base/css/main-rtl.css')


class Message(object):
    '''A message returned by ``Flash.pop_messages()``.

    Converting the message to a string returns the message text. Instances
    also have the following attributes:

    * ``message``: the message text.
    * ``category``: the category specified when the message was created.
    '''

    def __init__(self, category: str, message: str, allow_html: bool) -> None:
        self.category = category
        self.message = message
        self.allow_html = allow_html

    def __str__(self):
        return self.message

    __unicode__ = __str__

    def __html__(self):
        if self.allow_html:
            return self.message
        else:
            return escape(self.message)


FlashMessage = Any


class _Flash(object):

    # List of allowed categories.  If None, allow any category.
    categories = ["", "alert-info", "alert-error", "alert-success"]

    # Default category if none is specified.
    default_category = ""

    def __init__(self,
                 session_key: str = "flash",
                 categories: Optional[List[str]] = None,
                 default_category: Optional[str] = None) -> None:
        self.session_key = session_key
        if categories is not None:
            self.categories = categories
        if default_category is not None:
            self.default_category = default_category
        if self.categories and self.default_category not in self.categories:
            raise ValueError("unrecognized default category %r"
                             % (self.default_category, ))

    def __call__(self,
                 message: FlashMessage,
                 category: Optional[str] = None,
                 ignore_duplicate: bool = False,
                 allow_html: bool = False):
        if not category:
            category = self.default_category
        elif self.categories and category not in self.categories:
            raise ValueError("unrecognized category %r" % (category, ))
        # Don't store Message objects in the session, to avoid unpickling
        # errors in edge cases.
        new_message_tuple = (category, message, allow_html)
        messages = session.setdefault(self.session_key, [])
        # ``messages`` is a mutable list, so changes to the local variable are
        # reflected in the session.
        if ignore_duplicate:
            for i, m in enumerate(messages):
                if m[1] == message:
                    if m[0] != category:
                        messages[i] = new_message_tuple
                        session.save()
                    return  # Original message found, so exit early.
        messages.append(new_message_tuple)
        session.save()

    def pop_messages(self) -> List[Message]:
        messages = session.pop(self.session_key, [])
        # only save session if it has changed
        if messages:
            session.save()
        return [Message(*m) for m in messages]

    def are_there_messages(self) -> bool:
        return bool(session.get(self.session_key))


flash = _Flash()
# this is here for backwards compatability
_flash = flash


@core_helper
def flash_notice(message: FlashMessage, allow_html: bool = False) -> None:
    ''' Show a flash message of type notice '''
    flash(message, category='alert-info', allow_html=allow_html)


@core_helper
def flash_error(message: FlashMessage, allow_html: bool = False) -> None:
    ''' Show a flash message of type error '''
    flash(message, category='alert-error', allow_html=allow_html)


@core_helper
def flash_success(message: FlashMessage, allow_html: bool = False) -> None:
    ''' Show a flash message of type success '''
    flash(message, category='alert-success', allow_html=allow_html)


@core_helper
def are_there_flash_messages() -> bool:
    ''' Returns True if there are flash messages for the current user '''
    return flash.are_there_messages()


def _link_active(kwargs: Any) -> bool:
    ''' creates classes for the link_to calls '''
    blueprint, endpoint = p.toolkit.get_endpoint()

    highlight_controllers = kwargs.get('highlight_controllers', [])
    if highlight_controllers and blueprint in highlight_controllers:
        return True

    return (kwargs.get('controller') == blueprint and
            kwargs.get('action') == endpoint)


def _link_to(text: str, *args: Any, **kwargs: Any) -> Markup:
    '''Common link making code for several helper functions'''
    assert len(args) < 2, 'Too many unnamed arguments'

    def _link_class(kwargs: Dict[str, Any]):
        ''' creates classes for the link_to calls '''
        suppress_active_class = kwargs.pop('suppress_active_class', False)
        if not suppress_active_class and _link_active(kwargs):
            active = ' active'
        else:
            active = ''
        kwargs.pop('highlight_actions', '')
        return kwargs.pop('class_', '') + active or None

    def _create_link_text(text: str, **kwargs: Any):
        ''' Update link text to add a icon or span if specified in the
        kwargs '''
        if kwargs.pop('inner_span', None):
            text = literal('<span>') + text + literal('</span>')
        if icon:
            text = literal('<i class="fa fa-%s"></i> ' % icon) + text
        return text

    icon = kwargs.pop('icon', None)
    cls = _link_class(kwargs)
    return link_to(
        _create_link_text(text, **kwargs),
        url_for(*args, **kwargs),
        cls=cls
    )


def _preprocess_dom_attrs(attrs: Dict[str, Any]) -> Dict[str, Any]:
    """Strip leading underscore from keys of dict.

    This hack was used in `webhelpers` library for some attributes,
    like `class` that cannot be used because it special meaning in
    Python.
    """
    return {
        key.rstrip('_'): value
        for key, value in attrs.items()
        if value is not None
    }


def _make_safe_id_component(idstring: str) -> str:
    """Make a string safe for including in an id attribute.

    The HTML spec says that id attributes 'must begin with
    a letter ([A-Za-z]) and may be followed by any number
    of letters, digits ([0-9]), hyphens ("-"), underscores
    ("_"), colons (":"), and periods (".")'. These regexps
    are slightly over-zealous, in that they remove colons
    and periods unnecessarily.

    Whitespace is transformed into underscores, and then
    anything which is not a hyphen or a character that
    matches \\w (alphanumerics and underscore) is removed.

    """
    # Transform all whitespace to underscore
    idstring = re.sub(r'\s', "_", '%s' % idstring)
    # Remove everything that is not a hyphen or a member of \w
    idstring = re.sub(r'(?!-)\W', "", idstring).lower()
    return idstring


def _input_tag(
        type: str, name: str, value: Optional[str] = None,
        id: Optional[str] = None, **attrs: Any):
    attrs = _preprocess_dom_attrs(attrs)
    attrs.update(type=type, name=name, value=value)
    if u"id" not in attrs:
        attrs[u"id"] = id if id else _make_safe_id_component(name)

    return dom_tags.input_(**attrs)


@core_helper
def link_to(label: str, url: str, **attrs: Any) -> Markup:
    attrs = _preprocess_dom_attrs(attrs)
    attrs['href'] = url
    if label == '' or label is None:
        label = url
    return literal(str(dom_tags.a(label, **attrs)))


@maintain.deprecated(u'h.submit is deprecated. '
                     u'Use h.literal(<markup or dominate.tags>) instead.',
                     since=u'2.9.0')
@core_helper
def submit(name: str, value: Optional[str] = None,
           id: Optional[str] = None, **attrs: Any) -> Markup:
    """Create a submit field.

    Deprecated: Use h.literal(<markup or dominate.tags>) instead.
    """
    return literal(str(_input_tag(u"submit", name, value, id, **attrs)))


@core_helper
def nav_link(text: str, *args: Any, **kwargs: Any) -> Union[Markup, str]:
    '''
    :param class_: pass extra class(es) to add to the ``<a>`` tag
    :param icon: name of ckan icon to use within the link
    :param condition: if ``False`` then no link is returned

    '''
    if len(args) > 1:
        raise Exception('Too many unnamed parameters supplied')
    blueprint, endpoint = p.toolkit.get_endpoint()
    if args:
        kwargs['controller'] = blueprint or None
        kwargs['action'] = endpoint or None
    named_route = kwargs.pop('named_route', '')
    if kwargs.pop('condition', True):
        if named_route:
            link = _link_to(text, named_route, **kwargs)
        else:
            link = _link_to(text, **kwargs)
    else:
        link = ''
    return link


@core_helper
def build_nav_main(
    *args: Union[Tuple[str, str], Tuple[str, str, List[str]],
                 Tuple[str, str, List[str], str], ]
) -> Markup:

    """Build a set of menu items.

    Outputs ``<li><a href="...">title</a></li>``

    :param args: tuples of (menu type, title) eg ('login', _('Login')).
        Third item specifies controllers which should be used to
        mark link as active.
        Fourth item specifies auth function to check permissions against.
    :type args: tuple[str, str, Optional[list], Optional[str]]

    :rtype: str
    """
    output: Markup = literal('')
    for item in args:
        padding: Any = (None,) * 4
        menu_item, title, highlight_controllers, auth_function = (
            item + padding)[:4]
        if auth_function and not check_access(auth_function):
            continue
        output += _make_menu_item(menu_item, title,
                                  highlight_controllers=highlight_controllers)
    return output


@core_helper
def build_nav_icon(menu_item: str, title: str, **kw: Any) -> Markup:
    '''Build a navigation item used for example in ``user/read_base.html``.

    Outputs ``<li><a href="..."><i class="icon.."></i> title</a></li>``.

    :param menu_item: the name of the defined menu item defined in
      config/routing as the named route of the same name
    :type menu_item: string
    :param title: text used for the link
    :type title: string
    :param kw: additional keywords needed for creating url eg ``id=...``

    :rtype: HTML literal

    '''
    return _make_menu_item(menu_item, title, **kw)


@core_helper
def build_nav(menu_item: str, title: str, **kw: Any) -> Markup:
    '''Build a navigation item used for example breadcrumbs.

    Outputs ``<li><a href="...">title</a></li>``.

    :param menu_item: the name of the defined menu item defined in
      config/routing as the named route of the same name
    :type menu_item: string
    :param title: text used for the link
    :type title: string
    :param  kw: additional keywords needed for creating url eg ``id=...``

    :rtype: HTML literal

    '''
    return _make_menu_item(menu_item, title, icon=None, **kw)


def map_pylons_to_flask_route_name(menu_item: str):
    '''returns flask routes for old fashioned route names'''
    # Pylons to Flask legacy route names mappings
    mappings = config.get('ckan.legacy_route_mappings')
    if mappings:
        if isinstance(mappings, str):
            LEGACY_ROUTE_NAMES.update(json.loads(mappings))
        elif isinstance(mappings, dict):
            LEGACY_ROUTE_NAMES.update(mappings)

    if menu_item in LEGACY_ROUTE_NAMES:
        log.info('Route name "{}" is deprecated and will be removed. '
                 'Please update calls to use "{}" instead'
                 .format(menu_item, LEGACY_ROUTE_NAMES[menu_item]))
    return LEGACY_ROUTE_NAMES.get(menu_item, menu_item)


@core_helper
def build_extra_admin_nav() -> Markup:
    '''Build extra navigation items used in ``admin/base.html`` for values
    defined in the config option ``ckan.admin_tabs``. Typically this is
    populated by extensions.

    :rtype: HTML literal

    '''
    admin_tabs_dict = config.get('ckan.admin_tabs')
    output: Markup = literal('')
    if admin_tabs_dict:
        for k, v in admin_tabs_dict.items():
            if v['icon']:
                output += build_nav_icon(k, v['label'], icon=v['icon'])
            else:
                output += build_nav(k, v['label'])
    return output


def _make_menu_item(menu_item: str, title: str, **kw: Any) -> Markup:
    ''' build a navigation item used for example breadcrumbs

    outputs <li><a href="..."></i> title</a></li>

    :param menu_item: the name of the defined menu item defined in
    config/routing as the named route of the same name
    :type menu_item: string
    :param title: text used for the link
    :type title: string
    :param **kw: additional keywords needed for creating url eg id=...

    :rtype: HTML literal

    This function is called by wrapper functions.
    '''
    menu_item = map_pylons_to_flask_route_name(menu_item)
    _menu_items = config['routes.named_routes']
    if menu_item not in _menu_items:
        raise Exception('menu item `%s` cannot be found' % menu_item)
    item = copy.copy(_menu_items[menu_item])
    item.update(kw)
    active = _link_active(item)

    # Remove highlight controllers so that they won't appear in generated urls.
    item.pop('highlight_controllers', False)
    needed = item.pop('needed')
    for need in needed:
        if need not in kw:
            raise Exception('menu item `%s` need parameter `%s`'
                            % (menu_item, need))
    link = _link_to(title, menu_item, suppress_active_class=True, **item)
    if active:
        return literal('<li class="active">') + link + literal('</li>')
    return literal('<li>') + link + literal('</li>')


@core_helper
def default_group_type(type_: str = 'group') -> str:
    """Get default group/organization type for using site-wide.
    """
    return str(config.get('ckan.default.{}_type'.format(type_), type_))


@core_helper
def humanize_entity_type(entity_type: str, object_type: str,
                         purpose: str) -> Optional[str]:
    """Convert machine-readable representation of package/group type into
    human-readable form.

    Returns capitalized `entity_type` with all underscores converted
    into spaces.

    Example::

      >>> humanize_entity_type('group', 'custom_group', 'add link')
      'Add Custom Group'
      >>> humanize_entity_type('group', 'custom_group', 'breadcrumb')
      'Custom Groups'
      >>> humanize_entity_type('group', 'custom_group', 'not real purpuse')
      'Custom Group'

    """
    if entity_type == object_type:
        return None  # use the default text included in template

    log.debug(
        u'Humanize %s of type %s for %s', entity_type, object_type, purpose)
    templates = {
        u'add link': _(u"Add {object_type}"),
        u'breadcrumb': _(u"{object_type}s"),
        u'content tab': _(u"{object_type}s"),
        u'create label': _(u"Create {object_type}"),
        u'create title': _(u"Create {object_type}"),
        u'delete confirmation': _(
            u'Are you sure you want to delete this {object_type}?'),
        u'description placeholder': _(
            u"A little information about my {object_type}..."),
        u'edit label': _(u"Edit {object_type}"),
        u'facet label': _(u"{object_type}s"),
        u'form label': _(u"{object_type} Form"),
        u'main nav': _(u"{object_type}s"),
        u'my label': _(u"My {object_type}s"),
        u'name placeholder': _(u"My {object_type}"),
        u'no any objects': _(
            u"There are currently no {object_type}s for this site"),
        u'no associated label': _(
            u'There are no {object_type}s associated with this dataset'),
        u'no description': _(
            u'There is no description for this {object_type}'),
        u'no label': _(u"No {object_type}"),
        u'page title': _(u"{object_type}s"),
        u'save label': _(u"Save {object_type}"),
        u'search placeholder': _(u'Search {object_type}s...'),
        u'you not member': _(u'You are not a member of any {object_type}s.'),
        u'update label': _(u"Update {object_type}"),
    }

    type_label = object_type.replace(u"_", u" ").capitalize()
    if purpose not in templates:
        return type_label

    return templates[purpose].format(object_type=type_label)


@core_helper
def get_facet_items_dict(
        facet: str,
        search_facets: Union[Dict[str, Dict[str, Any]], Any] = None,
        limit: Optional[int] = None,
        exclude_active: bool = False) -> List[Dict[str, Any]]:
    '''Return the list of unselected facet items for the given facet, sorted
    by count.

    Returns the list of unselected facet contraints or facet items (e.g. tag
    names like "russian" or "tolstoy") for the given search facet (e.g.
    "tags"), sorted by facet item count (i.e. the number of search results that
    match each facet item).

    Reads the complete list of facet items for the given facet from
    c.search_facets, and filters out the facet items that the user has already
    selected.

    Arguments:
    facet -- the name of the facet to filter.
    search_facets -- dict with search facets(c.search_facets in Pylons)
    limit -- the max. number of facet items to return.
    exclude_active -- only return unselected facets.

    '''
    if search_facets is None:
        search_facets = getattr(
            c, u'search_facets', None)

    if not search_facets \
       or not isinstance(search_facets, dict) \
       or not search_facets.get(facet, {}).get('items'):
        return []
    facets = []
    for facet_item in search_facets[facet]['items']:
        if not len(facet_item['name'].strip()):
            continue
        params_items = request.params.items(multi=True)
        if not (facet, facet_item['name']) in params_items:
            facets.append(dict(active=False, **facet_item))
        elif not exclude_active:
            facets.append(dict(active=True, **facet_item))
    # Sort descendingly by count and ascendingly by case-sensitive display name
    sort_facets: Callable[[Any], Tuple[int, str]] = lambda it: (
        -it['count'], it['display_name'].lower())
    facets.sort(key=sort_facets)
    if hasattr(c, 'search_facets_limits'):
        if c.search_facets_limits and limit is None:
            limit = c.search_facets_limits.get(facet)
    # zero treated as infinite for hysterical raisins
    if limit is not None and limit > 0:
        return facets[:limit]
    return facets


@core_helper
def has_more_facets(facet: str,
                    search_facets: Dict[str, Dict[str, Any]],
                    limit: Optional[int] = None,
                    exclude_active: bool = False) -> bool:
    '''
    Returns True if there are more facet items for the given facet than the
    limit.

    Reads the complete list of facet items for the given facet from
    c.search_facets, and filters out the facet items that the user has already
    selected.

    Arguments:
    facet -- the name of the facet to filter.
    search_facets -- dict with search facets(c.search_facets in Pylons)
    limit -- the max. number of facet items.
    exclude_active -- only return unselected facets.

    '''
    facets = []
    for facet_item in search_facets[facet]['items']:
        if not len(facet_item['name'].strip()):
            continue
        params_items = request.params.items(multi=True)
        if not (facet, facet_item['name']) in params_items:
            facets.append(dict(active=False, **facet_item))
        elif not exclude_active:
            facets.append(dict(active=True, **facet_item))
    if getattr(c, 'search_facets_limits', None) and limit is None:
        limit = c.search_facets_limits.get(facet)
    if limit is not None and len(facets) > limit:
        return True
    return False


@core_helper
def unselected_facet_items(
        facet: str, limit: int = 10) -> List[Dict[str, Any]]:
    '''Return the list of unselected facet items for the given facet, sorted
    by count.

    Returns the list of unselected facet contraints or facet items (e.g. tag
    names like "russian" or "tolstoy") for the given search facet (e.g.
    "tags"), sorted by facet item count (i.e. the number of search results that
    match each facet item).

    Reads the complete list of facet items for the given facet from
    c.search_facets, and filters out the facet items that the user has already
    selected.

    Arguments:
    facet -- the name of the facet to filter.
    limit -- the max. number of facet items to return.

    '''
    return get_facet_items_dict(
        facet, c.search_facets, limit=limit, exclude_active=True)


@core_helper
def get_param_int(name: str, default: int = 10) -> int:
    try:
        return int(request.params.get(name, default))
    except ValueError:
        return default


def _url_with_params(url: str, params: Optional[Iterable[Tuple[str,
                                                               Any]]]) -> str:
    if not params:
        return url
    params = [(k, v.encode('utf-8') if isinstance(v, str) else str(v))
              for k, v in params]
    return url + u'?' + urlencode(params)


@core_helper
def sorted_extras(package_extras: List[Dict[str, Any]],
                  auto_clean: bool = False,
                  subs: Optional[Dict[str, str]] = None,
                  exclude: Optional[List[str]] = None
                  ) -> List[Tuple[str, Any]]:
    ''' Used for outputting package extras

    :param package_extras: the package extras
    :type package_extras: dict
    :param auto_clean: If true capitalize and replace -_ with spaces
    :type auto_clean: bool
    :param subs: substitutes to use instead of given keys
    :type subs: dict {'key': 'replacement'}
    :param exclude: keys to exclude
    :type exclude: list of strings
    '''

    # If exclude is not supplied use values defined in the config
    if not exclude:
        exclude = config.get('package_hide_extras', [])
    assert exclude is not None
    output = []
    for extra in sorted(package_extras, key=lambda x: x['key']):
        if extra.get('state') == 'deleted':
            continue
        k, v = extra['key'], extra['value']
        if k in exclude:
            continue
        if subs and k in subs:
            k = subs[k]
        elif auto_clean:
            k = k.replace('_', ' ').replace('-', ' ').title()
        if isinstance(v, (list, tuple)):
            v = ", ".join(map(str, v))
        output.append((k, v))
    return output


@core_helper
def check_access(
        action: str, data_dict: Optional[Dict[str, Any]] = None) -> bool:
    if not getattr(g, u'user', None):
        g.user = ''
    context = cast(Context, {'model': model, 'user': g.user})
    if not data_dict:
        data_dict = {}
    try:
        logic.check_access(action, context, data_dict)
        authorized = True
    except logic.NotAuthorized:
        authorized = False

    return authorized


@core_helper
@maintain.deprecated("helpers.get_action() is deprecated and will be removed "
                     "in a future version of CKAN. Instead, please use the "
                     "extra_vars param to render() in your controller to pass "
                     "results from action functions to your templates.",
                     since="2.3.0")
def get_action(action_name: str, data_dict: Optional[Dict[str, Any]] = None):
    '''Calls an action function from a template. Deprecated in CKAN 2.3.'''
    if data_dict is None:
        data_dict = {}
    return logic.get_action(action_name)({}, data_dict)


@core_helper
def linked_user(user: Union[str, model.User],
                maxlength: int = 0,
                avatar: int = 20) -> Union[Markup, str, None]:
    if not isinstance(user, model.User):
<<<<<<< HEAD
        user_name = text_type(user)
        user_obj = model.User.get(user_name)
        if not user_obj:
=======
        user_name = str(user)
        user = model.User.get(user_name)
        if not user:
>>>>>>> c5c529d1
            return user_name
        user = user_obj
    if user:
        name = user.name if model.User.VALID_NAME.match(user.name) else user.id
        displayname = user.display_name

        if maxlength and len(user.display_name) > maxlength:
            displayname = displayname[:maxlength] + '...'

        return literal(u'{icon} {link}'.format(
            icon=user_image(
                user.id,
                size=avatar
            ),
            link=link_to(
                displayname,
                url_for('user.read', id=name)
            )
        ))
    return None


@core_helper
def group_name_to_title(name: str) -> str:
    group = model.Group.by_name(name)
    if group is not None:
        return group.display_name
    return name


@core_helper
@maintain.deprecated("helpers.truncate() is deprecated and will be removed "
                     "in a future version of CKAN. Instead, please use the "
                     "builtin jinja filter instead.",
                     since="2.10.0")
def truncate(text: str,
             length: int = 30,
             indicator: str = '...',
             whole_word: bool = False) -> str:
    """Truncate ``text`` with replacement characters.

    ``length``
        The maximum length of ``text`` before replacement
    ``indicator``
        If ``text`` exceeds the ``length``, this string will replace
        the end of the string
    ``whole_word``
        If true, shorten the string further to avoid breaking a word in the
        middle.  A word is defined as any string not containing whitespace.
        If the entire text before the break is a single word, it will have to
        be broken.

    Example::

        >>> truncate('Once upon a time in a world far far away', 14)
        'Once upon a...'

    Deprecated: please use jinja filter `truncate` instead
    """
    if not text:
        return ""
    if len(text) <= length:
        return text
    short_length = length - len(indicator)
    if not whole_word:
        return text[:short_length] + indicator
    # Go back to end of previous word.
    i = short_length
    while i >= 0 and not text[i].isspace():
        i -= 1
    while i >= 0 and text[i].isspace():
        i -= 1
    if i <= 0:
        # Entire text before break is one word, or we miscalculated.
        return text[:short_length] + indicator
    return text[:i + 1] + indicator


@core_helper
def markdown_extract(text: str,
                     extract_length: int = 190) -> Union[str, Markup]:
    ''' return the plain text representation of markdown encoded text.  That
    is the texted without any html tags.  If extract_length is 0 then it
    will not be truncated.'''
    if not text:
        return ''
    plain = RE_MD_HTML_TAGS.sub('', markdown(text))
    if not extract_length or len(plain) < extract_length:
        return literal(plain)
    return literal(
        str(
            shorten(
                plain,
                width=extract_length,
                placeholder='...'
            )
        )
    )


@core_helper
def icon_url(name: str) -> str:
    return url_for_static('/images/icons/%s.png' % name)


@core_helper
def icon_html(url: str,
              alt: Optional[str] = None,
              inline: bool = True) -> Markup:
    classes = ''
    if inline:
        classes += 'inline-icon '
    return literal(('<img src="%s" height="16px" width="16px" alt="%s" ' +
                    'class="%s" /> ') % (url, alt, classes))


@core_helper
def icon(name: str, alt: Optional[str] = None, inline: bool = True) -> Markup:
    return icon_html(icon_url(name), alt, inline)


def resource_icon(res: Dict[str, Any]) -> Markup:
    return icon(format_icon(res.get('format', '')))


@core_helper
def format_icon(_format: str) -> str:
    _format = _format.lower()
    if ('json' in _format):
        return 'page_white_cup'
    if ('csv' in _format):
        return 'page_white_gear'
    if ('xls' in _format):
        return 'page_white_excel'
    if ('zip' in _format):
        return 'page_white_compressed'
    if ('api' in _format):
        return 'page_white_database'
    if ('plain text' in _format):
        return 'page_white_text'
    if ('xml' in _format):
        return 'page_white_code'
    return 'page_white'


@core_helper
def dict_list_reduce(list_: List[Dict[str, T]],
                     key: str,
                     unique: bool = True) -> List[T]:
    ''' Take a list of dicts and create a new one containing just the
    values for the key with unique values if requested. '''
    new_list = []
    for item in list_:
        value = item.get(key)
        if not value or (unique and value in new_list):
            continue
        new_list.append(value)
    return new_list


_VALID_GRAVATAR_DEFAULTS = ['404', 'mm', 'identicon', 'monsterid',
                            'wavatar', 'retro']


@core_helper
def gravatar(email_hash: str,
             size: int = 100,
             default: Optional[str] = None) -> Markup:
    if default is None:
        default = config.get('ckan.gravatar_default', 'identicon')
    assert default is not None
    if default not in _VALID_GRAVATAR_DEFAULTS:
        # treat the default as a url
        default = quote(default, safe='')

    return literal('''<img src="//gravatar.com/avatar/%s?s=%d&amp;d=%s"
        class="user-image" width="%s" height="%s" alt="Gravatar" />'''
                   % (email_hash, size, default, size, size)
                   )


_PLAUSIBLE_HOST_IDNA = re.compile(r'^[-\w.:\[\]]*$')


@core_helper
def sanitize_url(url: str):
    '''
    Return a sanitized version of a user-provided url for use in an
    <a href> or <img src> attribute, e.g.:

    <a href="{{ h.sanitize_url(user_link) }}">

    Sanitizing urls is tricky. This is a best-effort to produce something
    valid from the sort of text users might paste into a web form, not
    intended to cover all possible valid edge-case urls.

    On parsing errors an empty string will be returned.
    '''
    try:
        parsed_url = urlparse(url)
        netloc = parsed_url.netloc.encode('idna').decode('ascii')
        if not _PLAUSIBLE_HOST_IDNA.match(netloc):
            return ''
        # quote with allowed characters from
        # https://www.ietf.org/rfc/rfc3986.txt
        parsed_url = parsed_url._replace(
            scheme=quote(unquote(parsed_url.scheme), '+'),
            path=quote(unquote(parsed_url.path), "/"),
            query=quote(unquote(parsed_url.query), "?/&="),
            params=quote(unquote(parsed_url.params), "?/&="),
            fragment=quote(unquote(parsed_url.fragment), "?/&="),
        )
        return urlunparse(parsed_url)
    except ValueError:
        return ''


@core_helper
def user_image(user_id: str, size: int = 100) -> Union[Markup, str]:
    try:
        user_dict = logic.get_action('user_show')(
            {'ignore_auth': True},
            {'id': user_id}
        )
    except logic.NotFound:
        return ''

    gravatar_default = config.get('ckan.gravatar_default', 'identicon')

    if user_dict['image_display_url']:
        return literal('''<img src="{url}"
                       class="user-image"
                       width="{size}" height="{size}" alt="{alt}" />'''.format(
            url=sanitize_url(user_dict['image_display_url']),
            size=size,
            alt=user_dict['name']
        ))
    elif gravatar_default == 'disabled':
        return snippet(
            'user/snippets/placeholder.html',
            size=size, user_name=user_dict['display_name'])
    else:
        return gravatar(user_dict['email_hash'], size, gravatar_default)


@core_helper
def pager_url(page: int, partial: Optional[str] = None, **kwargs: Any) -> str:
    pargs = []
    pargs.append(request.endpoint)
    kwargs['page'] = page
    return url_for(*pargs, **kwargs)


@core_helper
def get_page_number(
        params: Dict[str, Any], key: str = 'page', default: int = 1) -> int:
    '''
    Return the page number from the provided params after verifying that it is
    an positive integer.

    If it fails it will abort the request with a 400 error.
    '''
    p = params.get(key, default)

    try:
        p = int(p)
        if p < 1:
            raise ValueError("Negative number not allowed")
    except ValueError:
        import ckan.lib.base as base
        base.abort(400, ('"{key}" parameter must be a positive integer'
                   .format(key=key)))

    return p


@core_helper
def get_display_timezone() -> datetime.tzinfo:
    ''' Returns a pytz timezone for the display_timezone setting in the
    configuration file or UTC if not specified.
    :rtype: timezone
    '''
    timezone_name = config.get('ckan.display_timezone') or 'utc'

    if timezone_name == 'server':
        return tzlocal.get_localzone()

    return pytz.timezone(timezone_name)


@core_helper
def render_datetime(datetime_: Optional[datetime.datetime],
                    date_format: Optional[str] = None,
                    with_hours: bool = False,
                    with_seconds: bool = False) -> str:
    '''Render a datetime object or timestamp string as a localised date or
    in the requested format.
    If timestamp is badly formatted, then a blank string is returned.

    :param datetime_: the date
    :type datetime_: datetime or ISO string format
    :param date_format: a date format
    :type date_format: string
    :param with_hours: should the `hours:mins` be shown
    :type with_hours: bool
    :param with_seconds: should the `hours:mins:seconds` be shown
    :type with_seconds: bool

    :rtype: string
    '''
    datetime_ = _datestamp_to_datetime(datetime_)
    if not datetime_:
        return ''

    # if date_format was supplied we use it
    if date_format:

        # See http://bugs.python.org/issue1777412
        if datetime_.year < 1900:
            year = str(datetime_.year)

            date_format = re.sub('(?<!%)((%%)*)%y',
                                 r'\g<1>{year}'.format(year=year[-2:]),
                                 date_format)
            date_format = re.sub('(?<!%)((%%)*)%Y',
                                 r'\g<1>{year}'.format(year=year),
                                 date_format)

            datetime_ = datetime.datetime(2016, datetime_.month, datetime_.day,
                                          datetime_.hour, datetime_.minute,
                                          datetime_.second)

            return datetime_.strftime(date_format)

        return datetime_.strftime(date_format)
    # the localised date
    return formatters.localised_nice_date(datetime_, show_date=True,
                                          with_hours=with_hours,
                                          with_seconds=with_seconds)


@core_helper
def date_str_to_datetime(date_str: str) -> datetime.datetime:
    '''Convert ISO-like formatted datestring to datetime object.

    This function converts ISO format date- and datetime-strings into
    datetime objects.  Times may be specified down to the microsecond.  UTC
    offset or timezone information may **not** be included in the string.

    Note - Although originally documented as parsing ISO date(-times), this
           function doesn't fully adhere to the format.  This function will
           throw a ValueError if the string contains UTC offset information.
           So in that sense, it is less liberal than ISO format.  On the
           other hand, it is more liberal of the accepted delimiters between
           the values in the string.  Also, it allows microsecond precision,
           despite that not being part of the ISO format.
    '''

    time_tuple: List[Any] = re.split(r'[^\d]+', date_str, maxsplit=5)

    # Extract seconds and microseconds
    if len(time_tuple) >= 6:
        m = re.match(r'(?P<seconds>\d{2})(\.(?P<microseconds>\d+))?$',
                     time_tuple[5])
        if not m:
            raise ValueError('Unable to parse %s as seconds.microseconds' %
                             time_tuple[5])
        seconds = int(m.groupdict('0')['seconds'])
        microseconds = int((str(m.groupdict('0')['microseconds']) +
                            '00000')[0:6])
        time_tuple = time_tuple[:5] + [seconds, microseconds]

    return datetime.datetime(
        # type_ignore_reason: typchecker can't guess number of arguments
        *list(int(item) for item in time_tuple)  # type: ignore
    )


@core_helper
def parse_rfc_2822_date(date_str: str,
                        assume_utc: bool = True
                        ) -> Optional[datetime.datetime]:
    '''Parse a date string of the form specified in RFC 2822, and return a
    datetime.

    RFC 2822 is the date format used in HTTP headers.  It should contain
    timezone information, but that cannot be relied upon.

    If date_str doesn't contain timezone information, then the 'assume_utc'
    flag determines whether we assume this string is local (with respect to the
    server running this code), or UTC.  In practice, what this means is that if
    assume_utc is True, then the returned datetime is 'aware', with an
    associated tzinfo of offset zero.  Otherwise, the returned datetime is
    'naive'.

    If timezone information is available in date_str, then the returned
    datetime is 'aware', ie - it has an associated tz_info object.

    Returns None if the string cannot be parsed as a valid datetime.

    Note: in Python3, `email.utils` always assume UTC if there is no
    timezone, so `assume_utc` has no sense in this version.

    '''
    time_tuple = email.utils.parsedate_tz(date_str)

    # Not parsable
    if not time_tuple:
        return None

    # No timezone information available in the string
    if time_tuple[-1] is None and not assume_utc:
        return datetime.datetime.fromtimestamp(
            email.utils.mktime_tz(time_tuple))
    else:
        offset = time_tuple[-1]
        if offset is None:
            offset = 0
        tz_info = _RFC2282TzInfo(offset)
    return datetime.datetime(
        # type_ignore_reason: typchecker can't guess number of arguments
        *time_tuple[:6], microsecond=0, tzinfo=tz_info)  # type: ignore


class _RFC2282TzInfo(datetime.tzinfo):
    '''
    A datetime.tzinfo implementation used by parse_rfc_2822_date() function.

    In order to return timezone information, a concrete implementation of
    datetime.tzinfo is required.  This class represents tzinfo that knows
    about it's offset from UTC, has no knowledge of daylight savings time, and
    no knowledge of the timezone name.

    '''

    def __init__(self, offset: int):
        '''
        offset from UTC in seconds.
        '''
        self.offset = datetime.timedelta(seconds=offset)

    def utcoffset(self, dt: Any):
        return self.offset

    def dst(self, dt: Any):
        '''
        Dates parsed from an RFC 2822 string conflate timezone and dst, and so
        it's not possible to determine whether we're in DST or not, hence
        returning None.
        '''
        return None

    def tzname(self, dt: Any):
        return None


@core_helper
def time_ago_from_timestamp(timestamp: int) -> str:
    ''' Returns a string like `5 months ago` for a datetime relative to now
    :param timestamp: the timestamp or datetime
    :type timestamp: string or datetime

    :rtype: string
    '''
    datetime_ = _datestamp_to_datetime(timestamp)
    if not datetime_:
        return _('Unknown')

    # the localised date
    return formatters.localised_nice_date(datetime_, show_date=False)


@core_helper
def button_attr(enable: bool, type: str = 'primary') -> str:
    if enable:
        return 'class="btn %s"' % type
    return 'disabled class="btn disabled"'


@core_helper
def dataset_display_name(
        package_or_package_dict: Union[Dict[str, Any], model.Package]) -> str:
    if isinstance(package_or_package_dict, dict):
        return get_translated(package_or_package_dict, 'title') or \
            package_or_package_dict['name']
    else:
        # FIXME: we probably shouldn't use the same functions for
        # package dicts and real package objects
        return package_or_package_dict.title or package_or_package_dict.name


@core_helper
def dataset_link(
        package_or_package_dict: Union[Dict[str, Any], model.Package]
) -> Markup:
    if isinstance(package_or_package_dict, dict):
        name = package_or_package_dict['name']
        type_ = package_or_package_dict.get('type', 'dataset')
    else:
        name = package_or_package_dict.name
        type_ = package_or_package_dict.type
    text = dataset_display_name(package_or_package_dict)
    return link_to(
        text,
        url_for('{}.read'.format(type_), id=name)
    )


@core_helper
def resource_display_name(resource_dict: Dict[str, Any]) -> str:
    # TODO: (?) support resource objects as well
    name = get_translated(resource_dict, 'name')
    description = get_translated(resource_dict, 'description')
    if name:
        return name
    elif description:
        description = description.split('.')[0]
        max_len = 60
        if len(description) > max_len:
            description = description[:max_len] + '...'
        return description
    else:
        return _("Unnamed resource")


@core_helper
def resource_link(resource_dict: Dict[str, Any],
                  package_id: str,
                  package_type: str = 'dataset') -> Markup:
    text = resource_display_name(resource_dict)
    url = url_for('{}_resource.read'.format(package_type),
                  id=package_id,
                  resource_id=resource_dict['id'])
    return link_to(text, url)


@core_helper
def tag_link(tag: Dict[str, Any], package_type: str = 'dataset') -> Markup:
    url = url_for('{}.search'.format(package_type), tags=tag['name'])
    return link_to(tag.get('title', tag['name']), url)


@core_helper
def group_link(group: Dict[str, Any]) -> Markup:
    url = url_for('group.read', id=group['name'])
    return link_to(group['title'], url)


@core_helper
def organization_link(organization: Dict[str, Any]) -> Markup:
    url = url_for('organization.read', id=organization['name'])
    return link_to(organization['title'], url)


@core_helper
def dump_json(obj: Any, **kw: Any) -> str:
    return json.dumps(obj, **kw)


@core_helper
def auto_log_message() -> str:
    if (c.action == 'new'):
        return _('Created new dataset.')
    elif (c.action == 'editresources'):
        return _('Edited resources.')
    elif (c.action == 'edit'):
        return _('Edited settings.')
    return ''


@core_helper
def activity_div(template: str,
                 activity: Dict[str, Any],
                 actor: str,
                 object: Optional[str] = None,
                 target: Optional[str] = None) -> Markup:
    actor = '<span class="actor">%s</span>' % actor
    if object:
        object = '<span class="object">%s</span>' % object
    if target:
        target = '<span class="target">%s</span>' % target
    rendered_datetime = render_datetime(activity['timestamp'])
    date = '<span class="date">%s</span>' % rendered_datetime
    template = template.format(actor=actor, date=date,
                               object=object, target=target)
    template = '<div class="activity">%s %s</div>' % (template, date)
    return literal(template)


@core_helper
def snippet(template_name: str, **kw: Any) -> str:
    ''' This function is used to load html snippets into pages. keywords
    can be used to pass parameters into the snippet rendering '''
    import ckan.lib.base as base
    return base.render_snippet(template_name, **kw)


@core_helper
def convert_to_dict(object_type: str, objs: List[Any]) -> List[Dict[str, Any]]:
    ''' This is a helper function for converting lists of objects into
    lists of dicts. It is for backwards compatability only. '''

    import ckan.lib.dictization.model_dictize as md
    converters = {'package': md.package_dictize}
    converter = converters[object_type]
    items = []
    context = cast(Context, {'model': model})
    for obj in objs:
        item = converter(obj, context)
        items.append(item)
    return items


# these are the types of objects that can be followed
_follow_objects = ['dataset', 'user', 'group']


@core_helper
def follow_button(obj_type: str, obj_id: str) -> str:
    '''Return a follow button for the given object type and id.

    If the user is not logged in return an empty string instead.

    :param obj_type: the type of the object to be followed when the follow
        button is clicked, e.g. 'user' or 'dataset'
    :type obj_type: string
    :param obj_id: the id of the object to be followed when the follow button
        is clicked
    :type obj_id: string

    :returns: a follow button as an HTML snippet
    :rtype: string

    '''
    obj_type = obj_type.lower()
    assert obj_type in _follow_objects
    # If the user is logged in show the follow/unfollow button
    if c.user:
        context = cast(
            Context,
            {'model': model, 'session': model.Session, 'user': c.user})
        action = 'am_following_%s' % obj_type
        following = logic.get_action(action)(context, {'id': obj_id})
        return snippet('snippets/follow_button.html',
                       following=following,
                       obj_id=obj_id,
                       obj_type=obj_type)
    return ''


@core_helper
def follow_count(obj_type: str, obj_id: str) -> int:
    '''Return the number of followers of an object.

    :param obj_type: the type of the object, e.g. 'user' or 'dataset'
    :type obj_type: string
    :param obj_id: the id of the object
    :type obj_id: string

    :returns: the number of followers of the object
    :rtype: int

    '''
    obj_type = obj_type.lower()
    assert obj_type in _follow_objects
    action = '%s_follower_count' % obj_type
    context = cast(
        Context, {'model': model, 'session': model.Session, 'user': c.user}
    )
    return logic.get_action(action)(context, {'id': obj_id})


def _create_url_with_params(params: Optional[Iterable[Tuple[str, Any]]] = None,
                            controller: Optional[str] = None,
                            action: Optional[str] = None,
                            extras: Optional[Dict[str, Any]] = None):
    ''' internal function for building urls with parameters. '''
    if not controller:
        controller = getattr(c, 'controller', None) or request.blueprint
    if not action:
        action = getattr(c, 'action', None) or p.toolkit.get_endpoint()[1]
    if not extras:
        extras = {}
    assert controller is not None and action is not None
    endpoint = controller + '.' + action
    url = url_for(endpoint, **extras)
    return _url_with_params(url, params)


@core_helper
def add_url_param(alternative_url: Optional[str] = None,
                  controller: Optional[str] = None,
                  action: Optional[str] = None,
                  extras: Optional[Dict[str, Any]] = None,
                  new_params: Optional[Dict[str, Any]] = None) -> str:
    '''
    Adds extra parameters to existing ones

    controller action & extras (dict) are used to create the base url via
    :py:func:`~ckan.lib.helpers.url_for` controller & action default to the
    current ones

    This can be overriden providing an alternative_url, which will be used
    instead.
    '''

    params_items = request.params.items(multi=True)
    params_nopage = [
        (k, v) for k, v in params_items
        if k != 'page'
    ]
    if new_params:
        params_nopage += list(new_params.items())
    if alternative_url:
        return _url_with_params(alternative_url, params_nopage)
    return _create_url_with_params(params=params_nopage, controller=controller,
                                   action=action, extras=extras)


@core_helper
def remove_url_param(key: Union[List[str], str],
                     value: Optional[str] = None,
                     replace: Optional[str] = None,
                     controller: Optional[str] = None,
                     action: Optional[str] = None,
                     extras: Optional[Dict[str, Any]] = None,
                     alternative_url: Optional[str] = None) -> str:
    ''' Remove one or multiple keys from the current parameters.
    The first parameter can be either a string with the name of the key to
    remove or a list of keys to remove.
    A specific key/value pair can be removed by passing a second value
    argument otherwise all pairs matching the key will be removed. If replace
    is given then a new param key=replace will be added.
    Note that the value and replace parameters only apply to the first key
    provided (or the only one provided if key is a string).

    controller action & extras (dict) are used to create the base url
    via :py:func:`~ckan.lib.helpers.url_for`
    controller & action default to the current ones

    This can be overriden providing an alternative_url, which will be used
    instead.

    '''
    if isinstance(key, str):
        keys = [key]
    else:
        keys = key

    params_items = request.params.items(multi=True)
    params_nopage = [
        (k, v) for k, v in params_items
        if k != 'page'
    ]
    params = list(params_nopage)
    if value:
        params.remove((keys[0], value))
    else:
        for key in keys:
            for (k, v) in params[:]:
                if k == key:
                    params.remove((k, v))
    if replace is not None:
        params.append((keys[0], replace))

    if alternative_url:
        return _url_with_params(alternative_url, params)

    return _create_url_with_params(params=params, controller=controller,
                                   action=action, extras=extras)


@core_helper
def debug_inspect(arg: Any) -> Markup:
    ''' Output pprint.pformat view of supplied arg '''
    return literal('<pre>') + pprint.pformat(arg) + literal('</pre>')


@core_helper
def popular(type_: str,
            number: int,
            min: int = 1,
            title: Optional[str] = None) -> str:
    ''' display a popular icon. '''
    if type_ == 'views':
        title = ungettext('{number} view', '{number} views', number)
    elif type_ == 'recent views':
        title = ungettext('{number} recent view', '{number} recent views',
                          number)
    elif not title:
        raise Exception('popular() did not recieve a valid type_ or title')
    return snippet('snippets/popular.html',
                   title=title, number=number, min=min)


@core_helper
def groups_available(am_member: bool = False) -> List[Dict[str, Any]]:
    '''Return a list of the groups that the user is authorized to edit.

    :param am_member: if True return only the groups the logged-in user is a
      member of, otherwise return all groups that the user is authorized to
      edit (for example, sysadmin users are authorized to edit all groups)
      (optional, default: False)
    :type am-member: bool

    '''
    context: Context = {}
    data_dict = {'available_only': True, 'am_member': am_member}
    return logic.get_action('group_list_authz')(context, data_dict)


@core_helper
def organizations_available(permission: str = 'manage_group',
                            include_dataset_count: bool = False
                            ) -> List[Dict[str, Any]]:
    '''Return a list of organizations that the current user has the specified
    permission for.
    '''
    context: Context = {'user': c.user}
    data_dict = {
        'permission': permission,
        'include_dataset_count': include_dataset_count}
    return logic.get_action('organization_list_for_user')(context, data_dict)


@core_helper
def roles_translated() -> Dict[str, str]:
    '''Return a dict of available roles with their translations'''
    return authz.roles_trans()


@core_helper
def user_in_org_or_group(group_id: str) -> bool:
    ''' Check if user is in a group or organization '''
    # we need a user
    if not c.userobj:
        return False
    # sysadmins can do anything
    if c.userobj.sysadmin:
        return True
    query = model.Session.query(model.Member) \
        .filter(model.Member.state == 'active') \
        .filter(model.Member.table_name == 'user') \
        .filter(model.Member.group_id == group_id) \
        .filter(model.Member.table_id == c.userobj.id)
    return len(query.all()) != 0


@core_helper
def dashboard_activity_stream(user_id: str,
                              filter_type: Optional[str] = None,
                              filter_id: Optional[str] = None,
                              offset: int = 0) -> List[Dict[str, Any]]:
    '''Return the dashboard activity stream of the current user.

    :param user_id: the id of the user
    :type user_id: string

    :param filter_type: the type of thing to filter by
    :type filter_type: string

    :param filter_id: the id of item to filter by
    :type filter_id: string

    :returns: an activity stream as an HTML snippet
    :rtype: string

    '''
    context = cast(
        Context, {'model': model, 'session': model.Session, 'user': c.user})

    if filter_type:
        action_functions = {
            'dataset': 'package_activity_list',
            'user': 'user_activity_list',
            'group': 'group_activity_list',
            'organization': 'organization_activity_list',
        }
        action_function = logic.get_action(action_functions[filter_type])
        return action_function(context, {'id': filter_id, 'offset': offset})
    else:
        return logic.get_action('dashboard_activity_list')(
            context, {'offset': offset})


@core_helper
def recently_changed_packages_activity_stream(
        limit: Optional[int] = None) -> List[Dict[str, Any]]:
    if limit:
        data_dict = {'limit': limit}
    else:
        data_dict = {}
    context = cast(
        Context, {'model': model, 'session': model.Session, 'user': c.user}
    )
    return logic.get_action('recently_changed_packages_activity_list')(
        context, data_dict)


@core_helper
def escape_js(str_to_escape: str) -> str:
    '''Escapes special characters from a JS string.

       Useful e.g. when you need to pass JSON to the templates

       :param str_to_escape: string to be escaped
       :rtype: string
    '''
    return str_to_escape.replace('\\', '\\\\') \
        .replace('\'', '\\\'') \
        .replace('"', '\\\"')


@core_helper
def get_pkg_dict_extra(pkg_dict: Dict[str, Any],
                       key: str,
                       default: Optional[Any] = None) -> Any:
    '''Returns the value for the dataset extra with the provided key.

    If the key is not found, it returns a default value, which is None by
    default.

    :param pkg_dict: dictized dataset
    :key: extra key to lookup
    :default: default value returned if not found
    '''

    extras = pkg_dict['extras'] if 'extras' in pkg_dict else []

    for extra in extras:
        if extra['key'] == key:
            return extra['value']

    return default


@core_helper
def get_request_param(parameter_name: str,
                      default: Optional[Any] = None) -> Any:
    ''' This function allows templates to access query string parameters
    from the request. This is useful for things like sort order in
    searches. '''
    return request.params.get(parameter_name, default)


# find all inner text of html eg `<b>moo</b>` gets `moo` but not of <a> tags
# as this would lead to linkifying links if they are urls.
RE_MD_GET_INNER_HTML = re.compile(
    r'(^|(?:<(?!a\b)[^>]*>))([^<]+)(?=<|$)',
    flags=re.UNICODE
)

# find all `internal links` eg. tag:moo, dataset:1234, tag:"my tag"
RE_MD_INTERNAL_LINK = re.compile(
    r'\b(tag|package|dataset|group):((")?(?(3)[ \w\-.]+|[\w\-.]+)(?(3)"))',
    flags=re.UNICODE
)

# find external links eg http://foo.com, https://bar.org/foobar.html
# but ignore trailing punctuation since it is probably not part of the link
RE_MD_EXTERNAL_LINK = re.compile(
    r'(\bhttps?:\/\/[\w\-\.,@?^=%&;:\/~\\+#]*'
    r'[\w\-@?^=%&:\/~\\+#]'  # but last character can't be punctuation [.,;]
    ')',
    flags=re.UNICODE
)

# find all tags but ignore < in the strings so that we can use it correctly
# in markdown
RE_MD_HTML_TAGS = re.compile('<[^><]*>')


@core_helper
def html_auto_link(data: str) -> str:
    '''Linkifies HTML

    `tag` converted to a tag link

    `dataset` converted to a dataset link

    `group` converted to a group link

    `http://` converted to a link
    '''

    LINK_FNS: Dict[str, Callable[[Dict[str, str]], Markup]] = {
        'tag': tag_link,
        'group': group_link,
        'dataset': dataset_link,
        'package': dataset_link,
    }

    def makelink(matchobj: Match[str]):
        obj = matchobj.group(1)
        name = matchobj.group(2)
        title = '%s:%s' % (obj, name)
        return LINK_FNS[obj]({'name': name.strip('"'), 'title': title})

    def link(matchobj: Match[str]):
        return '<a href="%s" target="_blank" rel="nofollow">%s</a>' \
            % (matchobj.group(1), matchobj.group(1))

    def process(matchobj: Match[str]):
        data = matchobj.group(2)
        data = RE_MD_INTERNAL_LINK.sub(makelink, data)
        data = RE_MD_EXTERNAL_LINK.sub(link, data)
        return matchobj.group(1) + data

    data = RE_MD_GET_INNER_HTML.sub(process, data)
    return data


@core_helper
def render_markdown(data: str,
                    auto_link: bool = True,
                    allow_html: bool = False) -> Union[str, Markup]:
    ''' Returns the data as rendered markdown

    :param auto_link: Should ckan specific links be created e.g. `group:xxx`
    :type auto_link: bool
    :param allow_html: If True then html entities in the markdown data.
        This is dangerous if users have added malicious content.
        If False all html tags are removed.
    :type allow_html: bool
    '''
    if not data:
        return ''
    if allow_html:
        data = markdown(data.strip())
    else:
        data = RE_MD_HTML_TAGS.sub('', data.strip())
        data = bleach_clean(
            markdown(data), strip=True,
            tags=MARKDOWN_TAGS,
            # type_ignore_reason: incorrect typing of bleach
            attributes=MARKDOWN_ATTRIBUTES)  # type: ignore
    # tags can be added by tag:... or tag:"...." and a link will be made
    # from it
    if auto_link:
        data = html_auto_link(data)
    return literal(data)


@core_helper
def format_resource_items(
        items: List[Tuple[str, Any]]) -> List[Tuple[str, Any]]:
    ''' Take a resource item list and format nicely with blacklisting etc. '''
    blacklist = ['name', 'description', 'url', 'tracking_summary']
    output = []
    # regular expressions for detecting types in strings
    reg_ex_datetime = r'^\d{4}-\d{2}-\d{2}T\d{2}:\d{2}:\d{2}(\.\d{6})?$'
    reg_ex_int = r'^-?\d{1,}$'
    reg_ex_float = r'^-?\d{1,}\.\d{1,}$'
    for key, value in items:
        if not value or key in blacklist:
            continue
        # size is treated specially as we want to show in MiB etc
        if key == 'size':
            try:
                value = formatters.localised_filesize(int(value))
            except ValueError:
                # Sometimes values that can't be converted to ints can sneak
                # into the db. In this case, just leave them as they are.
                pass
        elif isinstance(value, str):
            # check if strings are actually datetime/number etc
            if re.search(reg_ex_datetime, value):
                datetime_ = date_str_to_datetime(value)
                value = formatters.localised_nice_date(datetime_)
            elif re.search(reg_ex_float, value):
                value = formatters.localised_number(float(value))
            elif re.search(reg_ex_int, value):
                value = formatters.localised_number(int(value))
        elif ((isinstance(value, int) or isinstance(value, float))
                and value not in (True, False)):
            value = formatters.localised_number(value)
        key = key.replace('_', ' ')
        output.append((key, value))
    return sorted(output, key=lambda x: x[0])


@core_helper
<<<<<<< HEAD
def get_allowed_view_types(
        resource: Dict[str, Any],
        package: Dict[str, Any]) -> List[Tuple[str, str, str]]:
=======
def resource_preview(resource, package):
    '''
    Returns a rendered snippet for a embedded resource preview.

    Depending on the type, different previews are loaded.
    This could be an img tag where the image is loaded directly or an iframe
    that embeds a web page or a recline preview.
    '''

    if not resource['url']:
        return False

    datapreview.res_format(resource)
    directly = False
    data_dict = {'resource': resource, 'package': package}

    if datapreview.get_preview_plugin(data_dict, return_first=True):
        url = url_for('{}_resource.datapreview'.format(package['type']),
                      resource_id=resource['id'], id=package['id'],
                      qualified=True)
    else:
        return False

    return snippet("dataviewer/snippets/data_preview.html",
                   embed=directly,
                   resource_url=url,
                   raw_resource_url=resource.get('url'))


@core_helper
def get_allowed_view_types(resource, package):
>>>>>>> c5c529d1
    data_dict = {'resource': resource, 'package': package}
    plugins = datapreview.get_allowed_view_plugins(data_dict)

    allowed_view_types: List[Tuple[str, str, str]] = []
    for plugin in plugins:
        info = plugin.info()
        allowed_view_types.append((info['name'],
                                   info.get('title', info['name']),
                                   info.get('icon', 'image')))
    allowed_view_types.sort(key=lambda item: item[1])
    return allowed_view_types


@core_helper
def rendered_resource_view(resource_view: Dict[str, Any],
                           resource: Dict[str, Any],
                           package: Dict[str, Any],
                           embed: bool = False) -> Markup:
    '''
    Returns a rendered resource view snippet.
    '''
    view_plugin = datapreview.get_view_plugin(resource_view['view_type'])
    assert view_plugin
    context: Context = {}
    data_dict = {'resource_view': resource_view,
                 'resource': resource,
                 'package': package}
    vars = view_plugin.setup_template_variables(context, data_dict) or {}
    template = view_plugin.view_template(context, data_dict)
    data_dict.update(vars)

    if not resource_view_is_iframed(resource_view) and embed:
        template = "package/snippets/resource_view_embed.html"

    import ckan.lib.base as base
    return literal(base.render(template, extra_vars=data_dict))


@core_helper
def view_resource_url(
        resource_view: Dict[str, Any],
        resource: Dict[str, Any],
        package: Dict[str, Any],
        **kw: Any) -> str:
    '''
    Returns url for resource. made to be overridden by extensions. i.e
    by resource proxy.
    '''
    return resource['url']


@core_helper
def resource_view_is_filterable(resource_view: Dict[str, Any]) -> bool:
    '''
    Returns True if the given resource view support filters.
    '''
    view_plugin = datapreview.get_view_plugin(resource_view['view_type'])
    assert view_plugin
    return view_plugin.info().get('filterable', False)


@core_helper
def resource_view_get_fields(resource: Dict[str, Any]) -> List["str"]:
    '''Returns sorted list of text and time fields of a datastore resource.'''

    if not resource.get('datastore_active'):
        return []

    data = {
        'resource_id': resource['id'],
        'limit': 0,
        'include_total': False,
    }
    try:
        result = logic.get_action('datastore_search')({}, data)
    except logic.NotFound:
        return []

    fields = [field['id'] for field in result.get('fields', [])]

    return sorted(fields)


@core_helper
def resource_view_is_iframed(resource_view: Dict[str, Any]) -> bool:
    '''
    Returns true if the given resource view should be displayed in an iframe.
    '''
    view_plugin = datapreview.get_view_plugin(resource_view['view_type'])
    assert view_plugin
    return view_plugin.info().get('iframed', True)


@core_helper
def resource_view_icon(resource_view: Dict[str, Any]) -> str:
    '''
    Returns the icon for a particular view type.
    '''
    view_plugin = datapreview.get_view_plugin(resource_view['view_type'])
    assert view_plugin
    return view_plugin.info().get('icon', 'picture')


@core_helper
def resource_view_display_preview(resource_view: Dict[str, Any]) -> bool:
    '''
    Returns if the view should display a preview.
    '''
    view_plugin = datapreview.get_view_plugin(resource_view['view_type'])
    assert view_plugin
    return view_plugin.info().get('preview_enabled', True)


@core_helper
def resource_view_full_page(resource_view: Dict[str, Any]) -> bool:
    '''
    Returns if the edit view page should be full page.
    '''
    view_plugin = datapreview.get_view_plugin(resource_view['view_type'])
    assert view_plugin
    return view_plugin.info().get('full_page_edit', False)


@core_helper
def remove_linebreaks(string: str) -> str:
    '''Remove linebreaks from string to make it usable in JavaScript'''
    return str(string).replace('\n', '')


@core_helper
def list_dict_filter(list_: List[Dict[str, Any]],
                     search_field: str, output_field: str,
                     value: Any) -> Any:
    ''' Takes a list of dicts and returns the value of a given key if the
    item has a matching value for a supplied key

    :param list_: the list to search through for matching items
    :type list_: list of dicts

    :param search_field: the key to use to find matching items
    :type search_field: string

    :param output_field: the key to use to output the value
    :type output_field: string

    :param value: the value to search for
    '''

    for item in list_:
        if item.get(search_field) == value:
            return item.get(output_field, value)
    return value


@core_helper
def SI_number_span(number: int) -> Markup:
    ''' outputs a span with the number in SI unit eg 14700 -> 14.7k '''
    number = int(number)
    if number < 1000:
        output = literal('<span>')
    else:
        output = literal('<span title="' + formatters.localised_number(number)
                         + '">')
    return output + formatters.localised_SI_number(number) + literal('</span>')


# add some formatter functions
localised_number = formatters.localised_number
localised_SI_number = formatters.localised_SI_number
localised_nice_date = formatters.localised_nice_date
localised_filesize = formatters.localised_filesize


@core_helper
def new_activities() -> Optional[int]:
    '''Return the number of activities for the current user.

    See :func:`logic.action.get.dashboard_new_activities_count` for more
    details.

    '''
    if not c.userobj:
        return None
    action = logic.get_action('dashboard_new_activities_count')
    return action({}, {})


@core_helper
def uploads_enabled() -> bool:
    if uploader.get_storage_path():
        return True
    return False


@core_helper
def get_featured_organizations(count: int = 1) -> List[Dict[str, Any]]:
    '''Returns a list of favourite organization in the form
    of organization_list action function
    '''
    config_orgs = config.get('ckan.featured_orgs', '').split()
    orgs = featured_group_org(get_action='organization_show',
                              list_action='organization_list',
                              count=count,
                              items=config_orgs)
    return orgs


@core_helper
def get_featured_groups(count: int = 1) -> List[Dict[str, Any]]:
    '''Returns a list of favourite group the form
    of organization_list action function
    '''
    config_groups = config.get('ckan.featured_groups', '').split()
    groups = featured_group_org(get_action='group_show',
                                list_action='group_list',
                                count=count,
                                items=config_groups)
    return groups


@core_helper
def featured_group_org(items: List[str], get_action: str, list_action: str,
                       count: int) -> List[Dict[str, Any]]:
    def get_group(id: str):
        context: Context = {'ignore_auth': True,
                            'limits': {'packages': 2},
                            'for_view': True}
        data_dict = {'id': id,
                     'include_datasets': True}

        try:
            out = logic.get_action(get_action)(context, data_dict)
        except logic.NotFound:
            return None
        return out

    groups_data = []

    extras = logic.get_action(list_action)({}, {})

    # list of found ids to prevent duplicates
    found = []
    for group_name in items + extras:
        group = get_group(group_name)
        if not group:
            continue
        # check if duplicate
        if group['id'] in found:
            continue
        found.append(group['id'])
        groups_data.append(group)
        if len(groups_data) == count:
            break

    return groups_data


@core_helper
def get_site_statistics() -> Dict[str, int]:
    stats = {}
    stats['dataset_count'] = logic.get_action('package_search')(
        {}, {"rows": 1})['count']
    stats['group_count'] = len(logic.get_action('group_list')({}, {}))
    stats['organization_count'] = len(
        logic.get_action('organization_list')({}, {}))
    return stats


_RESOURCE_FORMATS: Optional[Dict[str, Any]] = None


@core_helper
def resource_formats() -> Dict[str, List[str]]:
    ''' Returns the resource formats as a dict, sourced from the resource
    format JSON file.

    :param key:  potential user input value
    :param value:  [canonical mimetype lowercased, canonical format
                    (lowercase), human readable form]

    Fuller description of the fields are described in
    `ckan/config/resource_formats.json`.
    '''
    global _RESOURCE_FORMATS
    if not _RESOURCE_FORMATS:
        _RESOURCE_FORMATS = {}
        format_file_path = config.get('ckan.resource_formats')
        if not format_file_path:
            format_file_path = os.path.join(
                os.path.dirname(os.path.realpath(ckan.config.__file__)),
                'resource_formats.json'
            )
        with open(format_file_path, encoding='utf-8') as format_file:
            try:
                file_resource_formats = json.loads(format_file.read())
            except ValueError as e:
                # includes simplejson.decoder.JSONDecodeError
                raise ValueError('Invalid JSON syntax in %s: %s' %
                                 (format_file_path, e))

            for format_line in file_resource_formats:
                if format_line[0] == '_comment':
                    continue
                line = [format_line[2], format_line[0], format_line[1]]
                alternatives = format_line[3] if len(format_line) == 4 else []
                for item in line + alternatives:
                    if item:
                        item = item.lower()
                        if item in _RESOURCE_FORMATS \
                                and _RESOURCE_FORMATS[item] != line:
                            raise ValueError('Duplicate resource format '
                                             'identifier in %s: %s' %
                                             (format_file_path, item))
                        _RESOURCE_FORMATS[item] = line

    return _RESOURCE_FORMATS


@core_helper
def unified_resource_format(format: str) -> str:
    formats = resource_formats()
    format_clean = format.lower()
    if format_clean in formats:
        format_new = formats[format_clean][1]
    else:
        format_new = format
    return format_new


@core_helper
def check_config_permission(permission: str) -> Union[List[str], bool]:
    return authz.check_config_permission(permission)


@core_helper
def get_organization(org: Optional[str] = None,
                     include_datasets: bool = False) -> Dict[str, Any]:
    if org is None:
        return {}
    try:
        return logic.get_action('organization_show')(
            {}, {'id': org, 'include_datasets': include_datasets})
    except (logic.NotFound, logic.ValidationError, logic.NotAuthorized):
        return {}


@core_helper
def license_options(
    existing_license_id: Optional[Tuple[str, str]] = None
) -> List[Tuple[str, str]]:
    '''Returns [(l.title, l.id), ...] for the licenses configured to be
    offered. Always includes the existing_license_id, if supplied.
    '''
    register = model.Package.get_license_register()
    sorted_licenses = sorted(register.values(), key=lambda x: x.title)
    license_ids = [license.id for license in sorted_licenses]
    if existing_license_id and existing_license_id not in license_ids:
        license_ids.insert(0, existing_license_id)
    return [
        (license_id,
         _(register[license_id].title)
         if license_id in register else license_id)
        for license_id in license_ids]


@core_helper
def get_translated(data_dict: Dict[str, Any], field: str) -> Union[str, Any]:
    language = i18n.get_lang()
    try:
        return data_dict[field + u'_translated'][language]
    except KeyError:
        val = data_dict.get(field, '')
        return _(val) if val and isinstance(val, str) else val


@core_helper
def facets() -> List[str]:
    u'''Returns a list of the current facet names'''
    return config.get(u'search.facets', DEFAULT_FACET_NAMES).split()


@core_helper
def mail_to(email_address: str, name: str) -> Markup:
    email = escape(email_address)
    author = escape(name)
    html = Markup(u'<a href=mailto:{0}>{1}</a>'.format(email, author))
    return html


@core_helper
def radio(selected: str, id: str, checked: bool) -> Markup:
    if checked:
        return literal((u'<input checked="checked" id="%s_%s" name="%s" \
            value="%s" type="radio">') % (selected, id, selected, id))
    return literal(('<input id="%s_%s" name="%s" \
        value="%s" type="radio">') % (selected, id, selected, id))


@core_helper
<<<<<<< HEAD
def clean_html(html: str) -> str:
    return bleach_clean(text_type(html))
=======
def clean_html(html):
    return bleach_clean(str(html))
>>>>>>> c5c529d1


core_helper(flash, name='flash')
core_helper(localised_number)
core_helper(localised_SI_number)
core_helper(localised_nice_date)
core_helper(localised_filesize)
# Useful additionsfrom the i18n library.
core_helper(i18n.get_available_locales)
core_helper(i18n.get_locales_dict)
core_helper(literal)
# Useful additions from the paste library.
core_helper(asbool)
# Useful additions from the stdlib.
core_helper(urlencode)
core_helper(include_asset)
core_helper(render_assets)


def load_plugin_helpers() -> None:
    """
    (Re)loads the list of helpers provided by plugins.
    """
    global helper_functions

    helper_functions.clear()
    helper_functions.update(_builtin_functions)
    chained_helpers = defaultdict(list)

    for plugin in p.PluginImplementations(p.ITemplateHelpers):
        for name, func in plugin.get_helpers().items():
            if _is_chained_helper(func):
                chained_helpers[name].append(func)
            else:
                helper_functions[name] = func
    for name, func_list in chained_helpers.items():
        if name not in helper_functions:
            raise logic.NotFound(
                u'The helper %r is not found for chained helper' % (name))
        for func in reversed(func_list):
            new_func = functools.partial(
                func, helper_functions[name])
            # persisting attributes to the new partial function
            for attribute, value in func.__dict__.items():
                setattr(new_func, attribute, value)
            helper_functions[name] = new_func


@core_helper
def sanitize_id(id_: str) -> str:
    '''Given an id (uuid4), if it has any invalid characters it raises
    ValueError.
    '''
    return str(uuid.UUID(id_))


@core_helper
def compare_pkg_dicts(old: Dict[str, Any], new: Dict[str, Any],
                      old_activity_id: str) -> List[Dict[str, Any]]:
    '''
    Takes two package dictionaries that represent consecutive versions of
    the same dataset and returns a list of detailed & formatted summaries of
    the changes between the two versions. old and new are the two package
    dictionaries. The function assumes that both dictionaries will have
    all of the default package dictionary keys, and also checks for fields
    added by extensions and extra fields added by the user in the web
    interface.

    Returns a list of dictionaries, each of which corresponds to a change
    to the dataset made in this revision. The dictionaries each contain a
    string indicating the type of change made as well as other data necessary
    to form a detailed summary of the change.
    '''
    from ckan.lib.changes import check_metadata_changes, check_resource_changes
    change_list: List[Dict[str, Any]] = []

    check_metadata_changes(change_list, old, new)

    check_resource_changes(change_list, old, new, old_activity_id)

    # if the dataset was updated but none of the fields we check were changed,
    # display a message stating that
    if len(change_list) == 0:
        change_list.append({u'type': 'no_change'})

    return change_list


@core_helper
def compare_group_dicts(
        old: Dict[str, Any], new: Dict[str, Any], old_activity_id: str):
    '''
    Takes two package dictionaries that represent consecutive versions of
    the same organization and returns a list of detailed & formatted summaries
    of the changes between the two versions. old and new are the two package
    dictionaries. The function assumes that both dictionaries will have
    all of the default package dictionary keys, and also checks for fields
    added by extensions and extra fields added by the user in the web
    interface.

    Returns a list of dictionaries, each of which corresponds to a change
    to the dataset made in this revision. The dictionaries each contain a
    string indicating the type of change made as well as other data necessary
    to form a detailed summary of the change.
    '''
    from ckan.lib.changes import check_metadata_org_changes
    change_list: List[Dict[str, Any]] = []

    check_metadata_org_changes(change_list, old, new)

    # if the organization was updated but none of the fields we check
    # were changed, display a message stating that
    if len(change_list) == 0:
        change_list.append({u'type': 'no_change'})

    return change_list


@core_helper
def activity_list_select(pkg_activity_list: List[Dict[str, Any]],
                         current_activity_id: str) -> List[Markup]:
    '''
    Builds an HTML formatted list of options for the select lists
    on the "Changes" summary page.
    '''
    select_list = []
    template = jinja2.Template(
        u'<option value="{{activity_id}}" {{selected}}>'
        '{{timestamp}}</option>',
        autoescape=True)
    for activity in pkg_activity_list:
        entry = render_datetime(activity['timestamp'],
                                with_hours=True,
                                with_seconds=True)
        select_list.append(Markup(
            template
            .render(activity_id=activity['id'], timestamp=entry,
                    selected='selected'
                    if activity['id'] == current_activity_id
                    else '')
        ))

    return select_list


@core_helper
def get_collaborators(package_id: str) -> List[Tuple[str, str]]:
    '''Return the collaborators list for a dataset

    Returns a list of tuples with the user id and the capacity
    '''
    context: Context = {'ignore_auth': True, 'user': g.user}
    data_dict = {'id': package_id}
    _collaborators = logic.get_action('package_collaborator_list')(
        context, data_dict)

    collaborators = []

    for collaborator in _collaborators:
        collaborators.append((
            collaborator['user_id'],
            collaborator['capacity']
        ))

    return collaborators


@core_helper
def can_update_owner_org(
        package_dict: Dict[str, Any],
        user_orgs: Optional[List[Dict[str, Any]]] = None) -> bool:

    if not package_dict.get('id') or not package_dict.get('owner_org'):
        # We are either creating a dataset or it is an unowned dataset.
        # In both cases we defer to the other auth settings
        return True

    if not user_orgs:
        user_orgs = organizations_available('create_dataset')

    if package_dict['owner_org'] in [o['id'] for o in user_orgs]:
        # Admins and editors of the current org can change it
        return True

    collaborators_can_change_owner_org = authz.check_config_permission(
        'allow_collaborators_to_change_owner_org')

    user = model.User.get(c.user)

    if (user
            and authz.check_config_permission('allow_dataset_collaborators')
            and collaborators_can_change_owner_org
            and user.id in [
                co[0] for co in get_collaborators(package_dict['id'])
            ]):

        # User is a collaborator and changing the owner_org is allowed via
        # config
        return True

    return False<|MERGE_RESOLUTION|>--- conflicted
+++ resolved
@@ -32,20 +32,10 @@
 from werkzeug.routing import BuildError as FlaskRouteBuildError
 from ckan.lib import i18n
 
-import six
-<<<<<<< HEAD
-from six import string_types, text_type
-from six.moves.urllib.parse import (  # type: ignore
-    urlencode, quote, unquote, urlparse, urlunparse
-)
-from six.moves import map  # type: ignore
-=======
-
 from urllib.parse import (
     urlencode, quote, unquote, urlparse, urlunparse
 )
 
->>>>>>> c5c529d1
 import jinja2
 
 import ckan.config
@@ -60,7 +50,7 @@
 import ckan.plugins as p
 import ckan
 
-from ckan.lib.pagination import Page
+from ckan.lib.pagination import Page  # re-export
 from ckan.common import _, ungettext, c, g, request, session, json
 from ckan.lib.webassets_tools import include_asset, render_assets
 from markupsafe import Markup, escape
@@ -1356,15 +1346,9 @@
                 maxlength: int = 0,
                 avatar: int = 20) -> Union[Markup, str, None]:
     if not isinstance(user, model.User):
-<<<<<<< HEAD
-        user_name = text_type(user)
+        user_name = str(user)
         user_obj = model.User.get(user_name)
         if not user_obj:
-=======
-        user_name = str(user)
-        user = model.User.get(user_name)
-        if not user:
->>>>>>> c5c529d1
             return user_name
         user = user_obj
     if user:
@@ -2447,43 +2431,9 @@
 
 
 @core_helper
-<<<<<<< HEAD
 def get_allowed_view_types(
         resource: Dict[str, Any],
         package: Dict[str, Any]) -> List[Tuple[str, str, str]]:
-=======
-def resource_preview(resource, package):
-    '''
-    Returns a rendered snippet for a embedded resource preview.
-
-    Depending on the type, different previews are loaded.
-    This could be an img tag where the image is loaded directly or an iframe
-    that embeds a web page or a recline preview.
-    '''
-
-    if not resource['url']:
-        return False
-
-    datapreview.res_format(resource)
-    directly = False
-    data_dict = {'resource': resource, 'package': package}
-
-    if datapreview.get_preview_plugin(data_dict, return_first=True):
-        url = url_for('{}_resource.datapreview'.format(package['type']),
-                      resource_id=resource['id'], id=package['id'],
-                      qualified=True)
-    else:
-        return False
-
-    return snippet("dataviewer/snippets/data_preview.html",
-                   embed=directly,
-                   resource_url=url,
-                   raw_resource_url=resource.get('url'))
-
-
-@core_helper
-def get_allowed_view_types(resource, package):
->>>>>>> c5c529d1
     data_dict = {'resource': resource, 'package': package}
     plugins = datapreview.get_allowed_view_plugins(data_dict)
 
@@ -2883,13 +2833,8 @@
 
 
 @core_helper
-<<<<<<< HEAD
-def clean_html(html: str) -> str:
-    return bleach_clean(text_type(html))
-=======
-def clean_html(html):
+def clean_html(html: Any) -> str:
     return bleach_clean(str(html))
->>>>>>> c5c529d1
 
 
 core_helper(flash, name='flash')
