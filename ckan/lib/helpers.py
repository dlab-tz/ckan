--- conflicted
+++ resolved
@@ -1388,13 +1388,8 @@
     if not extract_length or len(plain) < extract_length:
         return literal(plain)
     return literal(
-<<<<<<< HEAD
         str(
-            truncate(
-=======
-        text_type(
             shorten(
->>>>>>> 7d3f4164
                 plain,
                 width=extract_length,
                 placeholder='...'
@@ -2324,6 +2319,36 @@
 
 
 @core_helper
+def resource_preview(resource, package):
+    '''
+    Returns a rendered snippet for a embedded resource preview.
+
+    Depending on the type, different previews are loaded.
+    This could be an img tag where the image is loaded directly or an iframe
+    that embeds a web page or a recline preview.
+    '''
+
+    if not resource['url']:
+        return False
+
+    datapreview.res_format(resource)
+    directly = False
+    data_dict = {'resource': resource, 'package': package}
+
+    if datapreview.get_preview_plugin(data_dict, return_first=True):
+        url = url_for('{}_resource.datapreview'.format(package['type']),
+                      resource_id=resource['id'], id=package['id'],
+                      qualified=True)
+    else:
+        return False
+
+    return snippet("dataviewer/snippets/data_preview.html",
+                   embed=directly,
+                   resource_url=url,
+                   raw_resource_url=resource.get('url'))
+
+
+@core_helper
 def get_allowed_view_types(resource, package):
     data_dict = {'resource': resource, 'package': package}
     plugins = datapreview.get_allowed_view_plugins(data_dict)
