--- conflicted
+++ resolved
@@ -902,47 +902,11 @@
     return link
 
 
-@core_helper
-<<<<<<< HEAD
-@maintain.deprecated('h.nav_named_link is deprecated please '
-                     'use h.nav_link\nNOTE: you will need to pass the '
-                     'route_name as a named parameter', since='2.0.0')
-def nav_named_link(text: str, named_route: str, **kwargs: Any):
-    '''Create a link for a named route.
-    Deprecated in ckan 2.0 '''
-    return nav_link(text, named_route=named_route, **kwargs)
-
-
-@core_helper
-@maintain.deprecated('h.subnav_link is deprecated please '
-                     'use h.nav_link\nNOTE: if action is passed as the second '
-                     'parameter make sure it is passed as a named parameter '
-                     'eg. `action=\'my_action\'', since='2.0.0')
-def subnav_link(text: str, action: str, **kwargs: Any):
-    '''Create a link for a named route.
-    Deprecated in ckan 2.0 '''
-    kwargs['action'] = action
-    return nav_link(text, **kwargs)
-
-
-@core_helper
-@maintain.deprecated('h.subnav_named_route is deprecated please '
-                     'use h.nav_link\nNOTE: you will need to pass the '
-                     'route_name as a named parameter', since='2.0.0')
-def subnav_named_route(text: str, named_route: str, **kwargs: Any):
-    '''Generate a subnav element based on a named route
-    Deprecated in ckan 2.0 '''
-    return nav_link(text, named_route=named_route, **kwargs)
-
-
-@core_helper
 def build_nav_main(
     *args: Union[Tuple[str, str], Tuple[str, str, List[str]],
                  Tuple[str, str, List[str], str], ]
 ) -> Markup:
-=======
-def build_nav_main(*args):
->>>>>>> 4e905cfb
+
     """Build a set of menu items.
 
     Outputs ``<li><a href="...">title</a></li>``
@@ -1262,39 +1226,7 @@
 
 
 @core_helper
-<<<<<<< HEAD
-@maintain.deprecated('h.get_facet_title is deprecated in 2.0 and will be '
-                     'removed.', since="2.0.0")
-def get_facet_title(name: str) -> str:
-    '''Deprecated in ckan 2.0 '''
-    # if this is set in the config use this
-    config_title = config.get('search.facets.%s.title' % name)
-    if config_title:
-        return config_title
-
-    org_label = humanize_entity_type(
-        u'organization',
-        default_group_type(u'organization'),
-        u'facet label') or _(u'Organizations')
-
-    group_label = humanize_entity_type(
-        u'group',
-        default_group_type(u'group'),
-        u'facet label') or _(u'Groups')
-
-    facet_titles = {'organization': _(org_label),
-                    'groups': _(group_label),
-                    'tags': _('Tags'),
-                    'res_format': _('Formats'),
-                    'license': _('Licenses'), }
-    return facet_titles.get(name, name.capitalize())
-
-
-@core_helper
 def get_param_int(name: str, default: int = 10) -> int:
-=======
-def get_param_int(name, default=10):
->>>>>>> 4e905cfb
     try:
         return int(request.params.get(name, default))
     except ValueError:
