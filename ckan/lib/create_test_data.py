--- conflicted
+++ resolved
@@ -289,21 +289,13 @@
             needs_commit = False
 
         if relationships:
-<<<<<<< HEAD
             def get_pkg(pkg_name: str):
-                pkg = model.Package.by_name(text_type(pkg_name))
+                pkg = model.Package.by_name(str(pkg_name))
                 assert pkg
                 return pkg
             for subject_name, relationship, object_name in relationships:
                 get_pkg(subject_name).add_relationship(
-                    text_type(relationship), get_pkg(object_name))
-=======
-            def pkg(pkg_name):
-                return model.Package.by_name(str(pkg_name))
-            for subject_name, relationship, object_name in relationships:
-                pkg(subject_name).add_relationship(
-                    str(relationship), pkg(object_name))
->>>>>>> c5c529d1
+                    str(relationship), get_pkg(object_name))
                 needs_commit = True
 
             model.repo.commit_and_remove()
