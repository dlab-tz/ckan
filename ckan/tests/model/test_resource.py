# encoding: utf-8

import pytest

import ckan.model as model
import ckan.tests.factories as factories

Resource = model.Resource


<<<<<<< HEAD
@pytest.mark.usefixtures("clean_db")
class TestReousrce(object):
=======
@pytest.mark.ckan_config("ckan.plugins", "image_view")
@pytest.mark.usefixtures("clean_db", "with_plugins")
class TestResource(object):
>>>>>>> 94194d43
    def test_edit_url(self):
        res_dict = factories.Resource(url="http://first")
        res = Resource.get(res_dict["id"])
        res.url = "http://second"
        model.repo.commit_and_remove()
        res = Resource.get(res_dict["id"])
        assert res.url == "http://second"

    def test_edit_extra(self):
        res_dict = factories.Resource(newfield="first")
        res = Resource.get(res_dict["id"])
        res.extras = {"newfield": "second"}
        model.repo.commit_and_remove()
        res = Resource.get(res_dict["id"])
        assert res.extras["newfield"] == "second"

<<<<<<< HEAD
    @pytest.mark.ckan_config("ckan.plugins", "image_view")
    @pytest.mark.usefixtures("with_plugins")
    def test_get_all_without_views_returns_all_resources_without_views(self):
        # Create resource with resource_view
        factories.ResourceView()

        expected_resources = [
            factories.Resource(format="format"),
            factories.Resource(format="other_format"),
        ]

        resources = Resource.get_all_without_views()

        expected_resources_ids = [r["id"] for r in expected_resources]
        resources_ids = [r.id for r in resources]

        assert expected_resources_ids.sort() == resources_ids.sort()

    def test_get_all_without_views_accepts_list_of_formats_ignoring_case(self):
        factories.Resource(format="other_format")
        resource_id = factories.Resource(format="format")["id"]

        resources = Resource.get_all_without_views(["FORMAT"])

        length = len(resources)
        assert length == 1, "Expected 1 resource, but got %d" % length
        assert [resources[0].id] == [resource_id]

=======
>>>>>>> 94194d43
    def test_resource_count(self):
        """Resource.count() should return a count of instances of Resource
        class"""
        assert Resource.count() == 0
        factories.Resource()
        factories.Resource()
        factories.Resource()
        assert Resource.count() == 3

    def test_package_deletion_does_not_delete_resources(self):
        parent = factories.Dataset()
        factories.Resource(package_id=parent["id"])
        factories.Resource(package_id=parent["id"])

        assert model.Resource.active().count() == 2

        pkg = model.Package.get(parent["id"])
        pkg.delete()
        model.repo.commit_and_remove()

        assert model.Resource.active().count() == 2

    def test_package_purge_deletes_resources(self):
        parent = factories.Dataset()
        res1 = factories.Resource(package_id=parent["id"])
        res2 = factories.Resource(package_id=parent["id"])

        pkg = model.Package.get(parent["id"])
        pkg.purge()
        model.repo.commit_and_remove()

        assert model.Resource.active().count() == 0<|MERGE_RESOLUTION|>--- conflicted
+++ resolved
@@ -8,14 +8,8 @@
 Resource = model.Resource
 
 
-<<<<<<< HEAD
 @pytest.mark.usefixtures("clean_db")
-class TestReousrce(object):
-=======
-@pytest.mark.ckan_config("ckan.plugins", "image_view")
-@pytest.mark.usefixtures("clean_db", "with_plugins")
 class TestResource(object):
->>>>>>> 94194d43
     def test_edit_url(self):
         res_dict = factories.Resource(url="http://first")
         res = Resource.get(res_dict["id"])
@@ -32,37 +26,6 @@
         res = Resource.get(res_dict["id"])
         assert res.extras["newfield"] == "second"
 
-<<<<<<< HEAD
-    @pytest.mark.ckan_config("ckan.plugins", "image_view")
-    @pytest.mark.usefixtures("with_plugins")
-    def test_get_all_without_views_returns_all_resources_without_views(self):
-        # Create resource with resource_view
-        factories.ResourceView()
-
-        expected_resources = [
-            factories.Resource(format="format"),
-            factories.Resource(format="other_format"),
-        ]
-
-        resources = Resource.get_all_without_views()
-
-        expected_resources_ids = [r["id"] for r in expected_resources]
-        resources_ids = [r.id for r in resources]
-
-        assert expected_resources_ids.sort() == resources_ids.sort()
-
-    def test_get_all_without_views_accepts_list_of_formats_ignoring_case(self):
-        factories.Resource(format="other_format")
-        resource_id = factories.Resource(format="format")["id"]
-
-        resources = Resource.get_all_without_views(["FORMAT"])
-
-        length = len(resources)
-        assert length == 1, "Expected 1 resource, but got %d" % length
-        assert [resources[0].id] == [resource_id]
-
-=======
->>>>>>> 94194d43
     def test_resource_count(self):
         """Resource.count() should return a count of instances of Resource
         class"""
