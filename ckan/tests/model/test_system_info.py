--- conflicted
+++ resolved
@@ -29,12 +29,7 @@
 
     config = factories.SystemInfo()
     first_revision = config.revision_id
-
-<<<<<<< HEAD
-    set_system_info(config.key, "new_value")
-=======
-        config = factories.SystemInfo()
->>>>>>> 746cd7e3
+    config = factories.SystemInfo()
 
     new_config = (
         model.Session.query(SystemInfo).filter_by(key=config.key).first()
@@ -43,11 +38,7 @@
     assert config.id == new_config.id
     assert first_revision != new_config.revision_id
 
-<<<<<<< HEAD
-    assert new_config.value == "new_value"
-=======
-        assert_equals(config.id, new_config.id)
->>>>>>> 746cd7e3
+    assert config.id == new_config.id
 
 
 @pytest.mark.usefixtures("clean_db")
@@ -61,9 +52,4 @@
         model.Session.query(SystemInfo).filter_by(key=config.key).first()
     )
 
-<<<<<<< HEAD
-    assert config.id == new_config.id
-    assert config.revision_id == new_config.revision_id
-=======
-        assert_equals(config.id, new_config.id)
->>>>>>> 746cd7e3
+    assert config.id == new_config.id