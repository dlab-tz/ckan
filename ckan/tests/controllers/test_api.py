--- conflicted
+++ resolved
@@ -77,13 +77,8 @@
         )
         env = {"REMOTE_USER": six.ensure_str(user["name"])}
 
-<<<<<<< HEAD
         content = six.ensure_binary('upload-content')
         upload_content = BytesIO(content)
-=======
-        content = six.ensure_binary("upload-content")
-        upload_content = six.BytesIO(content)
->>>>>>> 7d3f4164
         postparams = {
             "name": "test-flask-upload",
             "package_id": pkg["id"],
