# encoding: utf-8

import pytest
import six
from bs4 import BeautifulSoup
from mock import patch

from ckan import model
from ckan.lib.helpers import url_for
from ckan.tests import factories, helpers


@pytest.mark.usefixtures("clean_db", "with_request_context")
class TestOrganizationNew(object):
    @pytest.fixture
    def user_env(self):
        user = factories.User()
        return {"REMOTE_USER": six.ensure_str(user["name"])}

    def test_not_logged_in(self, app):
        app.get(url=url_for("group.new"), status=403)

    def test_name_required(self, app, user_env):
        response = app.post(
            url=url_for("organization.new"), extra_environ=user_env, data={"save": ""}
        )
        assert "Name: Missing value" in response

    def test_saved(self, app, user_env):
        response = app.post(
            url=url_for("organization.new"), extra_environ=user_env,
            data={"save": "", "name": "saved"}
        )
        group = helpers.call_action("organization_show", id="saved")
        assert group["title"] == u""
        assert group["type"] == "organization"
        assert group["state"] == "active"

    def test_all_fields_saved(self, app, user_env):
        response = app.post(
            url=url_for("organization.new"), extra_environ=user_env,
            data={
                "name": u"all-fields-saved",
                "title": "Science",
                "description": "Sciencey datasets",
                "image_url": "http://example.com/image.png",
                "save": ""
            }
        )
        group = helpers.call_action("organization_show", id="all-fields-saved")
        assert group["title"] == u"Science"
        assert group["description"] == "Sciencey datasets"


@pytest.mark.usefixtures("with_request_context")
class TestOrganizationList(object):
    @patch(
        "ckan.logic.auth.get.organization_list",
        return_value={"success": False},
    )
    @pytest.mark.usefixtures("clean_db")
    def test_error_message_shown_when_no_organization_list_permission(
        self, mock_check_access, app
    ):
        self.user = factories.User()
        self.user_env = {"REMOTE_USER": six.ensure_str(self.user["name"])}
        self.organization_list_url = url_for("organization.index")

        response = app.get(
            url=self.organization_list_url,
            extra_environ=self.user_env,
            status=403,
        )


@pytest.mark.usefixtures("clean_db", "with_request_context")
class TestOrganizationRead(object):
    def test_group_read(self, app):
        org = factories.Organization()
        response = app.get(url=url_for("organization.read", id=org["name"]))
        assert org["title"] in response
        assert org["description"] in response

    def test_read_redirect_when_given_id(self, app):
        org = factories.Organization()
        response = app.get(
            url_for("organization.read", id=org["id"]), follow_redirects=False
        )
        # redirect replaces the ID with the name in the URL
        expected_url = url_for("organization.read", id=org["name"], _external=True)
        assert response.headers['location'] == expected_url

    def test_no_redirect_loop_when_name_is_the_same_as_the_id(self, app):
        org = factories.Organization(id="abc", name="abc")
        app.get(
            url_for("organization.read", id=org["id"]), status=200
        )  # ie no redirect


@pytest.mark.usefixtures("clean_db", "with_request_context")
class TestOrganizationEdit(object):
    @pytest.fixture
    def initial_data(self):
        user = factories.User()
        return {
            "user": user,
            "user_env": {"REMOTE_USER": six.ensure_str(user["name"])},
            "organization": factories.Organization(user=user),
        }

    def test_group_doesnt_exist(self, app, initial_data):
        url = url_for("organization.edit", id="doesnt_exist")
        app.get(url=url, extra_environ=initial_data["user_env"], status=404)

    def test_saved(self, app, initial_data):
        response = app.post(
            url=url_for(
                "organization.edit", id=initial_data["organization"]["id"]
            ),
            extra_environ=initial_data["user_env"],
            data={"save": ""}
        )

        group = helpers.call_action(
            "organization_show", id=initial_data["organization"]["id"]
        )
        assert group["title"] == u"Test Organization"
        assert group["type"] == "organization"
        assert group["state"] == "active"

    def test_all_fields_saved(self, app, initial_data):
        response = app.post(
            url=url_for(
                "organization.edit", id=initial_data["organization"]["id"]
            ),
            extra_environ=initial_data["user_env"],
            data={
                "name": u"all-fields-edited",
                "title": "Science",
                "description": "Sciencey datasets",
                "image_url": "http://example.com/image.png",
                "save": ""
            }
        )
        group = helpers.call_action(
            "organization_show", id=initial_data["organization"]["id"]
        )
        assert group["title"] == u"Science"
        assert group["description"] == "Sciencey datasets"
        assert group["image_url"] == "http://example.com/image.png"


@pytest.mark.usefixtures("clean_db", "with_request_context")
class TestOrganizationDelete(object):
    @pytest.fixture
    def initial_data(self):
        user = factories.User()
        return {
            "user": user,
            "user_env": {"REMOTE_USER": six.ensure_str(user["name"])},
            "organization": factories.Organization(user=user),
        }

    def test_owner_delete(self, app, initial_data):
        response = app.post(
            url=url_for(
                "organization.delete", id=initial_data["organization"]["id"]
            ),
            extra_environ=initial_data["user_env"],
            data={"delete": ""}
        )
        organization = helpers.call_action(
            "organization_show", id=initial_data["organization"]["id"]
        )
        assert organization["state"] == "deleted"

    def test_sysadmin_delete(self, app, initial_data):
        sysadmin = factories.Sysadmin()
        extra_environ = {"REMOTE_USER": six.ensure_str(sysadmin["name"])}
        response = app.post(
            url=url_for(
                "organization.delete", id=initial_data["organization"]["id"]
            ),
            status=200,
            extra_environ=extra_environ,
            data={"delete": ""}
        )
        organization = helpers.call_action(
            "organization_show", id=initial_data["organization"]["id"]
        )
        assert organization["state"] == "deleted"

    def test_non_authorized_user_trying_to_delete_fails(
        self, app, initial_data
    ):
        user = factories.User()
        extra_environ = {"REMOTE_USER": six.ensure_str(user["name"])}
        app.post(
            url=url_for(
                "organization.delete", id=initial_data["organization"]["id"]
            ),
            status=403,
            extra_environ=extra_environ,
            data={"delete": ""}
        )

        organization = helpers.call_action(
            "organization_show", id=initial_data["organization"]["id"]
        )
        assert organization["state"] == "active"

    def test_anon_user_trying_to_delete_fails(self, app, initial_data):
        app.get(
            url=url_for(
                "organization.delete", id=initial_data["organization"]["id"]
            ),
            status=403,
        )

        organization = helpers.call_action(
            "organization_show", id=initial_data["organization"]["id"]
        )
        assert organization["state"] == "active"

    @pytest.mark.ckan_config("ckan.auth.create_unowned_dataset", False)
    def test_delete_organization_with_datasets(self, app, initial_data):
        """ Test deletion of organization that has datasets"""
        text = "Organization cannot be deleted while it still has datasets"
        datasets = [
            factories.Dataset(owner_org=initial_data["organization"]["id"])
            for i in range(0, 5)
        ]
        response = app.post(
            url=url_for(
                "organization.delete", id=initial_data["organization"]["id"]
            ),
            extra_environ=initial_data["user_env"],
            data={"delete": ""}
        )

<<<<<<< HEAD
        assert text in response.body
=======
        assert helpers.body_contains(response, text)
>>>>>>> e4529d70

    def test_delete_organization_with_unknown_dataset_true(self, initial_data):
        """ Test deletion of organization that has datasets and unknown
            datasets are set to true"""
        dataset = factories.Dataset(
            owner_org=initial_data["organization"]["id"]
        )
        assert dataset["owner_org"] == initial_data["organization"]["id"]
        user = factories.User()
        helpers.call_action(
            "organization_delete",
            id=initial_data["organization"]["id"],
            context={"user": user["name"]},
        )

        dataset = helpers.call_action("package_show", id=dataset["id"])
        assert dataset["owner_org"] is None


@pytest.mark.usefixtures("clean_db", "with_request_context")
class TestOrganizationBulkProcess(object):
    def test_make_private(self, app):
        self.user = factories.User()
        self.user_env = {"REMOTE_USER": six.ensure_str(self.user["name"])}
        self.organization = factories.Organization(user=self.user)

        datasets = [
            factories.Dataset(owner_org=self.organization["id"], private=False)
            for i in range(0, 5)
        ]
        form = {'dataset_' + d["id"]: "on" for d in datasets}
        form["bulk_action.private"] = "private"

        response = app.post(
            url=url_for(
                "organization.bulk_process", id=self.organization["id"]
            ),
            extra_environ=self.user_env,
            data=form
        )

        for dataset in datasets:
            d = helpers.call_action("package_show", id=dataset["id"])
            assert d["private"]

    def test_make_public(self, app):
        self.user = factories.User()
        self.user_env = {"REMOTE_USER": six.ensure_str(self.user["name"])}
        self.organization = factories.Organization(user=self.user)

        datasets = [
            factories.Dataset(owner_org=self.organization["id"], private=True)
            for i in range(0, 5)
        ]
        form = {'dataset_' + d["id"]: "on" for d in datasets}
        form["bulk_action.public"] = "public"
        response = app.post(
            url=url_for(
                "organization.bulk_process", id=self.organization["id"]
            ),
            extra_environ=self.user_env,
            data=form
        )
        for dataset in datasets:
            d = helpers.call_action("package_show", id=dataset["id"])
            assert not (d["private"])

    def test_delete(self, app):
        self.user = factories.User()
        self.user_env = {"REMOTE_USER": six.ensure_str(self.user["name"])}
        self.organization = factories.Organization(user=self.user)
        datasets = [
            factories.Dataset(owner_org=self.organization["id"], private=True)
            for i in range(0, 5)
        ]
        form = {'dataset_' + d["id"]: "on" for d in datasets}
        form["bulk_action.delete"] = "delete"

        response = app.post(
            url=url_for(
                "organization.bulk_process", id=self.organization["id"]
            ),
            extra_environ=self.user_env,
<<<<<<< HEAD
=======

>>>>>>> e4529d70
            data=form
        )

        for dataset in datasets:
            d = helpers.call_action("package_show", id=dataset["id"])
            assert d["state"] == "deleted"


@pytest.mark.usefixtures("clean_db", "with_request_context")
class TestOrganizationSearch(object):
    """Test searching for organizations."""

    def test_organization_search(self, app):
        """Requesting organization search (index) returns list of
        organizations and search form."""

        factories.Organization(name="org-one", title="AOrg One")
        factories.Organization(name="org-two", title="AOrg Two")
        factories.Organization(name="org-three", title="Org Three")

        index_response = app.get(url_for("organization.index"))
        index_response_html = BeautifulSoup(index_response.body)
        org_names = index_response_html.select(
            "ul.media-grid " "li.media-item " "h3.media-heading"
        )
        org_names = [n.string for n in org_names]

        assert len(org_names) == 3
        assert "AOrg One" in org_names
        assert "AOrg Two" in org_names
        assert "Org Three" in org_names

    def test_organization_search_results(self, app):
        """Searching via organization search form returns list of expected
        organizations."""
        factories.Organization(name="org-one", title="AOrg One")
        factories.Organization(name="org-two", title="AOrg Two")
        factories.Organization(name="org-three", title="Org Three")

        search_response = app.get(
            url_for("organization.index"),
            query_string={"q": "AOrg"}
        )

        search_response_html = BeautifulSoup(search_response.body)
        org_names = search_response_html.select(
            "ul.media-grid " "li.media-item " "h3.media-heading"
        )
        org_names = [n.string for n in org_names]

        assert len(org_names) == 2
        assert "AOrg One" in org_names
        assert "AOrg Two" in org_names
        assert "Org Three" not in org_names

    def test_organization_search_no_results(self, app):
        """Searching with a term that doesn't apply returns no results."""
        factories.Organization(name="org-one", title="AOrg One")
        factories.Organization(name="org-two", title="AOrg Two")
        factories.Organization(name="org-three", title="Org Three")

        search_response = app.get(
            url_for("organization.index"),
            query_string={"q": "No Results Here"}
        )

        search_response_html = BeautifulSoup(search_response.body)
        org_names = search_response_html.select(
            "ul.media-grid " "li.media-item " "h3.media-heading"
        )
        org_names = [n.string for n in org_names]

        assert len(org_names) == 0
        assert helpers.body_contains(
            search_response,
            'No organizations found for "No Results Here"'
        )


@pytest.mark.usefixtures("clean_db", "clean_index", "with_request_context")
class TestOrganizationInnerSearch(object):
    """Test searching within an organization."""

    def test_organization_search_within_org(self, app):
        """Organization read page request returns list of datasets owned by
        organization."""
        org = factories.Organization()
        factories.Dataset(
            name="ds-one", title="Dataset One", owner_org=org["id"]
        )
        factories.Dataset(
            name="ds-two", title="Dataset Two", owner_org=org["id"]
        )
        factories.Dataset(
            name="ds-three", title="Dataset Three", owner_org=org["id"]
        )

        org_url = url_for("organization.read", id=org["name"])
        org_response = app.get(org_url)
        org_response_html = BeautifulSoup(org_response.body)

        ds_titles = org_response_html.select(
            ".dataset-list " ".dataset-item " ".dataset-heading a"
        )
        ds_titles = [t.string for t in ds_titles]

        assert "3 datasets found" in org_response
        assert len(ds_titles) == 3
        assert "Dataset One" in ds_titles
        assert "Dataset Two" in ds_titles
        assert "Dataset Three" in ds_titles

    def test_organization_search_within_org_results(self, app):
        """Searching within an organization returns expected dataset
        results."""
        org = factories.Organization()
        factories.Dataset(
            name="ds-one", title="Dataset One", owner_org=org["id"]
        )
        factories.Dataset(
            name="ds-two", title="Dataset Two", owner_org=org["id"]
        )
        factories.Dataset(
            name="ds-three", title="Dataset Three", owner_org=org["id"]
        )

        org_url = url_for("organization.read", id=org["name"])
        search_response = app.get(
            org_url,
            query_string={"q": "One"}
        )
        assert "1 dataset found for &#34;One&#34;" in search_response

        search_response_html = BeautifulSoup(search_response.body)

        ds_titles = search_response_html.select(
            ".dataset-list " ".dataset-item " ".dataset-heading a"
        )
        ds_titles = [t.string for t in ds_titles]

        assert len(ds_titles) == 1
        assert "Dataset One" in ds_titles
        assert "Dataset Two" not in ds_titles
        assert "Dataset Three" not in ds_titles

    def test_organization_search_within_org_no_results(self, app):
        """Searching for non-returning phrase within an organization returns
        no results."""

        org = factories.Organization()
        factories.Dataset(
            name="ds-one", title="Dataset One", owner_org=org["id"]
        )
        factories.Dataset(
            name="ds-two", title="Dataset Two", owner_org=org["id"]
        )
        factories.Dataset(
            name="ds-three", title="Dataset Three", owner_org=org["id"]
        )

        org_url = url_for("organization.read", id=org["name"])
        search_response = app.get(
            org_url,
            query_string={"q": "Nout"}
        )

        assert helpers.body_contains(search_response, 'No datasets found for "Nout"')

        search_response_html = BeautifulSoup(search_response.body)

        ds_titles = search_response_html.select(
            ".dataset-list " ".dataset-item " ".dataset-heading a"
        )
        ds_titles = [t.string for t in ds_titles]

        assert len(ds_titles) == 0


@pytest.mark.usefixtures("clean_db", "with_request_context")
class TestOrganizationMembership(object):
    def test_editor_users_cannot_add_members(self, app):

        user = factories.User()
        organization = factories.Organization(
            users=[{"name": user["name"], "capacity": "editor"}]
        )

        env = {"REMOTE_USER": six.ensure_str(user["name"])}

        with app.flask_app.test_request_context():
            app.get(
                url_for("organization.member_new", id=organization["id"]),
                extra_environ=env,
                status=403,
            )

            app.post(
                url_for("organization.member_new", id=organization["id"]),
                data={
                    "id": "test",
                    "username": "test",
                    "save": "save",
                    "role": "test",
                },
                extra_environ=env,
                status=403,
            )

    def test_member_users_cannot_add_members(self, app):
        user = factories.User()
        organization = factories.Organization(
            users=[{"name": user["name"], "capacity": "member"}]
        )

        env = {"REMOTE_USER": six.ensure_str(user["name"])}

        with app.flask_app.test_request_context():
            app.get(
                url_for("organization.member_new", id=organization["id"]),
                extra_environ=env,
                status=403,
            )

            app.post(
                url_for("organization.member_new", id=organization["id"]),
                data={
                    "id": "test",
                    "username": "test",
                    "save": "save",
                    "role": "test",
                },
                extra_environ=env,
                status=403,
            )

    def test_anonymous_users_cannot_add_members(self, app):
        organization = factories.Organization()

        with app.flask_app.test_request_context():
            app.get(
                url_for("organization.member_new", id=organization["id"]),
                status=403,
            )

            app.post(
                url_for("organization.member_new", id=organization["id"]),
                data={
                    "id": "test",
                    "username": "test",
                    "save": "save",
                    "role": "test",
                },
                status=403,
            )


@pytest.mark.usefixtures("clean_db", "with_request_context")
class TestActivity(object):
    def test_simple(self, app):
        """Checking the template shows the activity stream."""
        user = factories.User()
        org = factories.Organization(user=user)

        url = url_for("organization.activity", id=org["id"])
        response = app.get(url)
        assert "Mr. Test User" in response
        assert "created the organization" in response

    def test_create_organization(self, app):
        user = factories.User()
        org = factories.Organization(user=user)

        url = url_for("organization.activity", id=org["id"])
        response = app.get(url)
        assert (
            '<a href="/user/{}">Mr. Test User'.format(user["name"]) in response
        )
        assert "created the organization" in response
        assert (
            '<a href="/organization/{}">Test Organization'.format(org["name"])
            in response
        )

    def _clear_activities(self):
        model.Session.query(model.ActivityDetail).delete()
        model.Session.query(model.Activity).delete()
        model.Session.flush()

    def test_change_organization(self, app):
        user = factories.User()
        org = factories.Organization(user=user)
        self._clear_activities()
        org["title"] = "Organization with changed title"
        helpers.call_action(
            "organization_update", context={"user": user["name"]}, **org
        )

        url = url_for("organization.activity", id=org["id"])
        response = app.get(url)
        assert (
            '<a href="/user/{}">Mr. Test User'.format(user["name"]) in response
        )
        assert "updated the organization" in response
        assert (
            '<a href="/organization/{}">Organization with changed title'.format(
                org["name"]
            )
            in response
        )

    def test_delete_org_using_organization_delete(self, app):
        user = factories.User()
        org = factories.Organization(user=user)
        self._clear_activities()
        helpers.call_action(
            "organization_delete", context={"user": user["name"]}, **org
        )

        url = url_for("organization.activity", id=org["id"])
        env = {"REMOTE_USER": six.ensure_str(user["name"])}
        response = app.get(url, extra_environ=env, status=404)
        # organization_delete causes the Member to state=deleted and then the
        # user doesn't have permission to see their own deleted Organization.
        # Therefore you can't render the activity stream of that org. You'd
        # hope that organization_delete was the same as organization_update
        # state=deleted but they are not...

    def test_delete_org_by_updating_state(self, app):
        user = factories.User()
        org = factories.Organization(user=user)
        self._clear_activities()
        org["state"] = "deleted"
        helpers.call_action(
            "organization_update", context={"user": user["name"]}, **org
        )

        url = url_for("organization.activity", id=org["id"])
        env = {"REMOTE_USER": six.ensure_str(user["name"])}
        response = app.get(url, extra_environ=env)
        assert (
            '<a href="/user/{}">Mr. Test User'.format(user["name"]) in response
        )
        assert "deleted the organization" in response
        assert (
            '<a href="/organization/{}">Test Organization'.format(org["name"])
            in response
        )

    def test_create_dataset(self, app):
        user = factories.User()
        org = factories.Organization()
        self._clear_activities()
        dataset = factories.Dataset(owner_org=org["id"], user=user)

        url = url_for("organization.activity", id=org["id"])
        response = app.get(url)
        assert (
            '<a href="/user/{}">Mr. Test User'.format(user["name"]) in response
        )
        assert "created the dataset" in response
        assert (
            '<a href="/dataset/{}">Test Dataset'.format(dataset["id"])
            in response
        )

    def test_change_dataset(self, app):
        user = factories.User()
        org = factories.Organization()
        dataset = factories.Dataset(owner_org=org["id"], user=user)
        self._clear_activities()
        dataset["title"] = "Dataset with changed title"
        helpers.call_action(
            "package_update", context={"user": user["name"]}, **dataset
        )

        url = url_for("organization.activity", id=org["id"])
        response = app.get(url)
        assert (
            '<a href="/user/{}">Mr. Test User'.format(user["name"]) in response
        )
        assert "updated the dataset" in response
        assert (
            '<a href="/dataset/{}">Dataset with changed title'.format(
                dataset["id"]
            )
            in response
        )

    def test_delete_dataset(self, app):
        user = factories.User()
        org = factories.Organization()
        dataset = factories.Dataset(owner_org=org["id"], user=user)
        self._clear_activities()
        helpers.call_action(
            "package_delete", context={"user": user["name"]}, **dataset
        )

        url = url_for("organization.activity", id=org["id"])
        response = app.get(url)
        assert (
            '<a href="/user/{}">Mr. Test User'.format(user["name"]) in response
        )
        assert "deleted the dataset" in response
        assert (
            '<a href="/dataset/{}">Test Dataset'.format(dataset["id"])
            in response
        )<|MERGE_RESOLUTION|>--- conflicted
+++ resolved
@@ -238,11 +238,7 @@
             data={"delete": ""}
         )
 
-<<<<<<< HEAD
-        assert text in response.body
-=======
         assert helpers.body_contains(response, text)
->>>>>>> e4529d70
 
     def test_delete_organization_with_unknown_dataset_true(self, initial_data):
         """ Test deletion of organization that has datasets and unknown
@@ -326,10 +322,7 @@
                 "organization.bulk_process", id=self.organization["id"]
             ),
             extra_environ=self.user_env,
-<<<<<<< HEAD
-=======
-
->>>>>>> e4529d70
+
             data=form
         )
 
