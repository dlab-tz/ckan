# encoding: utf-8

from ckan.common import config
from bs4 import BeautifulSoup
from nose.tools import assert_equal, assert_true, assert_in
from ckan.lib.helpers import url_for
from mock import patch

from ckan.tests import factories, helpers
from ckan.tests.helpers import webtest_submit, submit_and_follow


class TestOrganizationNew(helpers.FunctionalTestBase):
    def setup(self):
        super(TestOrganizationNew, self).setup()
        self.app = helpers._get_test_app()
        self.user = factories.User()
        self.user_env = {'REMOTE_USER': self.user['name'].encode('ascii')}
        self.organization_new_url = url_for('organization.new')

    def test_not_logged_in(self):
        self.app.get(url=url_for('group.new'), status=403)

    def test_name_required(self):
        response = self.app.get(
            url=self.organization_new_url, extra_environ=self.user_env)
        form = response.forms['organization-edit-form']
        response = webtest_submit(
            form, name='save', extra_environ=self.user_env)

        assert_true('organization-edit-form' in response.forms)
        assert_true('Name: Missing value' in response)

    def test_saved(self):
        response = self.app.get(
            url=self.organization_new_url, extra_environ=self.user_env)

        form = response.forms['organization-edit-form']
        form['name'] = u'saved'

        response = submit_and_follow(
            self.app, form, name='save', extra_environ=self.user_env)
        group = helpers.call_action('organization_show', id='saved')
        assert_equal(group['title'], u'')
        assert_equal(group['type'], 'organization')
        assert_equal(group['state'], 'active')

    def test_all_fields_saved(self):
        app = helpers._get_test_app()
        response = app.get(
            url=self.organization_new_url, extra_environ=self.user_env)

        form = response.forms['organization-edit-form']
        form['name'] = u'all-fields-saved'
        form['title'] = 'Science'
        form['description'] = 'Sciencey datasets'
        form['image_url'] = 'http://example.com/image.png'

        response = submit_and_follow(
            self.app, form, name='save', extra_environ=self.user_env)
        group = helpers.call_action('organization_show', id='all-fields-saved')
        assert_equal(group['title'], u'Science')
        assert_equal(group['description'], 'Sciencey datasets')


class TestOrganizationList(helpers.FunctionalTestBase):
    def setup(self):
        super(TestOrganizationList, self).setup()
        self.app = helpers._get_test_app()
        self.user = factories.User()
        self.user_env = {'REMOTE_USER': self.user['name'].encode('ascii')}
        self.organization_list_url = url_for('organization.index')

    @patch(
        'ckan.logic.auth.get.organization_list',
        return_value={'success': False})
    def test_error_message_shown_when_no_organization_list_permission(
            self, mock_check_access):
        response = self.app.get(
            url=self.organization_list_url,
            extra_environ=self.user_env,
            status=403)


class TestOrganizationRead(helpers.FunctionalTestBase):
    def test_group_read(self):
        org = factories.Organization()
        app = helpers._get_test_app()
        response = app.get(url=url_for(controller='organization',
                                       action='read',
                                       id=org['name']))
        assert_in(org['title'], response)
        assert_in(org['description'], response)

<<<<<<< HEAD
    def test_organization_read(self):
        response = self.app.get(
            url=url_for('organization.read', id=self.organization['id']),
            status=200,
            extra_environ=self.user_env)
        assert_in(self.organization['title'], response)
        assert_in(self.organization['description'], response)
=======
    def test_read_redirect_when_given_id(self):
        org = factories.Organization()
        app = helpers._get_test_app()
        response = app.get(url_for(controller='organization', action='read',
                                   id=org['id']),
                           status=302)
        # redirect replaces the ID with the name in the URL
        redirected_response = response.follow()
        expected_url = url_for(controller='organization', action='read',
                               id=org['name'])
        assert_equal(redirected_response.request.path, expected_url)

    def test_no_redirect_loop_when_name_is_the_same_as_the_id(self):
        org = factories.Organization(id='abc', name='abc')
        app = helpers._get_test_app()
        app.get(url_for(controller='organization', action='read',
                        id=org['id']),
                status=200)  # ie no redirect
>>>>>>> 10ef0dac


class TestOrganizationEdit(helpers.FunctionalTestBase):
    def setup(self):
        super(TestOrganizationEdit, self).setup()
        self.app = helpers._get_test_app()
        self.user = factories.User()
        self.user_env = {'REMOTE_USER': self.user['name'].encode('ascii')}
        self.organization = factories.Organization(user=self.user)
        self.organization_edit_url = url_for(
            'organization.edit', id=self.organization['id'])

    def test_group_doesnt_exist(self):
        url = url_for('organization.edit', id='doesnt_exist')
        self.app.get(url=url, extra_environ=self.user_env, status=404)

    def test_saved(self):
        response = self.app.get(
            url=self.organization_edit_url, extra_environ=self.user_env)

        form = response.forms['organization-edit-form']
        response = webtest_submit(
            form, name='save', extra_environ=self.user_env)
        group = helpers.call_action(
            'organization_show', id=self.organization['id'])
        assert_equal(group['title'], u'Test Organization')
        assert_equal(group['type'], 'organization')
        assert_equal(group['state'], 'active')

    def test_all_fields_saved(self):
        response = self.app.get(
            url=self.organization_edit_url, extra_environ=self.user_env)

        form = response.forms['organization-edit-form']
        form['name'] = u'all-fields-edited'
        form['title'] = 'Science'
        form['description'] = 'Sciencey datasets'
        form['image_url'] = 'http://example.com/image.png'
        response = webtest_submit(
            form, name='save', extra_environ=self.user_env)

        group = helpers.call_action(
            'organization_show', id=self.organization['id'])
        assert_equal(group['title'], u'Science')
        assert_equal(group['description'], 'Sciencey datasets')
        assert_equal(group['image_url'], 'http://example.com/image.png')


class TestOrganizationDelete(helpers.FunctionalTestBase):
    def setup(self):
        super(TestOrganizationDelete, self).setup()
        self.app = helpers._get_test_app()
        self.user = factories.User()
        self.user_env = {'REMOTE_USER': self.user['name'].encode('ascii')}
        self.organization = factories.Organization(user=self.user)

    def test_owner_delete(self):
        response = self.app.get(
            url=url_for('organization.delete', id=self.organization['id']),
            status=200,
            extra_environ=self.user_env)

        form = response.forms['organization-confirm-delete-form']
        response = submit_and_follow(
            self.app, form, name='delete', extra_environ=self.user_env)
        organization = helpers.call_action(
            'organization_show', id=self.organization['id'])
        assert_equal(organization['state'], 'deleted')

    def test_sysadmin_delete(self):
        sysadmin = factories.Sysadmin()
        extra_environ = {'REMOTE_USER': sysadmin['name'].encode('ascii')}
        response = self.app.get(
            url=url_for('organization.delete', id=self.organization['id']),
            status=200,
            extra_environ=extra_environ)

        form = response.forms['organization-confirm-delete-form']
        response = submit_and_follow(
            self.app, form, name='delete', extra_environ=self.user_env)
        organization = helpers.call_action(
            'organization_show', id=self.organization['id'])
        assert_equal(organization['state'], 'deleted')

    def test_non_authorized_user_trying_to_delete_fails(self):
        user = factories.User()
        extra_environ = {'REMOTE_USER': user['name'].encode('ascii')}
        self.app.get(
            url=url_for('organization.delete', id=self.organization['id']),
            status=403,
            extra_environ=extra_environ)

        organization = helpers.call_action(
            'organization_show', id=self.organization['id'])
        assert_equal(organization['state'], 'active')

    def test_anon_user_trying_to_delete_fails(self):
        self.app.get(
            url=url_for('organization.delete', id=self.organization['id']),
            status=403)

        organization = helpers.call_action(
            'organization_show', id=self.organization['id'])
        assert_equal(organization['state'], 'active')

    @helpers.change_config('ckan.auth.create_unowned_dataset', False)
    def test_delete_organization_with_datasets(self):
        ''' Test deletion of organization that has datasets'''
        text = 'Organization cannot be deleted while it still has datasets'
        datasets = [
            factories.Dataset(owner_org=self.organization['id'])
            for i in range(0, 5)
        ]
        response = self.app.get(
            url=url_for('organization.delete', id=self.organization['id']),
            status=200,
            extra_environ=self.user_env)

        form = response.forms['organization-confirm-delete-form']
        response = submit_and_follow(
            self.app, form, name='delete', extra_environ=self.user_env)
        assert text in response.body

    def test_delete_organization_with_unknown_dataset_true(self):
        ''' Test deletion of organization that has datasets and unknown
            datasets are set to true'''
        dataset = factories.Dataset(owner_org=self.organization['id'])
        assert_equal(dataset['owner_org'], self.organization['id'])
        helpers.call_action('organization_delete', id=self.organization['id'])

        dataset = helpers.call_action('package_show', id=dataset['id'])
        assert_equal(dataset['owner_org'], None)


class TestOrganizationBulkProcess(helpers.FunctionalTestBase):
    def setup(self):
        super(TestOrganizationBulkProcess, self).setup()
        self.app = helpers._get_test_app()
        self.user = factories.User()
        self.user_env = {'REMOTE_USER': self.user['name'].encode('ascii')}
        self.organization = factories.Organization(user=self.user)
        self.organization_bulk_url = url_for(
            'organization.bulk_process', id=self.organization['id'])

    def test_make_private(self):
        datasets = [
            factories.Dataset(owner_org=self.organization['id'])
            for i in range(0, 5)
        ]
        response = self.app.get(
            url=self.organization_bulk_url, extra_environ=self.user_env)
        form = response.forms[1]
        for v in form.fields.values():
            try:
                v[0].checked = True
            except AttributeError:
                pass
        response = webtest_submit(
            form,
            name='bulk_action.private',
            value='private',
            extra_environ=self.user_env)

        for dataset in datasets:
            d = helpers.call_action('package_show', id=dataset['id'])
            assert_equal(d['private'], True)

    def test_make_public(self):
        datasets = [
            factories.Dataset(owner_org=self.organization['id'], private=True)
            for i in range(0, 5)
        ]
        response = self.app.get(
            url=self.organization_bulk_url, extra_environ=self.user_env)
        form = response.forms[1]
        for v in form.fields.values():
            try:
                v[0].checked = True
            except AttributeError:
                pass
        response = webtest_submit(
            form,
            name='bulk_action.public',
            value='public',
            extra_environ=self.user_env)

        for dataset in datasets:
            d = helpers.call_action('package_show', id=dataset['id'])
            assert_equal(d['private'], False)

    def test_delete(self):
        datasets = [
            factories.Dataset(owner_org=self.organization['id'], private=True)
            for i in range(0, 5)
        ]
        response = self.app.get(
            url=self.organization_bulk_url, extra_environ=self.user_env)
        form = response.forms[1]
        for v in form.fields.values():
            try:
                v[0].checked = True
            except AttributeError:
                pass
        response = webtest_submit(
            form,
            name='bulk_action.delete',
            value='delete',
            extra_environ=self.user_env)

        for dataset in datasets:
            d = helpers.call_action('package_show', id=dataset['id'])
            assert_equal(d['state'], 'deleted')


class TestOrganizationSearch(helpers.FunctionalTestBase):
    '''Test searching for organizations.'''

    def setup(self):
        super(TestOrganizationSearch, self).setup()
        self.app = self._get_test_app()
        factories.Organization(name='org-one', title='AOrg One')
        factories.Organization(name='org-two', title='AOrg Two')
        factories.Organization(name='org-three', title='Org Three')
        self.search_url = url_for('organization.index')

    def test_organization_search(self):
        '''Requesting organization search (index) returns list of
        organizations and search form.'''

        index_response = self.app.get(self.search_url)
        index_response_html = BeautifulSoup(index_response.body)
        org_names = index_response_html.select('ul.media-grid '
                                               'li.media-item '
                                               'h3.media-heading')
        org_names = [n.string for n in org_names]

        assert_equal(len(org_names), 3)
        assert_true('AOrg One' in org_names)
        assert_true('AOrg Two' in org_names)
        assert_true('Org Three' in org_names)

    def test_organization_search_results(self):
        '''Searching via organization search form returns list of expected
        organizations.'''

        index_response = self.app.get(self.search_url)
        search_form = index_response.forms['organization-search-form']
        search_form['q'] = 'AOrg'
        search_response = webtest_submit(search_form)

        search_response_html = BeautifulSoup(search_response.body)
        org_names = search_response_html.select('ul.media-grid '
                                                'li.media-item '
                                                'h3.media-heading')
        org_names = [n.string for n in org_names]

        assert_equal(len(org_names), 2)
        assert_true('AOrg One' in org_names)
        assert_true('AOrg Two' in org_names)
        assert_true('Org Three' not in org_names)

    def test_organization_search_no_results(self):
        '''Searching with a term that doesn't apply returns no results.'''

        index_response = self.app.get(self.search_url)
        search_form = index_response.forms['organization-search-form']
        search_form['q'] = 'No Results Here'
        search_response = webtest_submit(search_form)

        search_response_html = BeautifulSoup(search_response.body)
        org_names = search_response_html.select('ul.media-grid '
                                                'li.media-item '
                                                'h3.media-heading')
        org_names = [n.string for n in org_names]

        assert_equal(len(org_names), 0)
        assert_true('No organizations found for "No Results Here"' in
                    search_response.body)


class TestOrganizationInnerSearch(helpers.FunctionalTestBase):
    '''Test searching within an organization.'''

    def test_organization_search_within_org(self):
        '''Organization read page request returns list of datasets owned by
        organization.'''
        app = self._get_test_app()

        org = factories.Organization()
<<<<<<< HEAD
        factories.Dataset(
            name="ds-one", title="Dataset One", owner_org=org['id'])
        factories.Dataset(
            name="ds-two", title="Dataset Two", owner_org=org['id'])
        factories.Dataset(
            name="ds-three", title="Dataset Three", owner_org=org['id'])

        org_url = url_for('organization.read', id=org['id'])
=======
        factories.Dataset(name="ds-one", title="Dataset One",
                          owner_org=org['id'])
        factories.Dataset(name="ds-two", title="Dataset Two",
                          owner_org=org['id'])
        factories.Dataset(name="ds-three", title="Dataset Three",
                          owner_org=org['id'])

        org_url = url_for(controller='organization', action='read',
                          id=org['name'])
>>>>>>> 10ef0dac
        org_response = app.get(org_url)
        org_response_html = BeautifulSoup(org_response.body)

        ds_titles = org_response_html.select('.dataset-list '
                                             '.dataset-item '
                                             '.dataset-heading a')
        ds_titles = [t.string for t in ds_titles]

        assert_true('3 datasets found' in org_response)
        assert_equal(len(ds_titles), 3)
        assert_true('Dataset One' in ds_titles)
        assert_true('Dataset Two' in ds_titles)
        assert_true('Dataset Three' in ds_titles)

    def test_organization_search_within_org_results(self):
        '''Searching within an organization returns expected dataset
        results.'''
        app = self._get_test_app()

        org = factories.Organization()
<<<<<<< HEAD
        factories.Dataset(
            name="ds-one", title="Dataset One", owner_org=org['id'])
        factories.Dataset(
            name="ds-two", title="Dataset Two", owner_org=org['id'])
        factories.Dataset(
            name="ds-three", title="Dataset Three", owner_org=org['id'])

        org_url = url_for('organization.read', id=org['id'])
=======
        factories.Dataset(name="ds-one", title="Dataset One",
                          owner_org=org['id'])
        factories.Dataset(name="ds-two", title="Dataset Two",
                          owner_org=org['id'])
        factories.Dataset(name="ds-three", title="Dataset Three",
                          owner_org=org['id'])

        org_url = url_for(controller='organization', action='read',
                          id=org['name'])
>>>>>>> 10ef0dac
        org_response = app.get(org_url)
        search_form = org_response.forms['organization-datasets-search-form']
        search_form['q'] = 'One'
        search_response = webtest_submit(search_form)
        assert_true('1 dataset found for &#34;One&#34;' in search_response)

        search_response_html = BeautifulSoup(search_response.body)

        ds_titles = search_response_html.select('.dataset-list '
                                                '.dataset-item '
                                                '.dataset-heading a')
        ds_titles = [t.string for t in ds_titles]

        assert_equal(len(ds_titles), 1)
        assert_true('Dataset One' in ds_titles)
        assert_true('Dataset Two' not in ds_titles)
        assert_true('Dataset Three' not in ds_titles)

    def test_organization_search_within_org_no_results(self):
        '''Searching for non-returning phrase within an organization returns
        no results.'''
        app = self._get_test_app()

        org = factories.Organization()
<<<<<<< HEAD
        factories.Dataset(
            name="ds-one", title="Dataset One", owner_org=org['id'])
        factories.Dataset(
            name="ds-two", title="Dataset Two", owner_org=org['id'])
        factories.Dataset(
            name="ds-three", title="Dataset Three", owner_org=org['id'])

        org_url = url_for('organization.read', id=org['id'])
=======
        factories.Dataset(name="ds-one", title="Dataset One",
                          owner_org=org['id'])
        factories.Dataset(name="ds-two", title="Dataset Two",
                          owner_org=org['id'])
        factories.Dataset(name="ds-three", title="Dataset Three",
                          owner_org=org['id'])

        org_url = url_for(controller='organization', action='read',
                          id=org['name'])
>>>>>>> 10ef0dac
        org_response = app.get(org_url)
        search_form = org_response.forms['organization-datasets-search-form']
        search_form['q'] = 'Nout'
        search_response = webtest_submit(search_form)

        assert_true('No datasets found for "Nout"' in search_response.body)

        search_response_html = BeautifulSoup(search_response.body)

        ds_titles = search_response_html.select('.dataset-list '
                                                '.dataset-item '
                                                '.dataset-heading a')
        ds_titles = [t.string for t in ds_titles]

        assert_equal(len(ds_titles), 0)


class TestOrganizationMembership(helpers.FunctionalTestBase):
    def test_editor_users_cannot_add_members(self):

        user = factories.User()
        organization = factories.Organization(users=[{
            'name': user['name'],
            'capacity': 'editor'
        }])

        app = helpers._get_test_app()

        env = {'REMOTE_USER': user['name'].encode('ascii')}

        with app.flask_app.test_request_context():
            app.get(
                url_for(
                    'organization.member_new',
                    id=organization['id'], ),
                extra_environ=env,
                status=403, )

            app.post(
                url_for(
                    'organization.member_new',
                    id=organization['id'], ),
                {
                    'id': 'test',
                    'username': 'test',
                    'save': 'save',
                    'role': 'test'
                },
                extra_environ=env,
                status=403, )

    def test_member_users_cannot_add_members(self):

        user = factories.User()
        organization = factories.Organization(users=[{
            'name': user['name'],
            'capacity': 'member'
        }])

        app = helpers._get_test_app()

        env = {'REMOTE_USER': user['name'].encode('ascii')}

        with app.flask_app.test_request_context():
            app.get(
                url_for(
                    'organization.member_new',
                    id=organization['id'], ),
                extra_environ=env,
                status=403, )

            app.post(
                url_for(
                    'organization.member_new',
                    id=organization['id'], ),
                {
                    'id': 'test',
                    'username': 'test',
                    'save': 'save',
                    'role': 'test'
                },
                extra_environ=env,
                status=403, )

    def test_anonymous_users_cannot_add_members(self):
        organization = factories.Organization()

        app = helpers._get_test_app()

        with app.flask_app.test_request_context():
            app.get(
                url_for(
                    'organization.member_new',
                    id=organization['id'], ),
                status=403, )

            app.post(
                url_for(
                    'organization.member_new',
                    id=organization['id'], ),
                {
                    'id': 'test',
                    'username': 'test',
                    'save': 'save',
                    'role': 'test'
                },
                status=403, )<|MERGE_RESOLUTION|>--- conflicted
+++ resolved
@@ -86,40 +86,25 @@
     def test_group_read(self):
         org = factories.Organization()
         app = helpers._get_test_app()
-        response = app.get(url=url_for(controller='organization',
-                                       action='read',
-                                       id=org['name']))
+        response = app.get(url=url_for('organization.read', id=org['name']))
         assert_in(org['title'], response)
         assert_in(org['description'], response)
 
-<<<<<<< HEAD
-    def test_organization_read(self):
-        response = self.app.get(
-            url=url_for('organization.read', id=self.organization['id']),
-            status=200,
-            extra_environ=self.user_env)
-        assert_in(self.organization['title'], response)
-        assert_in(self.organization['description'], response)
-=======
     def test_read_redirect_when_given_id(self):
         org = factories.Organization()
         app = helpers._get_test_app()
-        response = app.get(url_for(controller='organization', action='read',
-                                   id=org['id']),
-                           status=302)
+        response = app.get(url_for('organization.read',
+                                   id=org['id']), status=302)
         # redirect replaces the ID with the name in the URL
         redirected_response = response.follow()
-        expected_url = url_for(controller='organization', action='read',
-                               id=org['name'])
+        expected_url = url_for('organization.read', id=org['name'])
         assert_equal(redirected_response.request.path, expected_url)
 
     def test_no_redirect_loop_when_name_is_the_same_as_the_id(self):
         org = factories.Organization(id='abc', name='abc')
         app = helpers._get_test_app()
-        app.get(url_for(controller='organization', action='read',
-                        id=org['id']),
-                status=200)  # ie no redirect
->>>>>>> 10ef0dac
+        app.get(url_for('organization.read',
+                        id=org['id']), status=200)  # ie no redirect
 
 
 class TestOrganizationEdit(helpers.FunctionalTestBase):
@@ -409,16 +394,6 @@
         app = self._get_test_app()
 
         org = factories.Organization()
-<<<<<<< HEAD
-        factories.Dataset(
-            name="ds-one", title="Dataset One", owner_org=org['id'])
-        factories.Dataset(
-            name="ds-two", title="Dataset Two", owner_org=org['id'])
-        factories.Dataset(
-            name="ds-three", title="Dataset Three", owner_org=org['id'])
-
-        org_url = url_for('organization.read', id=org['id'])
-=======
         factories.Dataset(name="ds-one", title="Dataset One",
                           owner_org=org['id'])
         factories.Dataset(name="ds-two", title="Dataset Two",
@@ -426,9 +401,7 @@
         factories.Dataset(name="ds-three", title="Dataset Three",
                           owner_org=org['id'])
 
-        org_url = url_for(controller='organization', action='read',
-                          id=org['name'])
->>>>>>> 10ef0dac
+        org_url = url_for('organization.read', id=org['name'])
         org_response = app.get(org_url)
         org_response_html = BeautifulSoup(org_response.body)
 
@@ -449,16 +422,6 @@
         app = self._get_test_app()
 
         org = factories.Organization()
-<<<<<<< HEAD
-        factories.Dataset(
-            name="ds-one", title="Dataset One", owner_org=org['id'])
-        factories.Dataset(
-            name="ds-two", title="Dataset Two", owner_org=org['id'])
-        factories.Dataset(
-            name="ds-three", title="Dataset Three", owner_org=org['id'])
-
-        org_url = url_for('organization.read', id=org['id'])
-=======
         factories.Dataset(name="ds-one", title="Dataset One",
                           owner_org=org['id'])
         factories.Dataset(name="ds-two", title="Dataset Two",
@@ -466,9 +429,7 @@
         factories.Dataset(name="ds-three", title="Dataset Three",
                           owner_org=org['id'])
 
-        org_url = url_for(controller='organization', action='read',
-                          id=org['name'])
->>>>>>> 10ef0dac
+        org_url = url_for('organization.read', id=org['name'])
         org_response = app.get(org_url)
         search_form = org_response.forms['organization-datasets-search-form']
         search_form['q'] = 'One'
@@ -493,16 +454,6 @@
         app = self._get_test_app()
 
         org = factories.Organization()
-<<<<<<< HEAD
-        factories.Dataset(
-            name="ds-one", title="Dataset One", owner_org=org['id'])
-        factories.Dataset(
-            name="ds-two", title="Dataset Two", owner_org=org['id'])
-        factories.Dataset(
-            name="ds-three", title="Dataset Three", owner_org=org['id'])
-
-        org_url = url_for('organization.read', id=org['id'])
-=======
         factories.Dataset(name="ds-one", title="Dataset One",
                           owner_org=org['id'])
         factories.Dataset(name="ds-two", title="Dataset Two",
@@ -510,9 +461,7 @@
         factories.Dataset(name="ds-three", title="Dataset Three",
                           owner_org=org['id'])
 
-        org_url = url_for(controller='organization', action='read',
-                          id=org['name'])
->>>>>>> 10ef0dac
+        org_url = url_for('organization.read', id=org['name'])
         org_response = app.get(org_url)
         search_form = org_response.forms['organization-datasets-search-form']
         search_form['q'] = 'Nout'
