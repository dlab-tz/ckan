--- conflicted
+++ resolved
@@ -525,13 +525,7 @@
         user_one = factories.User()
 
         env = {"REMOTE_USER": six.ensure_str(user_one["name"])}
-<<<<<<< HEAD
-        unfollow_url = url_for(
-            controller="user", action="unfollow", id="not-here"
-        )
-=======
         unfollow_url = url_for("user.unfollow", id="not-here")
->>>>>>> 220fafd9
         response = app.post(unfollow_url, extra_environ=env)
 
         assert response.status_code == 404
