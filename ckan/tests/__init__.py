"""Pylons application test package

When the test runner finds and executes tests within this directory,
this file will be loaded to setup the test environment.

It registers the root directory of the project in sys.path and
pkg_resources, in case the project hasn't been installed with
setuptools. It also initializes the application via websetup (paster
setup-app) with the project's test.ini configuration file.
"""
import os
import sys
import re
from unittest import TestCase
from nose.tools import assert_equal, assert_not_equal, make_decorator
from nose.plugins.skip import SkipTest
import time

from pylons import config
from pylons.test import pylonsapp
from paste.script.appinstall import SetupCommand

import pkg_resources
import paste.fixture
import paste.script.appinstall
from paste.deploy import loadapp

from ckan.lib.create_test_data import CreateTestData
from ckan.lib import search
from ckan.lib.helpers import _flash, url_for
from ckan.lib.helpers import json
import ckan.model as model
from ckan import ckan_nose_plugin

__all__ = ['url_for',
           'TestController',
           'CreateTestData',
           'TestSearchIndexer',
           'ModelMethods',
           'CheckMethods',
           'CommonFixtureMethods',
           'TestCase',
           'SkipTest',
           'CkanServerCase',
        ]

here_dir = os.path.dirname(os.path.abspath(__file__))
conf_dir = os.path.dirname(os.path.dirname(here_dir))

# Invoke websetup with the current config file
SetupCommand('setup-app').run([config['__file__']])

# monkey patch paste.fixtures.TestRespose
# webtest (successor library) already has this
# http://pythonpaste.org/webtest/#parsing-the-body
def _getjson(self):
    return json.loads(self.body)
paste.fixture.TestResponse.json = property(_getjson)

# Check config is correct for sqlite
if model.engine_is_sqlite():
    assert ckan_nose_plugin.CkanNose.settings.is_ckan, \
           'You forgot the "--ckan" nosetest setting - see doc/test.rst'

class BaseCase(object):

    def setup(self):
        pass

    def teardown(self):
        pass

    @staticmethod
    def _system(cmd):
        import commands
        (status, output) = commands.getstatusoutput(cmd)
        if status:
            raise Exception, "Couldn't execute cmd: %s: %s" % (cmd, output)

    @classmethod
    def _paster(cls, cmd, config_path_rel):
        config_path = os.path.join(config['here'], config_path_rel)
        cls._system('paster --plugin ckan %s --config=%s' % (cmd, config_path))


class ModelMethods(BaseCase):

    require_common_fixtures = True
    reuse_common_fixtures = True
    has_common_fixtures = False

    def conditional_create_common_fixtures(self):
        if self.require_common_fixtures:
            self.create_common_fixtures()

    def create_common_fixtures(self):
        CreateTestData.create()
        CreateTestData.create_arbitrary([], extra_user_names=[self.user_name])

    def reuse_or_delete_common_fixtures(self):
        if ModelMethods.has_common_fixtures and not self.reuse_common_fixtures:
            ModelMethods.has_common_fixtures = False
            self.delete_common_fixtures()
            self.commit_remove()

    def delete_common_fixtures(self):
        CreateTestData.delete()

    def rebuild(self):
        model.repo.rebuild_db()
        self.remove()

    def add(self, domain_object):
        model.Session.add(domain_object)

    def add_commit(self, domain_object):
        self.add(domain_object)
        self.commit()

    def add_commit_remove(self, domain_object):
        self.add(domain_object)
        self.commit_remove()

    def delete(self, domain_object):
        model.Session.delete(domain_object)

    def delete_commit(self, domain_object):
        self.delete(domain_object)
        self.commit()

    def delete_commit_remove(self, domain_object):
        self.delete(domain_object)
        self.commit()

    @staticmethod
    def commit():
        model.Session.commit()

    @classmethod
    def commit_remove(cls):
        cls.commit()
        cls.remove()

    @staticmethod
    def remove():
        model.Session.remove()

    def count_packages(self):
        return model.Session.query(model.Package).count()


class CommonFixtureMethods(BaseCase):

    @classmethod
    def create_package(self, data={}, admins=[], **kwds):
        # Todo: A simpler method for just creating a package.
        CreateTestData.create_arbitrary(package_dicts=[data or kwds], admins=admins)

    @classmethod
    def create_user(cls, **kwds):
        user = model.User(name=kwds['name'])             
        model.Session.add(user)
        model.Session.commit()
        model.Session.remove()
        return user

    @staticmethod
    def get_package_by_name(package_name):
        return model.Package.by_name(package_name)

    @staticmethod
    def get_group_by_name(group_name):
        return model.Group.by_name(group_name)

    @staticmethod
    def get_user_by_name(name):
        return model.User.by_name(name)

    @staticmethod
    def get_tag_by_name(name):
        return model.Tag.by_name(name)

    def purge_package_by_name(self, package_name):
        package = self.get_package_by_name(package_name)
        if package:
            package.purge()
            self.commit_remove()

    @classmethod
    def purge_packages(cls, pkg_names):
        for pkg_name in pkg_names:
            pkg = model.Package.by_name(unicode(pkg_name))
            if pkg:
                pkg.purge()
        model.repo.commit_and_remove()

    @classmethod
    def purge_all_packages(self):
        all_pkg_names = [pkg.name for pkg in model.Session.query(model.Package)]
        self.purge_packages(all_pkg_names)

    @classmethod
    def clear_all_tst_ratings(self):
        ratings = model.Session.query(model.Rating).filter_by(package=model.Package.by_name(u'annakarenina')).all()
        ratings += model.Session.query(model.Rating).filter_by(package=model.Package.by_name(u'warandpeace')).all()
        for rating in ratings[:]:
            model.Session.delete(rating)
        model.repo.commit_and_remove()

    @property
    def war(self):
        return self.get_package_by_name(u'warandpeace')

    @property
    def anna(self):
        return self.get_package_by_name(u'annakarenina')

    @property
    def roger(self):
        return self.get_group_by_name(u'roger')

    @property
    def david(self):
        return self.get_group_by_name(u'david')

    @property
    def russian(self):
        return self.get_tag_by_name(u'russian')

    @property
    def tolstoy(self):
        return self.get_tag_by_name(u'tolstoy')

    @property
    def flexible_tag(self):
        return self.get_tag_by_name(u'Flexible \u30a1')

class CheckMethods(BaseCase):

    def assert_true(self, value):
        assert value, "Not true: '%s'" % value

    def assert_false(self, value):
        assert not value, "Not false: '%s'" % value

    def assert_equal(self, value1, value2):
        assert value1 == value2, 'Not equal: %s' % ((value1, value2),)

    def assert_isinstance(self, value, check):
        assert isinstance(value, check), 'Not an instance: %s' % ((value, check),)
    
    def assert_raises(self, exception_class, callable, *args, **kwds): 
        try:
            callable(*args, **kwds)
        except exception_class:
            pass
        else:
            assert False, "Didn't raise '%s' when calling: %s with %s" % (exception_class, callable, (args, kwds))

    def assert_contains(self, sequence, item):
        assert item in sequence, "Sequence %s does not contain item: %s" % (sequence, item)

    def assert_missing(self, sequence, item):
        assert item not in sequence, "Sequence %s does contain item: %s" % (sequence, item)

    def assert_len(self, sequence, count):
        assert len(sequence) == count, "Length of sequence %s was not %s." % (sequence, count)

    def assert_isinstance(self, object, kind):
        assert isinstance(object, kind), "Object %s is not an instance of %s." % (object, kind)


class TestCase(CommonFixtureMethods, ModelMethods, CheckMethods, BaseCase):
    def setup(self):
        super(TestCase, self).setup()
        self.conditional_create_common_fixtures()

    def teardown(self):
        self.reuse_or_delete_common_fixtures()
        super(TestCase, self).setup()


class WsgiAppCase(BaseCase):
    wsgiapp = pylonsapp
    assert wsgiapp, 'You need to run nose with --with-pylons'
    # Either that, or this file got imported somehow before the tests started
    # running, meaning the pylonsapp wasn't setup yet (which is done in
    # pylons.test.py:begin())
    app = paste.fixture.TestApp(wsgiapp)


def config_abspath(file_path):
            if os.path.isabs(file_path):
                return file_path
            return os.path.join(conf_dir, file_path)

class CkanServerCase(BaseCase):
    @classmethod
    def _recreate_ckan_server_testdata(cls, config_path):
        cls._paster('db clean', config_path)
        cls._paster('db init', config_path)
        cls._paster('create-test-data', config_path)
        cls._paster('search-index rebuild', config_path)

    @staticmethod
    def _start_ckan_server(config_file=None):
        if not config_file:
            config_file = config['__file__']
        config_path = config_abspath(config_file)
        import subprocess
        process = subprocess.Popen(['paster', 'serve', config_path])
        return process

    @staticmethod
    def _wait_for_url(url='http://127.0.0.1:5000/', timeout=15):
        for i in range(int(timeout)*100):
            import urllib2
            import time
            try:
                response = urllib2.urlopen(url)
            except urllib2.URLError:
                time.sleep(0.01)
            else:
                break

    @staticmethod
    def _stop_ckan_server(process): 
        pid = process.pid
        pid = int(pid)
        if os.system("kill -9 %d" % pid):
            raise Exception, "Can't kill foreign CKAN instance (pid: %d)." % pid


class TestController(CommonFixtureMethods, CkanServerCase, WsgiAppCase, BaseCase):

    def commit_remove(self):
        # Todo: Converge with ModelMethods.commit_remove().
        model.repo.commit_and_remove()

    def assert_equal(self, *args, **kwds):
        assert_equal(*args, **kwds)

    def assert_not_equal(self, *args, **kwds):
        assert_not_equal(*args, **kwds)


class TestSearchIndexer:
    '''
    Tests which use search can use this object to provide indexing
    Usage:
    self.tsi = TestSearchIndexer()
     (create packages)
    self.tsi.index()
     (do searching)
    ''' 
    
    def __init__(self):
        from ckan import plugins
        if not is_search_supported():
            raise SkipTest("Search not supported")
        plugins.load('synchronous_search')

    @classmethod
    def index(cls):
        pass     

    @classmethod
    def list(cls):
        return [model.Package.get(pkg_index.package_id).name for pkg_index in model.Session.query(model.PackageSearch)]
            
def setup_test_search_index():
    from ckan import plugins
    if not is_search_supported():
        raise SkipTest("Search not supported")
    search.clear()
    plugins.load('synchronous_search')

def is_search_supported():
<<<<<<< HEAD
    supported_db = not model.engine_is_sqlite()
    return supported_db

def is_regex_supported():
    supported_db = not model.engine_is_sqlite()
    return supported_db

def is_migration_supported():
    supported_db = not model.engine_is_sqlite()
    return supported_db
=======
    is_supported_db = not model.engine_is_sqlite()
    return is_supported_db

def is_regex_supported():
    is_supported_db = not model.engine_is_sqlite()
    return is_supported_db

def is_migration_supported():
    is_supported_db = not model.engine_is_sqlite()
    return is_supported_db
>>>>>>> 23ef0a3b

def search_related(test):
    def skip_test(*args):
        raise SkipTest("Search not supported")
    if not is_search_supported():
        return make_decorator(test)(skip_test)
    return test

def regex_related(test):
    def skip_test(*args):
        raise SkipTest("Regex not supported")
    if not is_regex_supported():
        return make_decorator(test)(skip_test)
    return test

def clear_flash(res=None):
    messages = _flash.pop_messages()<|MERGE_RESOLUTION|>--- conflicted
+++ resolved
@@ -376,18 +376,6 @@
     plugins.load('synchronous_search')
 
 def is_search_supported():
-<<<<<<< HEAD
-    supported_db = not model.engine_is_sqlite()
-    return supported_db
-
-def is_regex_supported():
-    supported_db = not model.engine_is_sqlite()
-    return supported_db
-
-def is_migration_supported():
-    supported_db = not model.engine_is_sqlite()
-    return supported_db
-=======
     is_supported_db = not model.engine_is_sqlite()
     return is_supported_db
 
@@ -398,7 +386,6 @@
 def is_migration_supported():
     is_supported_db = not model.engine_is_sqlite()
     return is_supported_db
->>>>>>> 23ef0a3b
 
 def search_related(test):
     def skip_test(*args):
