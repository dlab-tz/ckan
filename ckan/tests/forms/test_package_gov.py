--- conflicted
+++ resolved
@@ -155,11 +155,7 @@
         indict[prefix + 'title'] = u'testtitle'
         indict[prefix + 'notes'] = u'some new notes'
         indict[prefix + 'tags'] = u'russian tolstoy, ' + newtagname,
-<<<<<<< HEAD
-        indict[prefix + 'license_id'] = u'agpl-v3'
-=======
         indict[prefix + 'license_id'] = u'gpl-3.0'
->>>>>>> e9413a47
         indict[prefix + 'external_reference'] = u'123'
         indict[prefix + 'date_released'] = u'27/11/2008'
         indict[prefix + 'date_updated'] = u'1/4/2008'
@@ -262,11 +258,7 @@
         indict[prefix + 'name'] = u'testname2'
         indict[prefix + 'notes'] = u'some new notes'
         indict[prefix + 'tags'] = u'russian, tolstoy',
-<<<<<<< HEAD
-        indict[prefix + 'license_id'] = u'agpl-v3'
-=======
         indict[prefix + 'license_id'] = u'gpl-3.0'
->>>>>>> e9413a47
         indict[prefix + 'external_reference'] = u'123'
         indict[prefix + 'date_released'] = u'27/11/2008'
         indict[prefix + 'date_updated'] = u'1/4/2008'
