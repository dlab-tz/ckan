# encoding: utf-8

import datetime

import pytz
import tzlocal
from babel import Locale
from six import text_type
import pytest
from ckan.common import config
import ckan.lib.helpers as h
import ckan.plugins as p
import ckan.exceptions
from ckan.tests import helpers
import ckan.lib.base as base


CkanUrlException = ckan.exceptions.CkanUrlException


class BaseUrlFor(object):
    @pytest.fixture(autouse=True)
    def request_context(self, monkeypatch, ckan_config, app):
        monkeypatch.setitem(ckan_config, "ckan.site_url", "http://example.com")
        self.request_context = app.flask_app.test_request_context()
        self.request_context.push()
        yield
        self.request_context.pop()


class TestHelpersUrlForStatic(BaseUrlFor):
    def test_url_for_static(self):
        url = "/assets/ckan.jpg"
        assert h.url_for_static(url) == url

    def test_url_for_static_adds_starting_slash_if_url_doesnt_have_it(self):
        slashless_url = "ckan.jpg"
        url = "/" + slashless_url
        assert h.url_for_static(slashless_url) == url

    def test_url_for_static_converts_unicode_strings_to_regular_strings(self):
        url = u"/ckan.jpg"
        assert isinstance(h.url_for_static(url), str)

    def test_url_for_static_raises_when_called_with_external_urls(self):
        url = "http://assets.ckan.org/ckan.jpg"
        with pytest.raises(CkanUrlException):
            h.url_for_static(url)

    def test_url_for_static_raises_when_called_with_protocol_relative(self):
        url = "//assets.ckan.org/ckan.jpg"
        with pytest.raises(CkanUrlException):
            h.url_for_static(url)

    @pytest.mark.ckan_config("ckan.root_path", "/my/custom/path/{{LANG}}/foo")
    def test_url_for_static_with_root_path(self):
        url = "/my/custom/path/foo/my-asset/file.txt"
        generated_url = h.url_for_static("/my-asset/file.txt")
        assert generated_url == url

    @pytest.mark.ckan_config("ckan.root_path", "/my/custom/path/{{LANG}}/foo")
    def test_url_for_static_qualified_with_root_path(self):
        url = "http://example.com/my/custom/path/foo/my-asset/file.txt"
        generated_url = h.url_for_static("/my-asset/file.txt", qualified=True)
        assert generated_url == url

    @helpers.set_extra_environ("SCRIPT_NAME", "/my/custom/path")
    @helpers.change_config("ckan.site_url", "http://example.com")
    @helpers.change_config("ckan.root_path", "/my/custom/path/{{LANG}}/foo")
    def test_url_for_static_with_root_path_and_script_name_env(self):
        url = "http://example.com/my/custom/path/foo/my-asset/file.txt"
        generated_url = h.url_for_static("/my-asset/file.txt", qualified=True)
        assert generated_url == url


@pytest.mark.parametrize(
    "url",
    [
        "/assets/ckan.jpg",
        "http://assets.ckan.org/ckan.jpg",
        u"/ckan.jpg",
        "/ckan.jpg",
        "//assets.ckan.org/ckan.jpg",
    ],
)
def test_url_for_static_or_external(url):
    assert h.url_for_static_or_external(url) == url
    assert isinstance(h.url_for_static_or_external(url), str)


class TestHelpersUrlFor(BaseUrlFor):
    @pytest.mark.parametrize(
        "extra,exp",
        [
            ({}, "/dataset/my_dataset"),
            ({"locale": "de"}, "/de/dataset/my_dataset"),
            ({"qualified": False}, "/dataset/my_dataset"),
            ({"qualified": True}, "http://example.com/dataset/my_dataset"),
            (
                {"qualified": True, "locale": "de"},
                "http://example.com/de/dataset/my_dataset",
            ),
        ],
    )
    def test_url_for_default(self, extra, exp):
        generated_url = h.url_for("dataset.read", id="my_dataset", **extra)
        assert generated_url == exp

    @helpers.change_config("ckan.root_path", "/foo/{{LANG}}")
    def test_url_for_with_locale_object(self):
        url = "/foo/de/dataset/my_dataset"
        generated_url = h.url_for("/dataset/my_dataset", locale=Locale("de"))
        assert generated_url == url

    @helpers.change_config("ckan.root_path", "/my/prefix")
    def test_url_for_qualified_with_root_path(self):
        url = "http://example.com/my/prefix/dataset/my_dataset"
        generated_url = h.url_for(
            "dataset.read", id="my_dataset", qualified=True
        )
        assert generated_url == url

    @helpers.change_config("ckan.root_path", "/my/custom/path/{{LANG}}/foo")
    def test_url_for_qualified_with_root_path_and_locale(self):
        url = "http://example.com/my/custom/path/de/foo/dataset/my_dataset"
        generated_url = h.url_for(
            "dataset.read", id="my_dataset", qualified=True, locale="de"
        )
        assert generated_url == url

    @helpers.set_extra_environ("SCRIPT_NAME", "/my/custom/path")
    @helpers.change_config("ckan.site_url", "http://example.com")
    @helpers.change_config("ckan.root_path", "/my/custom/path/{{LANG}}/foo")
    def test_url_for_qualified_with_root_path_locale_and_script_name_env(self):
        url = "http://example.com/my/custom/path/de/foo/dataset/my_dataset"
        generated_url = h.url_for(
            "dataset.read", id="my_dataset", qualified=True, locale="de"
        )
        assert generated_url == url

    @helpers.set_extra_environ("SCRIPT_NAME", "/my/custom/path")
    @helpers.change_config("ckan.site_url", "http://example.com")
    @helpers.change_config("ckan.root_path", "/my/custom/path/{{LANG}}/foo")
    def test_url_for_with_root_path_locale_and_script_name_env(self):
        url = "/my/custom/path/de/foo/dataset/my_dataset"
        generated_url = h.url_for("dataset.read", id="my_dataset", locale="de")
        assert generated_url == url


class TestHelpersUrlForFlaskandPylons(BaseUrlFor):
    def test_url_for_flask_route_new_syntax(self):
        url = "/api/3"
        generated_url = h.url_for("api.get_api", ver=3)
        assert generated_url == url

    def test_url_for_flask_route_old_syntax(self):
        url = "/api/3"
        generated_url = h.url_for(controller="api", action="get_api", ver=3)
        assert generated_url == url

    def test_url_for_flask_route_new_syntax_external(self):
        url = "http://example.com/api/3"
        generated_url = h.url_for("api.get_api", ver=3, _external=True)
        assert generated_url == url

    @pytest.mark.ckan_config("ckan.root_path", "/{{LANG}}/data")
    def test_url_for_flask_route_new_syntax_external_with_root_path(self):
        url = "http://example.com/data/api/3"
        generated_url = h.url_for("api.get_api", ver=3, _external=True)
        assert generated_url == url

    def test_url_for_flask_route_old_syntax_external(self):
        url = "http://example.com/api/3"
        generated_url = h.url_for(
            controller="api", action="get_api", ver=3, _external=True
        )
        assert generated_url == url

    @pytest.mark.ckan_config("ckan.root_path", "/{{LANG}}/data")
    def test_url_for_flask_route_old_syntax_external_with_root_path(self):
        url = "http://example.com/data/api/3"
        generated_url = h.url_for(
            controller="api", action="get_api", ver=3, _external=True
        )
        assert generated_url == url

    def test_url_for_flask_route_old_syntax_qualified(self):
        url = "http://example.com/api/3"
        generated_url = h.url_for(
            controller="api", action="get_api", ver=3, qualified=True
        )
        assert generated_url == url

    @pytest.mark.ckan_config("ckan.root_path", "/{{LANG}}/data")
    def test_url_for_flask_route_old_syntax_qualified_with_root_path(self):
        url = "http://example.com/data/api/3"
        generated_url = h.url_for(
            controller="api", action="get_api", ver=3, qualified=True
        )
        assert generated_url == url

    def test_url_for_flask_route_new_syntax_site_url(self):
        url = "/api/3"
        generated_url = h.url_for("api.get_api", ver=3)
        assert generated_url == url

    def test_url_for_flask_route_old_syntax_site_url(self):
        url = "/api/3"
        generated_url = h.url_for(controller="api", action="get_api", ver=3)
        assert generated_url == url

    def test_url_for_flask_route_new_syntax_request_context(self, app):
        with app.flask_app.test_request_context():
            url = "/api/3"
            generated_url = h.url_for("api.get_api", ver=3)
            assert generated_url == url

    @pytest.mark.ckan_config("ckan.plugins", "test_routing_plugin")
    @pytest.mark.usefixtures("with_plugins")
    def test_url_for_flask_request_using_pylons_url_for(self, app):

        res = app.get("/flask_route_pylons_url_for")

        assert u"This URL was generated by Pylons" in res.ubody
        assert u"/from_pylons_extension_before_map" in res.ubody

    @pytest.mark.ckan_config("ckan.plugins", "test_routing_plugin")
    @pytest.mark.usefixtures("with_plugins")
    def test_url_for_pylons_request_using_flask_url_for(self, app):

        res = app.get("/pylons_route_flask_url_for")

        assert u"This URL was generated by Flask" in res.ubody
        assert u"/api/3" in res.ubody

    @pytest.mark.ckan_config("ckan.plugins", "test_routing_plugin")
    @pytest.mark.usefixtures("with_plugins")
    def test_url_for_pylons_request_external(self):

        url = "http://example.com/from_pylons_extension_before_map"
        generated_url = h.url_for(
            controller="ckan.tests.config.test_middleware:MockPylonsController",
            action="view",
            _external=True,
        )
        assert generated_url == url


class TestHelpersRenderMarkdown(object):
<<<<<<< HEAD
    @pytest.mark.parametrize(
        "data,output,allow_html",
        [
            ("<h1>moo</h1>", "<h1>moo</h1>", True),
            ("<h1>moo</h1>", "<p>moo</p>", False),
            (
                "http://example.com",
                '<p><a href="http://example.com" target="_blank" rel="nofollow">http://example.com</a></p>',
                False,
            ),
            (
                "https://example.com/page.html",
                '<p><a href="https://example.com/page.html" target="_blank" rel="nofollow">https://example.com/page.html</a></p>',
                False,
            ),
            (
                "My link: http://example.com/page.html.",
                '<p>My link: <a href="http://example.com/page.html" target="_blank" rel="nofollow">http://example.com/page.html</a>.</p>',
                False,
            ),
            (
                u"* [Foo (http://foo.bar) * Bar] (http://foo.bar)",
                u'<ul>\n<li>[Foo (<a href="http://foo.bar" target="_blank" rel="nofollow">http://foo.bar</a>) * Bar] (<a href="http://foo.bar" target="_blank" rel="nofollow">http://foo.bar</a>)</li>\n</ul>',
                False,
            ),
            (u"[text](javascript: alert(1))", u"<p><a>text</a></p>", False),
            (
                u'<p onclick="some.script"><img onmouseover="some.script" src="image.png" /> and text</p>',
                u"<p>and text</p>",
                False,
            ),
            (u"#heading", u"<h1>heading</h1>", False),
            (u"##heading", u"<h2>heading</h2>", False),
            (u"###heading", u"<h3>heading</h3>", False),
            (
                u"![image](/image.png)",
                u'<p><img alt="image" src="/image.png"></p>',
                False,
            ),
            (
                u"Something **important**",
                u"<p>Something <strong>important</strong></p>",
                False,
            ),
            (
                u"Something *important*",
                u"<p>Something <em>important</em></p>",
                False,
            ),
            (
                u"[link](/url?a=1&b=2)",
                u'<p><a href="/url?a=1&amp;b=2">link</a></p>',
                False,
            ),
            (
                u"http://example.com/page?a=1&b=2",
                u'<p><a href="http://example.com/page?a=1&amp;b=2" target="_blank" rel="nofollow">http://example.com/page?a=1&amp;b=2</a></p>',
                False,
            ),
            (
                "tag:test-tag foobar",
                (
                    '<p><a href="/dataset/?tags=test-tag">tag:test-tag</a> foobar</p>'
                ),
                False,
            ),
            (
                'tag:"test-tag" foobar',
                '<p><a href="/dataset/?tags=test-tag">tag:&#34;test-tag&#34;</a> foobar</p>',
                False,
            ),
            (
                'tag:"test tag" foobar',
                '<p><a href="/dataset/?tags=test+tag">tag:&#34;test tag&#34;</a> foobar</p>',
                False,
            ),
            (
                'tag:test tag" foobar',  # should match 'tag:test'
                (
                    '<p><a href="/dataset/?tags=test">tag:test</a> tag" foobar</p>'
                ),
                False,
            ),
            (
                'tag:test" foobar',  # should match 'tag:test'
                '<p><a href="/dataset/?tags=test">tag:test</a>" foobar</p>',
                False,
            ),
            (
                'tag:"Test- _." foobar',
                '<p><a href="/dataset/?tags=Test-+_.">tag:&#34;Test- _.&#34;</a> foobar</p>',
                False,
            ),
            (
                "tag:Test,tag foobar",
                '<p><a href="/dataset/?tags=Test">tag:Test</a>,tag foobar</p>',
                False,
            ),
            (
                u'tag:"Japanese katakana \u30a1" blah',
                u'<p><a href="/dataset/?tags=Japanese+katakana+%E3%82%A1">tag:&#34;Japanese katakana \u30a1&#34;</a> blah</p>',
                False,
            ),
            (
                "http://somelink/",
                '<p><a href="http://somelink/" target="_blank" rel="nofollow">http://somelink/</a></p>',
                False,
            ),
            (
                "http://somelink.com/#anchor",
                '<p><a href="http://somelink.com/#anchor" target="_blank" rel="nofollow">http://somelink.com/#anchor</a></p>',
                False,
            ),
            (
                "http://somelink.com",
                '<p><a href="http://somelink.com" target="_blank" rel="nofollow">http://somelink.com</a></p>',
                False,
            ),
            (
                "go to http://somelink.com",
                '<p>go to <a href="http://somelink.com" target="_blank" rel="nofollow">http://somelink.com</a></p>',
                False,
            ),
            (
                u"<a href=\u201dsomelink\u201d>somelink</a>",
                "<p>somelink</p>",
                False,
            ),
        ],
    )
    def test_render_markdown(self, data, output, allow_html):
        assert h.render_markdown(data, allow_html=allow_html) == output
=======

    def test_render_markdown_allow_html(self):
        data = '<h1>moo</h1>'
        eq_(h.render_markdown(data, allow_html=True), data)

    def test_render_markdown_not_allow_html(self):
        data = '<h1>moo</h1>'
        output = '<p>moo</p>'
        eq_(h.render_markdown(data), output)

    def test_render_markdown_auto_link_without_path(self):
        data = 'http://example.com'
        output = '<p><a href="http://example.com" target="_blank" rel="nofollow">http://example.com</a></p>'
        eq_(h.render_markdown(data), output)

    def test_render_markdown_auto_link(self):
        data = 'https://example.com/page.html'
        output = '<p><a href="https://example.com/page.html" target="_blank" rel="nofollow">https://example.com/page.html</a></p>'
        eq_(h.render_markdown(data), output)

    def test_render_markdown_auto_link_ignoring_trailing_punctuation(self):
        data = 'My link: http://example.com/page.html.'
        output = '<p>My link: <a href="http://example.com/page.html" target="_blank" rel="nofollow">http://example.com/page.html</a>.</p>'
        eq_(h.render_markdown(data), output)

    def test_render_naughty_markdown(self):
        data = u'* [Foo (http://foo.bar) * Bar] (http://foo.bar)'
        output = u'<ul>\n<li>[Foo (<a href="http://foo.bar" target="_blank" rel="nofollow">http://foo.bar</a>) * Bar] (<a href="http://foo.bar" target="_blank" rel="nofollow">http://foo.bar</a>)</li>\n</ul>'
        eq_(h.render_markdown(data), output)

    def test_render_markdown_with_js(self):
        data = u'[text](javascript: alert(1))'
        output = u'<p><a>text</a></p>'
        eq_(h.render_markdown(data), output)

    def test_event_attributes(self):
        data = u'<p onclick="some.script"><img onmouseover="some.script" src="image.png" /> and text</p>'
        output = u'<p>and text</p>'
        eq_(h.render_markdown(data), output)

    def test_ampersand_in_links(self):
        data = u'[link](/url?a=1&b=2)'
        output = u'<p><a href="/url?a=1&amp;b=2">link</a></p>'
        eq_(h.render_markdown(data), output)

        data = u'http://example.com/page?a=1&b=2'
        output = u'<p><a href="http://example.com/page?a=1&amp;b=2" target="_blank" rel="nofollow">http://example.com/page?a=1&amp;b=2</a></p>'
        eq_(h.render_markdown(data), output)

    def test_tags_h1(self):
        data = u'#heading'
        output = u'<h1>heading</h1>'
        eq_(h.render_markdown(data), output)

    def test_tags_h2(self):
        data = u'##heading'
        output = u'<h2>heading</h2>'
        eq_(h.render_markdown(data), output)

    def test_tags_h3(self):
        data = u'###heading'
        output = u'<h3>heading</h3>'
        eq_(h.render_markdown(data), output)

    def test_tags_img(self):
        data = u'![image](/image.png)'
        output = u'<p><img alt="image" src="/image.png"></p>'
        eq_(h.render_markdown(data), output)

    def test_bold(self):
        data = u'Something **important**'
        output = u'<p>Something <strong>important</strong></p>'
        eq_(h.render_markdown(data), output)

    def test_italics(self):
        data = u'Something *important*'
        output = u'<p>Something <em>important</em></p>'
        eq_(h.render_markdown(data), output)

    def test_internal_tag_link(self):
        """Asserts links like 'tag:test-tag' work"""
        data = 'tag:test-tag foobar'
        output = '<p><a href="/dataset/?tags=test-tag">tag:test-tag</a> foobar</p>'
        eq_(h.render_markdown(data), output)

    def test_internal_tag_linked_with_quotes(self):
        """Asserts links like 'tag:"test-tag"' work"""
        data = 'tag:"test-tag" foobar'
        output = '<p><a href="/dataset/?tags=test-tag">tag:&quot;test-tag&quot;</a> foobar</p>'
        eq_(h.render_markdown(data), output)

    def test_internal_tag_linked_with_quotes_and_space(self):
        """Asserts links like 'tag:"test tag"' work"""
        data = 'tag:"test tag" foobar'
        output = '<p><a href="/dataset/?tags=test+tag">tag:&quot;test tag&quot;</a> foobar</p>'
        eq_(h.render_markdown(data), output)

    def test_internal_tag_with_no_opening_quote_only_matches_single_word(self):
        """Asserts that without an opening quote only one word is matched"""
        data = 'tag:test tag" foobar'  # should match 'tag:test'
        output = '<p><a href="/dataset/?tags=test">tag:test</a> tag" foobar</p>'
        eq_(h.render_markdown(data), output)

    def test_internal_tag_with_no_opening_quote_wont_match_the_closing_quote(self):
        """Asserts that 'tag:test" tag' is matched, but to 'tag:test'"""
        data = 'tag:test" foobar'  # should match 'tag:test'
        output = '<p><a href="/dataset/?tags=test">tag:test</a>" foobar</p>'
        eq_(h.render_markdown(data), output)
>>>>>>> 360e32a0

    def test_internal_tag_with_no_closing_quote_does_not_match(self):
        """Asserts that without an opening quote only one word is matched"""
        data = 'tag:"test tag foobar'
        out = h.render_markdown(data)
        assert "<a href" not in out

<<<<<<< HEAD
=======
    def test_tag_names_match_simple_punctuation(self):
        """Asserts punctuation and capital letters are matched in the tag name"""
        data = 'tag:"Test- _." foobar'
        output = '<p><a href="/dataset/?tags=Test-+_.">tag:&quot;Test- _.&quot;</a> foobar</p>'
        eq_(h.render_markdown(data), output)

    def test_tag_names_do_not_match_commas(self):
        """Asserts commas don't get matched as part of a tag name"""
        data = 'tag:Test,tag foobar'
        output = '<p><a href="/dataset/?tags=Test">tag:Test</a>,tag foobar</p>'
        eq_(h.render_markdown(data), output)

>>>>>>> 360e32a0
    def test_tag_names_dont_match_non_space_whitespace(self):
        """Asserts that the only piece of whitespace matched in a tagname is a space"""
        whitespace_characters = "\t\n\r\f\v"
        for ch in whitespace_characters:
            data = "tag:Bad" + ch + "space"
            output = '<p><a href="/dataset/?tags=Bad">tag:Bad</a>'
            result = h.render_markdown(data)
<<<<<<< HEAD
            assert output in result, "\nGot: %s\nWanted: %s" % (result, output)
=======
            assert output in result, '\nGot: %s\nWanted: %s' % (result, output)

    def test_tag_names_with_unicode_alphanumeric(self):
        """Asserts that unicode alphanumeric characters are captured"""
        data = u'tag:"Japanese katakana \u30a1" blah'
        output = u'<p><a href="/dataset/?tags=Japanese+katakana+%E3%82%A1">tag:&quot;Japanese katakana \u30a1&quot;</a> blah</p>'
        eq_(h.render_markdown(data), output)

    def test_normal_link(self):
        data = 'http://somelink/'
        output = '<p><a href="http://somelink/" target="_blank" rel="nofollow">http://somelink/</a></p>'
        eq_(h.render_markdown(data), output)

    def test_normal_link_with_anchor(self):
        data = 'http://somelink.com/#anchor'
        output = '<p><a href="http://somelink.com/#anchor" target="_blank" rel="nofollow">http://somelink.com/#anchor</a></p>'
        eq_(h.render_markdown(data), output)

    def test_auto_link(self):
        data = 'http://somelink.com'
        output = '<p><a href="http://somelink.com" target="_blank" rel="nofollow">http://somelink.com</a></p>'
        eq_(h.render_markdown(data), output)

    def test_auto_link_after_whitespace(self):
        data = 'go to http://somelink.com'
        output = '<p>go to <a href="http://somelink.com" target="_blank" rel="nofollow">http://somelink.com</a></p>'
        eq_(h.render_markdown(data), output)

    def test_malformed_link_1(self):
        data = u'<a href=\u201dsomelink\u201d>somelink</a>'
        output = '<p>somelink</p>'
        eq_(h.render_markdown(data), output)
>>>>>>> 360e32a0


class TestHelpersRemoveLineBreaks(object):
    def test_remove_linebreaks_removes_linebreaks(self):
        test_string = "foo\nbar\nbaz"
        result = h.remove_linebreaks(test_string)

        assert (
            result.find("\n") == -1
        ), '"remove_linebreaks" should remove line breaks'

    def test_remove_linebreaks_casts_into_unicode(self):
        class UnicodeLike(text_type):
            pass

        test_string = UnicodeLike("foo")
        result = h.remove_linebreaks(test_string)

        strType = u"".__class__
        assert (
            result.__class__ == strType
        ), '"remove_linebreaks" casts into unicode()'


class TestLicenseOptions(object):
    def test_includes_existing_license(self):
        licenses = h.license_options("some-old-license")
        assert dict(licenses)["some-old-license"] == "some-old-license"
        # and it is first on the list
        assert licenses[0][0] == "some-old-license"


@pytest.mark.parametrize(
    "fmt,exp",
    [
        ("xls", "XLS"),
        ("Excel document", "XLS"),
        ("application/vnd.ms-excel", "XLS"),
        ("application/msexcel", "XLS"),
        ("Excel", "XLS"),
        ("tsv", "TSV"),
        ("text/tab-separated-values", "TSV"),
        ("text/tsv", "TSV"),
    ],
)
def test_unified_resource_format(fmt, exp):
    assert h.unified_resource_format(fmt) == exp


class TestGetDisplayTimezone(object):
    @pytest.mark.ckan_config("ckan.display_timezone", "")
    def test_missing_config(self):
        assert h.get_display_timezone() == pytz.timezone("utc")

    @pytest.mark.ckan_config("ckan.display_timezone", "server")
    def test_server_timezone(self):
        assert h.get_display_timezone() == tzlocal.get_localzone()

    @pytest.mark.ckan_config("ckan.display_timezone", "America/New_York")
    def test_named_timezone(self):
        assert h.get_display_timezone() == pytz.timezone("America/New_York")


@pytest.mark.parametrize(
    "date,extra,exp",
    [
        (
            datetime.datetime(2008, 4, 13, 20, 40, 59, 123456),
            {},
            "April 13, 2008",
        ),
        (
            datetime.datetime(2008, 4, 13, 20, 40, 59, 123456),
            {"with_hours": True},
            "April 13, 2008, 20:40 (UTC)",
        ),
        (
            datetime.datetime(2008, 4, 13, 20, 40, 59, 123456),
            {"with_seconds": True},
            "April 13, 2008, 20:40:59 (UTC)",
        ),
        ("2008-04-13T20:40:20.123456", {}, "April 13, 2008"),
        (None, {}, ""),
        ("1875-04-13T20:40:20.123456", {"date_format": "%Y"}, "1875"),
        ("1875-04-13T20:40:20.123456", {"date_format": "%y"}, "75"),
        ("2008-04-13T20:40:20.123456", {"date_format": "%%%Y"}, "%2008"),
    ],
)
def test_render_datetime(date, extra, exp):
    assert h.render_datetime(date, **extra) == exp


def test_clean_html_disallowed_tag():
    assert h.clean_html("<b><bad-tag>Hello") == u"<b>&lt;bad-tag&gt;Hello</b>"


def test_clean_html_non_string():
    # allow a datetime for compatibility with older ckanext-datapusher
    assert (
        h.clean_html(datetime.datetime(2018, 1, 5, 10, 48, 23, 463511))
        == u"2018-01-05 10:48:23.463511"
    )


class TestBuildNavMain(object):
    def test_flask_routes(self):
        menu = (
            ("home.index", "Home"),
            ("dataset.search", "Datasets"),
            ("organization.index", "Organizations"),
            ("group.index", "Groups"),
            ("home.about", "About"),
        )
        assert h.build_nav_main(*menu) == (
            '<li><a href="/">Home</a></li>'
            '<li><a href="/dataset/">Datasets</a></li>'
            '<li><a href="/organization/">Organizations</a></li>'
            '<li><a href="/group/">Groups</a></li>'
            '<li><a href="/about">About</a></li>'
        )

    def test_legacy_pylon_routes(self):
        menu = (
            ("home", "Home"),
            ("search", "Datasets"),
            ("organizations_index", "Organizations"),
            ("group_index", "Groups"),
            ("about", "About"),
        )
        assert h.build_nav_main(*menu) == (
            '<li><a href="/">Home</a></li>'
            '<li><a href="/dataset/">Datasets</a></li>'
            '<li><a href="/organization/">Organizations</a></li>'
            '<li><a href="/group/">Groups</a></li>'
            '<li><a href="/about">About</a></li>'
        )

    def test_dataset_navigation_legacy_routes(self):
        dataset_name = "test-dataset"
        assert (
            h.build_nav_icon("dataset_read", "Datasets", id=dataset_name)
            == '<li><a href="/dataset/test-dataset">Datasets</a></li>'
        )
        assert (
            h.build_nav_icon("dataset_groups", "Groups", id=dataset_name)
            == '<li><a href="/dataset/groups/test-dataset">Groups</a></li>'
        )
        assert (
            h.build_nav_icon(
                "dataset_activity", "Activity Stream", id=dataset_name
            )
            == '<li><a href="/dataset/activity/test-dataset">Activity Stream</a></li>'
        )

    def test_group_navigation_legacy_routes(self):
        group_name = "test-group"
        assert (
            h.build_nav_icon("group_read", "Datasets", id=group_name)
            == '<li><a href="/group/test-group">Datasets</a></li>'
        )
        assert (
            h.build_nav_icon(
                "group_activity", "Activity Stream", id=group_name
            )
            == '<li><a href="/group/activity/test-group">Activity Stream</a></li>'
        )
        assert (
            h.build_nav_icon("group_about", "About", id=group_name)
            == '<li><a href="/group/about/test-group">About</a></li>'
        )

    def test_organization_navigation_legacy_routes(self):
        org_name = "test-org"
        assert (
            h.build_nav_icon("organization_read", "Datasets", id=org_name)
            == '<li><a href="/organization/test-org">Datasets</a></li>'
        )
        assert (
            h.build_nav_icon(
                "organization_activity", "Activity Stream", id=org_name
            )
            == '<li><a href="/organization/activity/test-org">Activity Stream</a></li>'
        )
        assert (
            h.build_nav_icon("organization_about", "About", id=org_name)
            == '<li><a href="/organization/about/test-org">About</a></li>'
        )


class TestHelperException(object):
    @pytest.mark.ckan_config("ckan.plugins", "test_helpers_plugin")
    @pytest.mark.usefixtures("with_plugins")
    def test_helper_exception_non_existing_helper_as_attribute(self, app):
        """Calling a non-existing helper on `h` raises a HelperException."""
        with pytest.raises(ckan.exceptions.HelperError):
            app.get("/broken_helper_as_attribute")

    @pytest.mark.ckan_config("ckan.plugins", "test_helpers_plugin")
    @pytest.mark.usefixtures("with_plugins")
    def test_helper_exception_non_existing_helper_as_item(self, app):
        """Calling a non-existing helper on `h` raises a HelperException."""

        with pytest.raises(ckan.exceptions.HelperError):
            app.get("/broken_helper_as_item")

    @pytest.mark.ckan_config("ckan.plugins", "test_helpers_plugin")
    @pytest.mark.usefixtures("with_plugins")
    def test_helper_existing_helper_as_attribute(self, app):
        """Calling an existing helper on `h` doesn't raises a
        HelperException."""

        res = app.get("/helper_as_attribute")

        assert "My lang is: en" in res.body

    @pytest.mark.ckan_config("ckan.plugins", "test_helpers_plugin")
    @pytest.mark.usefixtures("with_plugins")
    def test_helper_existing_helper_as_item(self, app):
        """Calling an existing helper on `h` doesn't raises a
        HelperException."""

        res = app.get("/helper_as_item")

        assert "My lang is: en" in res.body


class TestHelpersPlugin(p.SingletonPlugin):

    p.implements(p.IRoutes, inherit=True)

    controller = "ckan.tests.lib.test_helpers:TestHelperController"

    def after_map(self, _map):

        _map.connect(
            "/broken_helper_as_attribute",
            controller=self.controller,
            action="broken_helper_as_attribute",
        )

        _map.connect(
            "/broken_helper_as_item",
            controller=self.controller,
            action="broken_helper_as_item",
        )

        _map.connect(
            "/helper_as_attribute",
            controller=self.controller,
            action="helper_as_attribute",
        )

        _map.connect(
            "/helper_as_item",
            controller=self.controller,
            action="helper_as_item",
        )

        return _map


class TestHelperController(p.toolkit.BaseController):
    def broken_helper_as_attribute(self):
        return base.render("tests/broken_helper_as_attribute.html")

    def broken_helper_as_item(self):
        return base.render("tests/broken_helper_as_item.html")

    def helper_as_attribute(self):
        return base.render("tests/helper_as_attribute.html")

    def helper_as_item(self):
        return base.render("tests/helper_as_item.html")


class TestActivityListSelect(object):
    @pytest.mark.usefixtures("clean_db")
    def test_simple(self):
        pkg_activity = {
            "id": "id1",
            "timestamp": datetime.datetime(2018, 2, 1, 10, 58, 59),
        }

        out = h.activity_list_select([pkg_activity], "")

        html = out[0]
        assert (
            str(html)
            == '<option value="id1" >February 1, 2018, 10:58:59 (UTC)'
            "</option>"
        )
        assert hasattr(html, "__html__")  # shows it is safe Markup

    @pytest.mark.usefixtures("clean_db")
    def test_selected(self):
        pkg_activity = {
            "id": "id1",
            "timestamp": datetime.datetime(2018, 2, 1, 10, 58, 59),
        }

        out = h.activity_list_select([pkg_activity], "id1")

        html = out[0]
        assert (
            str(html)
            == '<option value="id1" selected>February 1, 2018, 10:58:59 (UTC)'
            "</option>"
        )
        assert hasattr(html, "__html__")  # shows it is safe Markup

    @pytest.mark.usefixtures("clean_db")
    def test_escaping(self):
        pkg_activity = {
            "id": '">',  # hacked somehow
            "timestamp": datetime.datetime(2018, 2, 1, 10, 58, 59),
        }

        out = h.activity_list_select([pkg_activity], "")

        html = out[0]
        assert str(html).startswith(u'<option value="&#34;&gt;" >')<|MERGE_RESOLUTION|>--- conflicted
+++ resolved
@@ -247,7 +247,6 @@
 
 
 class TestHelpersRenderMarkdown(object):
-<<<<<<< HEAD
     @pytest.mark.parametrize(
         "data,output,allow_html",
         [
@@ -316,12 +315,12 @@
             ),
             (
                 'tag:"test-tag" foobar',
-                '<p><a href="/dataset/?tags=test-tag">tag:&#34;test-tag&#34;</a> foobar</p>',
+                '<p><a href="/dataset/?tags=test-tag">tag:&quot;test-tag&quot;</a> foobar</p>',
                 False,
             ),
             (
                 'tag:"test tag" foobar',
-                '<p><a href="/dataset/?tags=test+tag">tag:&#34;test tag&#34;</a> foobar</p>',
+                '<p><a href="/dataset/?tags=test+tag">tag:&quot;test tag&quot;</a> foobar</p>',
                 False,
             ),
             (
@@ -338,7 +337,7 @@
             ),
             (
                 'tag:"Test- _." foobar',
-                '<p><a href="/dataset/?tags=Test-+_.">tag:&#34;Test- _.&#34;</a> foobar</p>',
+                '<p><a href="/dataset/?tags=Test-+_.">tag:&quot;Test- _.&quot;</a> foobar</p>',
                 False,
             ),
             (
@@ -348,7 +347,7 @@
             ),
             (
                 u'tag:"Japanese katakana \u30a1" blah',
-                u'<p><a href="/dataset/?tags=Japanese+katakana+%E3%82%A1">tag:&#34;Japanese katakana \u30a1&#34;</a> blah</p>',
+                u'<p><a href="/dataset/?tags=Japanese+katakana+%E3%82%A1">tag:&quot;Japanese katakana \u30a1&quot;</a> blah</p>',
                 False,
             ),
             (
@@ -380,116 +379,6 @@
     )
     def test_render_markdown(self, data, output, allow_html):
         assert h.render_markdown(data, allow_html=allow_html) == output
-=======
-
-    def test_render_markdown_allow_html(self):
-        data = '<h1>moo</h1>'
-        eq_(h.render_markdown(data, allow_html=True), data)
-
-    def test_render_markdown_not_allow_html(self):
-        data = '<h1>moo</h1>'
-        output = '<p>moo</p>'
-        eq_(h.render_markdown(data), output)
-
-    def test_render_markdown_auto_link_without_path(self):
-        data = 'http://example.com'
-        output = '<p><a href="http://example.com" target="_blank" rel="nofollow">http://example.com</a></p>'
-        eq_(h.render_markdown(data), output)
-
-    def test_render_markdown_auto_link(self):
-        data = 'https://example.com/page.html'
-        output = '<p><a href="https://example.com/page.html" target="_blank" rel="nofollow">https://example.com/page.html</a></p>'
-        eq_(h.render_markdown(data), output)
-
-    def test_render_markdown_auto_link_ignoring_trailing_punctuation(self):
-        data = 'My link: http://example.com/page.html.'
-        output = '<p>My link: <a href="http://example.com/page.html" target="_blank" rel="nofollow">http://example.com/page.html</a>.</p>'
-        eq_(h.render_markdown(data), output)
-
-    def test_render_naughty_markdown(self):
-        data = u'* [Foo (http://foo.bar) * Bar] (http://foo.bar)'
-        output = u'<ul>\n<li>[Foo (<a href="http://foo.bar" target="_blank" rel="nofollow">http://foo.bar</a>) * Bar] (<a href="http://foo.bar" target="_blank" rel="nofollow">http://foo.bar</a>)</li>\n</ul>'
-        eq_(h.render_markdown(data), output)
-
-    def test_render_markdown_with_js(self):
-        data = u'[text](javascript: alert(1))'
-        output = u'<p><a>text</a></p>'
-        eq_(h.render_markdown(data), output)
-
-    def test_event_attributes(self):
-        data = u'<p onclick="some.script"><img onmouseover="some.script" src="image.png" /> and text</p>'
-        output = u'<p>and text</p>'
-        eq_(h.render_markdown(data), output)
-
-    def test_ampersand_in_links(self):
-        data = u'[link](/url?a=1&b=2)'
-        output = u'<p><a href="/url?a=1&amp;b=2">link</a></p>'
-        eq_(h.render_markdown(data), output)
-
-        data = u'http://example.com/page?a=1&b=2'
-        output = u'<p><a href="http://example.com/page?a=1&amp;b=2" target="_blank" rel="nofollow">http://example.com/page?a=1&amp;b=2</a></p>'
-        eq_(h.render_markdown(data), output)
-
-    def test_tags_h1(self):
-        data = u'#heading'
-        output = u'<h1>heading</h1>'
-        eq_(h.render_markdown(data), output)
-
-    def test_tags_h2(self):
-        data = u'##heading'
-        output = u'<h2>heading</h2>'
-        eq_(h.render_markdown(data), output)
-
-    def test_tags_h3(self):
-        data = u'###heading'
-        output = u'<h3>heading</h3>'
-        eq_(h.render_markdown(data), output)
-
-    def test_tags_img(self):
-        data = u'![image](/image.png)'
-        output = u'<p><img alt="image" src="/image.png"></p>'
-        eq_(h.render_markdown(data), output)
-
-    def test_bold(self):
-        data = u'Something **important**'
-        output = u'<p>Something <strong>important</strong></p>'
-        eq_(h.render_markdown(data), output)
-
-    def test_italics(self):
-        data = u'Something *important*'
-        output = u'<p>Something <em>important</em></p>'
-        eq_(h.render_markdown(data), output)
-
-    def test_internal_tag_link(self):
-        """Asserts links like 'tag:test-tag' work"""
-        data = 'tag:test-tag foobar'
-        output = '<p><a href="/dataset/?tags=test-tag">tag:test-tag</a> foobar</p>'
-        eq_(h.render_markdown(data), output)
-
-    def test_internal_tag_linked_with_quotes(self):
-        """Asserts links like 'tag:"test-tag"' work"""
-        data = 'tag:"test-tag" foobar'
-        output = '<p><a href="/dataset/?tags=test-tag">tag:&quot;test-tag&quot;</a> foobar</p>'
-        eq_(h.render_markdown(data), output)
-
-    def test_internal_tag_linked_with_quotes_and_space(self):
-        """Asserts links like 'tag:"test tag"' work"""
-        data = 'tag:"test tag" foobar'
-        output = '<p><a href="/dataset/?tags=test+tag">tag:&quot;test tag&quot;</a> foobar</p>'
-        eq_(h.render_markdown(data), output)
-
-    def test_internal_tag_with_no_opening_quote_only_matches_single_word(self):
-        """Asserts that without an opening quote only one word is matched"""
-        data = 'tag:test tag" foobar'  # should match 'tag:test'
-        output = '<p><a href="/dataset/?tags=test">tag:test</a> tag" foobar</p>'
-        eq_(h.render_markdown(data), output)
-
-    def test_internal_tag_with_no_opening_quote_wont_match_the_closing_quote(self):
-        """Asserts that 'tag:test" tag' is matched, but to 'tag:test'"""
-        data = 'tag:test" foobar'  # should match 'tag:test'
-        output = '<p><a href="/dataset/?tags=test">tag:test</a>" foobar</p>'
-        eq_(h.render_markdown(data), output)
->>>>>>> 360e32a0
 
     def test_internal_tag_with_no_closing_quote_does_not_match(self):
         """Asserts that without an opening quote only one word is matched"""
@@ -497,21 +386,18 @@
         out = h.render_markdown(data)
         assert "<a href" not in out
 
-<<<<<<< HEAD
-=======
     def test_tag_names_match_simple_punctuation(self):
         """Asserts punctuation and capital letters are matched in the tag name"""
         data = 'tag:"Test- _." foobar'
         output = '<p><a href="/dataset/?tags=Test-+_.">tag:&quot;Test- _.&quot;</a> foobar</p>'
-        eq_(h.render_markdown(data), output)
+        assert h.render_markdown(data) == output
 
     def test_tag_names_do_not_match_commas(self):
         """Asserts commas don't get matched as part of a tag name"""
         data = 'tag:Test,tag foobar'
         output = '<p><a href="/dataset/?tags=Test">tag:Test</a>,tag foobar</p>'
-        eq_(h.render_markdown(data), output)
-
->>>>>>> 360e32a0
+        assert h.render_markdown(data) == output
+
     def test_tag_names_dont_match_non_space_whitespace(self):
         """Asserts that the only piece of whitespace matched in a tagname is a space"""
         whitespace_characters = "\t\n\r\f\v"
@@ -519,42 +405,7 @@
             data = "tag:Bad" + ch + "space"
             output = '<p><a href="/dataset/?tags=Bad">tag:Bad</a>'
             result = h.render_markdown(data)
-<<<<<<< HEAD
             assert output in result, "\nGot: %s\nWanted: %s" % (result, output)
-=======
-            assert output in result, '\nGot: %s\nWanted: %s' % (result, output)
-
-    def test_tag_names_with_unicode_alphanumeric(self):
-        """Asserts that unicode alphanumeric characters are captured"""
-        data = u'tag:"Japanese katakana \u30a1" blah'
-        output = u'<p><a href="/dataset/?tags=Japanese+katakana+%E3%82%A1">tag:&quot;Japanese katakana \u30a1&quot;</a> blah</p>'
-        eq_(h.render_markdown(data), output)
-
-    def test_normal_link(self):
-        data = 'http://somelink/'
-        output = '<p><a href="http://somelink/" target="_blank" rel="nofollow">http://somelink/</a></p>'
-        eq_(h.render_markdown(data), output)
-
-    def test_normal_link_with_anchor(self):
-        data = 'http://somelink.com/#anchor'
-        output = '<p><a href="http://somelink.com/#anchor" target="_blank" rel="nofollow">http://somelink.com/#anchor</a></p>'
-        eq_(h.render_markdown(data), output)
-
-    def test_auto_link(self):
-        data = 'http://somelink.com'
-        output = '<p><a href="http://somelink.com" target="_blank" rel="nofollow">http://somelink.com</a></p>'
-        eq_(h.render_markdown(data), output)
-
-    def test_auto_link_after_whitespace(self):
-        data = 'go to http://somelink.com'
-        output = '<p>go to <a href="http://somelink.com" target="_blank" rel="nofollow">http://somelink.com</a></p>'
-        eq_(h.render_markdown(data), output)
-
-    def test_malformed_link_1(self):
-        data = u'<a href=\u201dsomelink\u201d>somelink</a>'
-        output = '<p>somelink</p>'
-        eq_(h.render_markdown(data), output)
->>>>>>> 360e32a0
 
 
 class TestHelpersRemoveLineBreaks(object):
