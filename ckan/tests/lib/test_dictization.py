--- conflicted
+++ resolved
@@ -892,7 +892,6 @@
 
         package_dictized = self.remove_changable_columns(package_dictize(pkg, context))
 
-<<<<<<< HEAD
     def test_16_group_dictized(self):
 
         context = {"model": model,
@@ -1017,8 +1016,7 @@
                 continue
             assert_equal(sorted(result[key]), sorted(expected[key]))
         assert_equal(result['package_count'], expected['package_count'])
-=======
->>>>>>> 2f512bf6
+
 
     def test_17_group_apis_to_dict(self):
 
