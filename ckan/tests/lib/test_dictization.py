--- conflicted
+++ resolved
@@ -967,10 +967,7 @@
         model.repo.commit_and_remove()
 
         pkg = model.Package.by_name(name)
-<<<<<<< HEAD
         assert_equal(set([tag.name for tag in pkg.get_tags()]), set(('tag1',)))
-=======
-        assert_equal(set([tag.name for tag in pkg.tags]), set(('tag1',)))
 
     def test_20_activity_save(self):
 
@@ -1002,5 +999,4 @@
         assert got['timestamp']
 
         # We didn't pass in any data so this should be empty.
-        assert not got['data']
->>>>>>> f9fc4f1c
+        assert not got['data']