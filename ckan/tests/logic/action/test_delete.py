# encoding: utf-8

import re

import nose.tools
from six import text_type

import ckan.tests.helpers as helpers
import ckan.tests.factories as factories
import ckan.logic as logic
import ckan.model as model
import ckan.plugins as p
import ckan.lib.jobs as jobs
import ckan.lib.search as search


assert_equals = nose.tools.assert_equals
assert_raises = nose.tools.assert_raises
eq = nose.tools.eq_
ok = nose.tools.ok_
raises = nose.tools.raises


class TestDelete:

    def setup(self):
        helpers.reset_db()

    def test_resource_delete(self):
        user = factories.User()
        sysadmin = factories.Sysadmin()
        resource = factories.Resource(user=user)
        context = {}
        params = {'id': resource['id']}

        helpers.call_action('resource_delete', context, **params)

        # Not even a sysadmin can see it now
        assert_raises(logic.NotFound, helpers.call_action, 'resource_show',
                      {'user': sysadmin['name']}, **params)
        # It is still there but with state=deleted
        res_obj = model.Resource.get(resource['id'])
        assert_equals(res_obj.state, 'deleted')


class TestDeleteResourceViews(object):

    @classmethod
    def setup_class(cls):
        if not p.plugin_loaded('image_view'):
            p.load('image_view')

        helpers.reset_db()

    @classmethod
    def teardown_class(cls):
        p.unload('image_view')

    def test_resource_view_delete(self):
        resource_view = factories.ResourceView()

        params = {'id': resource_view['id']}

        helpers.call_action('resource_view_delete', context={}, **params)

        assert_raises(logic.NotFound, helpers.call_action,
                      'resource_view_show',
                      context={}, **params)

        # The model object is actually deleted
        resource_view_obj = model.ResourceView.get(resource_view['id'])
        assert_equals(resource_view_obj, None)

    def test_delete_no_id_raises_validation_error(self):

        params = {}

        assert_raises(logic.ValidationError, helpers.call_action,
                      'resource_view_delete',
                      context={}, **params)

    def test_delete_wrong_id_raises_not_found_error(self):

        params = {'id': 'does_not_exist'}

        assert_raises(logic.NotFound, helpers.call_action,
                      'resource_view_delete',
                      context={}, **params)


class TestClearResourceViews(object):

    @classmethod
    def setup_class(cls):
        if not p.plugin_loaded('image_view'):
            p.load('image_view')
        if not p.plugin_loaded('recline_view'):
            p.load('recline_view')

        helpers.reset_db()

    @classmethod
    def teardown_class(cls):
        p.unload('image_view')
        p.unload('recline_view')

    def test_resource_view_clear(self):
        factories.ResourceView(view_type='image_view')
        factories.ResourceView(view_type='image_view')

        factories.ResourceView(view_type='recline_view')
        factories.ResourceView(view_type='recline_view')

        count = model.Session.query(model.ResourceView).count()

        assert_equals(count, 4)

        helpers.call_action('resource_view_clear', context={})

        count = model.Session.query(model.ResourceView).count()

        assert_equals(count, 0)

    def test_resource_view_clear_with_types(self):
        factories.ResourceView(view_type='image_view')
        factories.ResourceView(view_type='image_view')

        factories.ResourceView(view_type='recline_view')
        factories.ResourceView(view_type='recline_view')

        count = model.Session.query(model.ResourceView).count()

        assert_equals(count, 4)

        helpers.call_action('resource_view_clear', context={},
                            view_types=['image_view'])

        view_types = model.Session.query(model.ResourceView.view_type).all()

        assert_equals(len(view_types), 2)
        for view_type in view_types:
            assert_equals(view_type[0], 'recline_view')


class TestDeleteTags(object):

    def test_tag_delete_with_unicode_returns_unicode_error(self):
        # There is not a lot of call for it, but in theory there could be
        # unicode in the ActionError error message, so ensure that comes
        # through in NotFound as unicode.
        try:
            helpers.call_action('tag_delete', id=u'Delta symbol: \u0394')
        except logic.NotFound as e:
            assert u'Delta symbol: \u0394' in text_type(e)
        else:
            assert 0, 'Should have raised NotFound'


class TestGroupPurge(object):
    def setup(self):
        helpers.reset_db()

    def test_a_non_sysadmin_cant_purge_group(self):
        user = factories.User()
        group = factories.Group(user=user)

        assert_raises(logic.NotAuthorized,
                      helpers.call_action,
                      'group_purge',
                      context={'user': user['name'], 'ignore_auth': False},
                      id=group['name'])

    def test_purged_group_does_not_show(self):
        group = factories.Group()

        helpers.call_action('group_purge', id=group['name'])

        assert_raises(logic.NotFound, helpers.call_action, 'group_show',
                      context={}, id=group['name'])

    def test_purged_group_is_not_listed(self):
        group = factories.Group()

        helpers.call_action('group_purge', id=group['name'])

        assert_equals(helpers.call_action('group_list', context={}), [])

    def test_dataset_in_a_purged_group_no_longer_shows_that_group(self):
        group = factories.Group()
        dataset = factories.Dataset(groups=[{'name': group['name']}])

        helpers.call_action('group_purge', id=group['name'])

        dataset_shown = helpers.call_action('package_show', context={},
                                            id=dataset['id'])
        assert_equals(dataset_shown['groups'], [])

    def test_purged_group_is_not_in_search_results_for_its_ex_dataset(self):
        search.clear_all()
        group = factories.Group()
        dataset = factories.Dataset(groups=[{'name': group['name']}])

        def get_search_result_groups():
            results = helpers.call_action('package_search',
                                          q=dataset['title'])['results']
            return [g['name'] for g in results[0]['groups']]
        assert_equals(get_search_result_groups(), [group['name']])

        helpers.call_action('group_purge', id=group['name'])

        assert_equals(get_search_result_groups(), [])

    def test_purged_group_leaves_no_trace_in_the_model(self):
        factories.Group(name='parent')
        user = factories.User()
        group1 = factories.Group(name='group1',
                                 extras=[{'key': 'key1', 'value': 'val1'}],
                                 users=[{'name': user['name']}],
                                 groups=[{'name': 'parent'}])
        factories.Dataset(name='ds', groups=[{'name': 'group1'}])
        factories.Group(name='child', groups=[{'name': 'group1'}])
        num_revisions_before = model.Session.query(model.Revision).count()

        helpers.call_action('group_purge', id=group1['name'])
        num_revisions_after = model.Session.query(model.Revision).count()

        # the Group and related objects are gone
        assert_equals(sorted([g.name for g in
                              model.Session.query(model.Group).all()]),
                      ['child', 'parent'])
        assert_equals(model.Session.query(model.GroupExtra).all(), [])
        # the only members left are the users for the parent and child
        assert_equals(sorted([
            (m.table_name, m.group.name)
            for m in model.Session.query(model.Member).join(model.Group)]),
            [('user', 'child'), ('user', 'parent')])
        # the dataset is still there though
        assert_equals([p.name for p in model.Session.query(model.Package)],
                      ['ds'])

        # the group's object revisions were purged too
        assert_equals(sorted(
            [gr.name for gr in model.Session.query(model.GroupRevision)]),
            ['child', 'parent'])
        # GroupExtra is not revisioned
        # Member is not revisioned

        # No Revision objects were purged, in fact 1 is created for the purge
        assert_equals(num_revisions_after - num_revisions_before, 1)

    def test_missing_id_returns_error(self):
        assert_raises(logic.ValidationError,
                      helpers.call_action, 'group_purge')

    def test_bad_id_returns_404(self):
        assert_raises(logic.NotFound,
                      helpers.call_action, 'group_purge', id='123')


class TestOrganizationPurge(object):
    def setup(self):
        helpers.reset_db()

    def test_a_non_sysadmin_cant_purge_org(self):
        user = factories.User()
        org = factories.Organization(user=user)

        assert_raises(logic.NotAuthorized,
                      helpers.call_action,
                      'organization_purge',
                      context={'user': user['name'], 'ignore_auth': False},
                      id=org['name'])

    def test_purged_org_does_not_show(self):
        org = factories.Organization()

        helpers.call_action('organization_purge', id=org['name'])

        assert_raises(logic.NotFound, helpers.call_action, 'organization_show',
                      context={}, id=org['name'])

    def test_purged_org_is_not_listed(self):
        org = factories.Organization()

        helpers.call_action('organization_purge', id=org['name'])

        assert_equals(helpers.call_action('organization_list', context={}), [])

    def test_dataset_in_a_purged_org_no_longer_shows_that_org(self):
        org = factories.Organization()
        dataset = factories.Dataset(owner_org=org['id'])

        helpers.call_action('organization_purge', id=org['name'])

        dataset_shown = helpers.call_action('package_show', context={},
                                            id=dataset['id'])
        assert_equals(dataset_shown['owner_org'], None)

    def test_purged_org_is_not_in_search_results_for_its_ex_dataset(self):
        search.clear_all()
        org = factories.Organization()
        dataset = factories.Dataset(owner_org=org['id'])

        def get_search_result_owner_org():
            results = helpers.call_action('package_search',
                                          q=dataset['title'])['results']
            return results[0]['owner_org']
        assert_equals(get_search_result_owner_org(), org['id'])

        helpers.call_action('organization_purge', id=org['name'])

        assert_equals(get_search_result_owner_org(), None)

    def test_purged_organization_leaves_no_trace_in_the_model(self):
        factories.Organization(name='parent')
        user = factories.User()
        org1 = factories.Organization(
            name='org1',
            extras=[{'key': 'key1', 'value': 'val1'}],
            users=[{'name': user['name']}],
            groups=[{'name': 'parent'}])
        factories.Dataset(name='ds', owner_org=org1['id'])
        factories.Organization(name='child', groups=[{'name': 'org1'}])
        num_revisions_before = model.Session.query(model.Revision).count()

        helpers.call_action('organization_purge', id=org1['name'])
        num_revisions_after = model.Session.query(model.Revision).count()

        # the Organization and related objects are gone
        assert_equals(sorted([o.name for o in
                              model.Session.query(model.Group).all()]),
                      ['child', 'parent'])
        assert_equals(model.Session.query(model.GroupExtra).all(), [])
        # the only members left are the users for the parent and child
        assert_equals(sorted([
            (m.table_name, m.group.name)
            for m in model.Session.query(model.Member).join(model.Group)]),
            [('user', 'child'), ('user', 'parent')])
        # the dataset is still there though
        assert_equals([p.name for p in model.Session.query(model.Package)],
                      ['ds'])

        # the organization's object revisions were purged too
        assert_equals(sorted(
            [gr.name for gr in model.Session.query(model.GroupRevision)]),
            ['child', 'parent'])
        # GroupExtra is not revisioned
        # Member is not revisioned

        # No Revision objects were purged, in fact 1 is created for the purge
        assert_equals(num_revisions_after - num_revisions_before, 1)

    def test_missing_id_returns_error(self):
        assert_raises(logic.ValidationError,
                      helpers.call_action, 'organization_purge')

    def test_bad_id_returns_404(self):
        assert_raises(logic.NotFound,
                      helpers.call_action, 'organization_purge', id='123')


class TestDatasetPurge(object):
    def setup(self):
        helpers.reset_db()

    def test_a_non_sysadmin_cant_purge_dataset(self):
        user = factories.User()
        dataset = factories.Dataset(user=user)

        assert_raises(logic.NotAuthorized,
                      helpers.call_action,
                      'dataset_purge',
                      context={'user': user['name'], 'ignore_auth': False},
                      id=dataset['name'])

    def test_purged_dataset_does_not_show(self):
        dataset = factories.Dataset()

        helpers.call_action('dataset_purge',
                            context={'ignore_auth': True},
                            id=dataset['name'])

        assert_raises(logic.NotFound, helpers.call_action, 'package_show',
                      context={}, id=dataset['name'])

    def test_purged_dataset_is_not_listed(self):
        dataset = factories.Dataset()

        helpers.call_action('dataset_purge', id=dataset['name'])

        assert_equals(helpers.call_action('package_list', context={}), [])

    def test_group_no_longer_shows_its_purged_dataset(self):
        group = factories.Group()
        dataset = factories.Dataset(groups=[{'name': group['name']}])

        helpers.call_action('dataset_purge', id=dataset['name'])

        dataset_shown = helpers.call_action('group_show', context={},
                                            id=group['id'],
                                            include_datasets=True)
        assert_equals(dataset_shown['packages'], [])

    def test_purged_dataset_is_not_in_search_results(self):
        search.clear_all()
        dataset = factories.Dataset()

        def get_search_results():
            results = helpers.call_action('package_search',
                                          q=dataset['title'])['results']
            return [d['name'] for d in results]
        assert_equals(get_search_results(), [dataset['name']])

        helpers.call_action('dataset_purge', id=dataset['name'])

        assert_equals(get_search_results(), [])

    def test_purged_dataset_leaves_no_trace_in_the_model(self):
        factories.Group(name='group1')
        org = factories.Organization()
        dataset = factories.Dataset(
            tags=[{'name': 'tag1'}],
            groups=[{'name': 'group1'}],
            owner_org=org['id'],
            extras=[{'key': 'testkey', 'value': 'testvalue'}])
        factories.Resource(package_id=dataset['id'])
        num_revisions_before = model.Session.query(model.Revision).count()

        helpers.call_action('dataset_purge',
                            context={'ignore_auth': True},
                            id=dataset['name'])
        num_revisions_after = model.Session.query(model.Revision).count()

        # the Package and related objects are gone
        assert_equals(model.Session.query(model.Package).all(), [])
        assert_equals(model.Session.query(model.Resource).all(), [])
        assert_equals(model.Session.query(model.PackageTag).all(), [])
        # there is no clean-up of the tag object itself, just the PackageTag.
        assert_equals([t.name for t in model.Session.query(model.Tag).all()],
                      ['tag1'])
        assert_equals(model.Session.query(model.PackageExtra).all(), [])
        # the only member left is for the user created in factories.Group() and
        # factories.Organization()
        assert_equals(sorted(
            [(m.table_name, m.group.name)
             for m in model.Session.query(model.Member).join(model.Group)]),
            [('user', 'group1'), ('user', org['name'])])

<<<<<<< HEAD
=======
        # all the object revisions were purged too
        assert_equals(model.Session.query(model.PackageRevision).all(), [])
        assert_equals(model.Session.query(model.ResourceRevision).all(), [])
        assert_equals(model.Session.query(model.PackageTagRevision).all(), [])
        # PackageExtraRevision is not revisioned
>>>>>>> 4db0ab59
        # Member is not revisioned

        # No Revision objects were purged or created
        assert_equals(num_revisions_after - num_revisions_before, 0)

    def test_purged_dataset_removed_from_relationships(self):
        child = factories.Dataset()
        parent = factories.Dataset()
        grandparent = factories.Dataset()

        helpers.call_action('package_relationship_create',
                            subject=child['id'],
                            type='child_of',
                            object=parent['id'])

        helpers.call_action('package_relationship_create',
                            subject=parent['id'],
                            type='child_of',
                            object=grandparent['id'])

        assert_equals(len(
            model.Session.query(model.PackageRelationship).all()), 2)

        helpers.call_action('dataset_purge',
                            context={'ignore_auth': True},
                            id=parent['name'])

        assert_equals(model.Session.query(model.PackageRelationship).all(), [])

    def test_missing_id_returns_error(self):
        assert_raises(logic.ValidationError,
                      helpers.call_action, 'dataset_purge')

    def test_bad_id_returns_404(self):
        assert_raises(logic.NotFound,
                      helpers.call_action, 'dataset_purge', id='123')


class TestUserDelete(object):
    def setup(self):
        helpers.reset_db()

    def test_user_delete(self):
        user = factories.User()
        context = {}
        params = {u'id': user[u'id']}

        helpers.call_action(u'user_delete', context, **params)

        # It is still there but with state=deleted
        user_obj = model.User.get(user[u'id'])
        assert_equals(user_obj.state, u'deleted')

    def test_user_delete_but_user_doesnt_exist(self):
        context = {}
        params = {u'id': 'unknown'}

        assert_raises(
            logic.NotFound,
            helpers.call_action,
            u'user_delete', context, **params)

    def test_user_delete_removes_memberships(self):
        user = factories.User()
        factories.Organization(
            users=[{u'name': user[u'id'], u'capacity': u'admin'}])

        factories.Group(
            users=[{u'name': user[u'id'], u'capacity': u'admin'}])

        user_memberships = model.Session.query(model.Member).filter(
            model.Member.table_id == user[u'id']).all()

        assert_equals(len(user_memberships), 2)

        assert_equals([m.state for m in user_memberships],
                      [u'active', u'active'])

        context = {}
        params = {u'id': user[u'id']}

        helpers.call_action(u'user_delete', context, **params)

        user_memberships = model.Session.query(model.Member).filter(
            model.Member.table_id == user[u'id']).all()

        # Member objects are still there, but flagged as deleted
        assert_equals(len(user_memberships), 2)

        assert_equals([m.state for m in user_memberships],
                      [u'deleted', u'deleted'])

    def test_user_delete_removes_memberships_when_using_name(self):
        user = factories.User()
        factories.Organization(
            users=[{u'name': user[u'id'], u'capacity': u'admin'}])

        factories.Group(
            users=[{u'name': user[u'id'], u'capacity': u'admin'}])

        context = {}
        params = {u'id': user[u'name']}

        helpers.call_action(u'user_delete', context, **params)

        user_memberships = model.Session.query(model.Member).filter(
            model.Member.table_id == user[u'id']).all()

        # Member objects are still there, but flagged as deleted
        assert_equals(len(user_memberships), 2)

        assert_equals([m.state for m in user_memberships],
                      [u'deleted', u'deleted'])


class TestJobClear(helpers.FunctionalRQTestBase):

    def test_all_queues(self):
        '''
        Test clearing all queues.
        '''
        self.enqueue()
        self.enqueue(queue=u'q')
        self.enqueue(queue=u'q')
        self.enqueue(queue=u'q')
        queues = helpers.call_action(u'job_clear')
        eq({jobs.DEFAULT_QUEUE_NAME, u'q'}, set(queues))
        all_jobs = self.all_jobs()
        eq(len(all_jobs), 0)

    def test_specific_queues(self):
        '''
        Test clearing specific queues.
        '''
        job1 = self.enqueue()
        job2 = self.enqueue(queue=u'q1')
        job3 = self.enqueue(queue=u'q1')
        job4 = self.enqueue(queue=u'q2')
        with helpers.recorded_logs(u'ckan.logic') as logs:
            queues = helpers.call_action(u'job_clear', queues=[u'q1', u'q2'])
        eq({u'q1', u'q2'}, set(queues))
        all_jobs = self.all_jobs()
        eq(len(all_jobs), 1)
        eq(all_jobs[0], job1)
        logs.assert_log(u'info', u'q1')
        logs.assert_log(u'info', u'q2')


class TestJobCancel(helpers.FunctionalRQTestBase):

    def test_existing_job(self):
        '''
        Test cancelling an existing job.
        '''
        job1 = self.enqueue(queue=u'q')
        job2 = self.enqueue(queue=u'q')
        with helpers.recorded_logs(u'ckan.logic') as logs:
            helpers.call_action(u'job_cancel', id=job1.id)
        all_jobs = self.all_jobs()
        eq(len(all_jobs), 1)
        eq(all_jobs[0], job2)
        assert_raises(KeyError, jobs.job_from_id, job1.id)
        logs.assert_log(u'info', re.escape(job1.id))

    @raises(logic.NotFound)
    def test_not_existing_job(self):
        helpers.call_action(u'job_cancel', id=u'does-not-exist')<|MERGE_RESOLUTION|>--- conflicted
+++ resolved
@@ -446,14 +446,6 @@
              for m in model.Session.query(model.Member).join(model.Group)]),
             [('user', 'group1'), ('user', org['name'])])
 
-<<<<<<< HEAD
-=======
-        # all the object revisions were purged too
-        assert_equals(model.Session.query(model.PackageRevision).all(), [])
-        assert_equals(model.Session.query(model.ResourceRevision).all(), [])
-        assert_equals(model.Session.query(model.PackageTagRevision).all(), [])
-        # PackageExtraRevision is not revisioned
->>>>>>> 4db0ab59
         # Member is not revisioned
 
         # No Revision objects were purged or created
