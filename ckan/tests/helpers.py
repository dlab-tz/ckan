# encoding: utf-8

'''This is a collection of helper functions for use in tests.

We want to avoid sharing test helper functions between test modules as
much as possible, and we definitely don't want to share test fixtures between
test modules, or to introduce a complex hierarchy of test class subclasses,
etc.

We want to reduce the amount of "travel" that a reader needs to undertake to
understand a test method -- reducing the number of other files they need to go
and read to understand what the test code does. And we want to avoid tightly
coupling test modules to each other by having them share code.

But some test helper functions just increase the readability of tests so much
and make writing tests so much easier, that it's worth having them despite the
potential drawbacks.

This module is reserved for these very useful functions.

'''
<<<<<<< HEAD
import urlparse
=======

import collections
import contextlib
import errno
import functools
import logging
import os
import re

>>>>>>> a5408647
import webtest
import nose.tools
from nose.tools import assert_in, assert_not_in
import mock
import rq

from ckan.common import config
import ckan.lib.jobs as jobs
from ckan.lib.redis import connect_to_redis
import ckan.lib.search as search
import ckan.config.middleware
import ckan.model as model
import ckan.logic as logic


def reset_db():
    '''Reset CKAN's database.

    If a test class uses the database, then it should call this function in its
    ``setup()`` method to make sure that it has a clean database to start with
    (nothing left over from other test classes or from previous test runs).

    If a test class doesn't use the database (and most test classes shouldn't
    need to) then it doesn't need to call this function.

    :returns: ``None``

    '''
    # Close any database connections that have been left open.
    # This prevents CKAN from hanging waiting for some unclosed connection.
    model.Session.close_all()

    model.repo.rebuild_db()


def call_action(action_name, context=None, **kwargs):
    '''Call the named ``ckan.logic.action`` function and return the result.

    This is just a nicer way for user code to call action functions, nicer than
    either calling the action function directly or via
    :py:func:`ckan.logic.get_action`.

    For example::

        user_dict = call_action('user_create', name='seanh',
                                email='seanh@seanh.com', password='pass')

    Any keyword arguments given will be wrapped in a dict and passed to the
    action function as its ``data_dict`` argument.

    Note: this skips authorization! It passes 'ignore_auth': True to action
    functions in their ``context`` dicts, so the corresponding authorization
    functions will not be run.
    This is because ckan.tests.logic.action tests only the actions, the
    authorization functions are tested separately in
    ckan.tests.logic.auth.
    See the :doc:`testing guidelines </contributing/testing>` for more info.

    This function should eventually be moved to
    :py:func:`ckan.logic.call_action` and the current
    :py:func:`ckan.logic.get_action` function should be
    deprecated. The tests may still need their own wrapper function for
    :py:func:`ckan.logic.call_action`, e.g. to insert ``'ignore_auth': True``
    into the ``context`` dict.

    :param action_name: the name of the action function to call, e.g.
        ``'user_update'``
    :type action_name: string
    :param context: the context dict to pass to the action function
        (optional, if no context is given a default one will be supplied)
    :type context: dict
    :returns: the dict or other value that the action function returns

    '''
    if context is None:
        context = {}
    context.setdefault('user', '127.0.0.1')
    context.setdefault('ignore_auth', True)
    return logic.get_action(action_name)(context=context, data_dict=kwargs)


def call_auth(auth_name, context, **kwargs):
    '''Call the named ``ckan.logic.auth`` function and return the result.

    This is just a convenience function for tests in
    :py:mod:`ckan.tests.logic.auth` to use.

    Usage::

        result = helpers.call_auth('user_update', context=context,
                                   id='some_user_id',
                                   name='updated_user_name')

    :param auth_name: the name of the auth function to call, e.g.
        ``'user_update'``
    :type auth_name: string

    :param context: the context dict to pass to the auth function, must
        contain ``'user'`` and ``'model'`` keys,
        e.g. ``{'user': 'fred', 'model': my_mock_model_object}``
    :type context: dict

    :returns: the dict that the auth function returns, e.g.
        ``{'success': True}`` or ``{'success': False, msg: '...'}``
        or just ``{'success': False}``
    :rtype: dict

    '''
    assert 'user' in context, ('Test methods must put a user name in the '
                               'context dict')
    assert 'model' in context, ('Test methods must put a model in the '
                                'context dict')

    return logic.check_access(auth_name, context, data_dict=kwargs)


class CKANTestApp(webtest.TestApp):
    '''A wrapper around webtest.TestApp

    It adds some convenience methods for CKAN
    '''

    _flask_app = None

    @property
    def flask_app(self):
        if not self._flask_app:
            self._flask_app = self.app.apps['flask_app']._wsgi_app
        return self._flask_app


def _get_test_app():
    '''Return a webtest.TestApp for CKAN, with legacy templates disabled.

    For functional tests that need to request CKAN pages or post to the API.
    Unit tests shouldn't need this.

    '''
    config['ckan.legacy_templates'] = False
    config['testing'] = True
    app = ckan.config.middleware.make_app(config['global_conf'], **config)
    app = CKANTestApp(app)
    return app


class FunctionalTestBase(object):
    '''A base class for functional test classes to inherit from.

    Allows configuration changes by overriding _apply_config_changes and
    resetting the CKAN config after your test class has run. It creates a
    webtest.TestApp at self.app for your class to use to make HTTP requests
    to the CKAN web UI or API.

    If you're overriding methods that this class provides, like setup_class()
    and teardown_class(), make sure to use super() to call this class's methods
    at the top of yours!

    '''
    @classmethod
    def _get_test_app(cls):  # leading _ because nose is terrible
        # FIXME: remove this method and switch to using helpers.get_test_app
        # in each test once the old functional tests are fixed or removed
        if not hasattr(cls, '_test_app'):
            cls._test_app = _get_test_app()
        return cls._test_app

    @classmethod
    def setup_class(cls):
        # Make a copy of the Pylons config, so we can restore it in teardown.
        cls._original_config = dict(config)
        cls._apply_config_changes(config)
        cls._get_test_app()

    @classmethod
    def _apply_config_changes(cls, cfg):
        pass

    def setup(self):
        '''Reset the database and clear the search indexes.'''
        reset_db()
        if hasattr(self, '_test_app'):
            self._test_app.reset()
        search.clear_all()

    @classmethod
    def teardown_class(cls):
        # Restore the Pylons config to its original values, in case any tests
        # changed any config settings.
        config.clear()
        config.update(cls._original_config)


class RQTestBase(object):
    '''
    Base class for tests of RQ functionality.
    '''
    def setup(self):
        u'''
        Delete all RQ queues and jobs.
        '''
        # See https://github.com/nvie/rq/issues/731
        redis_conn = connect_to_redis()
        for queue in rq.Queue.all(connection=redis_conn):
            queue.empty()
            redis_conn.srem(rq.Queue.redis_queues_keys, queue._key)
            redis_conn.delete(queue._key)

    def all_jobs(self):
        u'''
        Get a list of all RQ jobs.
        '''
        jobs = []
        redis_conn = connect_to_redis()
        for queue in rq.Queue.all(connection=redis_conn):
            jobs.extend(queue.jobs)
        return jobs

    def enqueue(self, job=None, *args, **kwargs):
        u'''
        Enqueue a test job.
        '''
        if job is None:
            job = jobs.test_job
        return jobs.enqueue(job, *args, **kwargs)


class FunctionalRQTestBase(FunctionalTestBase, RQTestBase):
    '''
    Base class for functional tests of RQ functionality.
    '''
    def setup(self):
        FunctionalTestBase.setup(self)
        RQTestBase.setup(self)


def submit_and_follow(app, form, extra_environ=None, name=None,
                      value=None, **args):
    '''
    Call webtest_submit with name/value passed expecting a redirect
    and return the response from following that redirect.
    '''
    if extra_environ is None:
        extra_environ = {}
    if not extra_environ.get('HTTP_HOST'):
        extra_environ['HTTP_HOST'] = str(
            urlparse.urlparse(config['ckan.site_url']).netloc)

    response = webtest_submit(form, name, value=value, status=302,
                              extra_environ=extra_environ, **args)
    return app.get(url=response.headers['Location'],
                   extra_environ=extra_environ)


## FIXME: remove webtest_* functions below when we upgrade webtest

def webtest_submit(form, name=None, index=None, value=None, **args):
    '''
    backported version of webtest.Form.submit that actually works
    for submitting with different submit buttons.

    We're stuck on an old version of webtest because we're stuck
    on an old version of webob because we're stuck on an old version
    of Pylons. This prolongs our suffering, but on the bright side
    it lets us have functional tests that work.
    '''
    fields = webtest_submit_fields(form, name, index=index, submit_value=value)
    if form.method.upper() != "GET":
        args.setdefault("content_type",  form.enctype)
    return form.response.goto(form.action, method=form.method,
                              params=fields, **args)


def webtest_submit_fields(form, name=None, index=None, submit_value=None):
    '''
    backported version of webtest.Form.submit_fields that actually works
    for submitting with different submit buttons.
    '''
    from webtest.app import File
    submit = []
    # Use another name here so we can keep function param the same for BWC.
    submit_name = name
    if index is not None and submit_value is not None:
        raise ValueError("Can't specify both submit_value and index.")

    # If no particular button was selected, use the first one
    if index is None and submit_value is None:
        index = 0

    # This counts all fields with the submit name not just submit fields.
    current_index = 0
    for name, field in form.field_order:
        if name is None:  # pragma: no cover
            continue
        if submit_name is not None and name == submit_name:
            if index is not None and current_index == index:
                submit.append((name, field.value_if_submitted()))
            if submit_value is not None and \
               field.value_if_submitted() == submit_value:
                submit.append((name, field.value_if_submitted()))
            current_index += 1
        else:
            value = field.value
            if value is None:
                continue
            if isinstance(field, File):
                submit.append((name, field))
                continue
            if isinstance(value, list):
                for item in value:
                    submit.append((name, item))
            else:
                submit.append((name, value))
    return submit


def webtest_maybe_follow(response, **kw):
    """
    Follow all redirects. If this response is not a redirect, do nothing.
    Returns another response object.

    (backported from WebTest 2.0.1)
    """
    remaining_redirects = 100  # infinite loops protection

    while 300 <= response.status_int < 400 and remaining_redirects:
        response = response.follow(**kw)
        remaining_redirects -= 1

    assert remaining_redirects > 0, "redirects chain looks infinite"
    return response


def change_config(key, value):
    '''Decorator to temporarily change CKAN's config to a new value

    This allows you to easily create tests that need specific config values to
    be set, making sure it'll be reverted to what it was originally, after your
    test is run.

    Usage::

        @helpers.change_config('ckan.site_title', 'My Test CKAN')
        def test_ckan_site_title(self):
            assert config['ckan.site_title'] == 'My Test CKAN'

    :param key: the config key to be changed, e.g. ``'ckan.site_title'``
    :type key: string

    :param value: the new config key's value, e.g. ``'My Test CKAN'``
    :type value: string

    .. seealso:: The context manager :py:func:`changed_config`
    '''
    def decorator(func):
        @functools.wraps(func)
        def wrapper(*args, **kwargs):
            with changed_config(key, value):
                return func(*args, **kwargs)
        return wrapper
    return decorator


@contextlib.contextmanager
def changed_config(key, value):
    '''
    Context manager for temporarily changing a config value.

    Allows you to temporarily change the value of a CKAN configuration
    option. The original value is restored once the context manager is
    left.

    Usage::

        with changed_config(u'ckan.site_title', u'My Test CKAN'):
            assert config[u'ckan.site_title'] == u'My Test CKAN'

    .. seealso:: The decorator :py:func:`change_config`
    '''
    _original_config = config.copy()
    config[key] = value
    try:
        yield
    finally:
        config.clear()
        config.update(_original_config)


def mock_auth(auth_function_path):
    '''
    Decorator to easily mock a CKAN auth method in the context of a test
     function

    It adds a mock object for the provided auth_function_path as a parameter to
     the test function.

    Essentially it makes sure that `ckan.authz.clear_auth_functions_cache` is
     called before and after to make sure that the auth functions pick up
     the newly changed values.

    Usage::

        @helpers.mock_auth('ckan.logic.auth.create.package_create')
        def test_mock_package_create(self, mock_package_create):
            from ckan import logic
            mock_package_create.return_value = {'success': True}

            # package_create is mocked
            eq_(logic.check_access('package_create', {}), True)

            assert mock_package_create.called

    :param action_name: the full path to the auth function to be mocked,
        e.g. ``ckan.logic.auth.create.package_create``
    :type action_name: string

    '''
    from ckan.authz import clear_auth_functions_cache

    def decorator(func):
        def wrapper(*args, **kwargs):

            try:
                with mock.patch(auth_function_path) as mocked_auth:
                    clear_auth_functions_cache()
                    new_args = args + tuple([mocked_auth])
                    return_value = func(*new_args, **kwargs)
            finally:
                clear_auth_functions_cache()
            return return_value

        return nose.tools.make_decorator(func)(wrapper)
    return decorator


def mock_action(action_name):
    '''
    Decorator to easily mock a CKAN action in the context of a test function

    It adds a mock object for the provided action as a parameter to the test
    function. The mock is discarded at the end of the function, even if there
    is an exception raised.

    Note that this mocks the action both when it's called directly via
    ``ckan.logic.get_action`` and via ``ckan.plugins.toolkit.get_action``.

    Usage::

        @mock_action('user_list')
        def test_mock_user_list(self, mock_user_list):

            mock_user_list.return_value = 'hi'

            # user_list is mocked
            eq_(helpers.call_action('user_list', {}), 'hi')

            assert mock_user_list.called

    :param action_name: the name of the action to be mocked,
        e.g. ``package_create``
    :type action_name: string

    '''
    def decorator(func):
        def wrapper(*args, **kwargs):
            mock_action = mock.MagicMock()

            from ckan.logic import get_action as original_get_action

            def side_effect(called_action_name):
                if called_action_name == action_name:
                    return mock_action
                else:
                    return original_get_action(called_action_name)
            try:
                with mock.patch('ckan.logic.get_action') as mock_get_action, \
                        mock.patch('ckan.plugins.toolkit.get_action') \
                        as mock_get_action_toolkit:
                    mock_get_action.side_effect = side_effect
                    mock_get_action_toolkit.side_effect = side_effect

                    new_args = args + tuple([mock_action])
                    return_value = func(*new_args, **kwargs)
            finally:
                # Make sure to stop the mock, even with an exception
                mock_action.stop()
            return return_value

        return nose.tools.make_decorator(func)(wrapper)
    return decorator


def set_extra_environ(key, value):
    '''Decorator to temporarily changes a single request environemnt value

    Create a new test app and use the a side effect of making a request
    to set an extra_environ value. Reset the value to '' after the test.

    Usage::

        @helpers.extra_environ('SCRIPT_NAME', '/myscript')
        def test_ckan_thing_affected_by_script_name(self):
            # ...

    :param key: the extra_environ key to be changed, e.g. ``'SCRIPT_NAME'``
    :type key: string

    :param value: the new extra_environ key's value, e.g. ``'/myscript'``
    :type value: string
    '''
    def decorator(func):
        def wrapper(*args, **kwargs):
            app = _get_test_app()
            app.get('/', extra_environ={key: value})

            try:
                return_value = func(*args, **kwargs)
            finally:
                app.get('/', extra_environ={key: ''})

            return return_value
        return nose.tools.make_decorator(func)(wrapper)
    return decorator


@contextlib.contextmanager
def recorded_logs(logger=None, level=logging.DEBUG,
                  override_disabled=True, override_global_level=True):
    u'''
    Context manager for recording log messages.

    :param logger: The logger to record messages from. Can either be a
        :py:class:`logging.Logger` instance or a string with the
        logger's name. Defaults to the root logger.

    :param int level: Temporary log level for the target logger while
        the context manager is active. Pass ``None`` if you don't want
        the level to be changed. The level is automatically reset to its
        original value when the context manager is left.

    :param bool override_disabled: A logger can be disabled by setting
        its ``disabled`` attribute. By default, this context manager
        sets that attribute to ``False`` at the beginning of its
        execution and resets it when the context manager is left. Set
        ``override_disabled`` to ``False`` to keep the current value
        of the attribute.

    :param bool override_global_level: The ``logging.disable`` function
        allows one to install a global minimum log level that takes
        precedence over a logger's own level. By default, this context
        manager makes sure that the global limit is at most ``level``,
        and reduces it if necessary during its execution. Set
        ``override_global_level`` to ``False`` to keep the global limit.

    :returns: A recording log handler that listens to ``logger`` during
        the execution of the context manager.
    :rtype: :py:class:`RecordingLogHandler`

    Example::

        import logging

        logger = logging.getLogger(__name__)

        with recorded_logs(logger) as logs:
            logger.info(u'Hello, world!')

        logs.assert_log(u'info', u'world')
    '''
    if logger is None:
        logger = logging.getLogger()
    elif not isinstance(logger, logging.Logger):
        logger = logging.getLogger(logger)
    handler = RecordingLogHandler()
    old_level = logger.level
    manager_level = logger.manager.disable
    disabled = logger.disabled
    logger.addHandler(handler)
    try:
        if level is not None:
            logger.setLevel(level)
        if override_disabled:
            logger.disabled = False
        if override_global_level:
            if (level is None) and (manager_level > old_level):
                logger.manager.disable = old_level
            elif (level is not None) and (manager_level > level):
                logger.manager.disable = level
        yield handler
    finally:
        logger.handlers.remove(handler)
        logger.setLevel(old_level)
        logger.disabled = disabled
        logger.manager.disable = manager_level


class RecordingLogHandler(logging.Handler):
    u'''
    Log handler that records log messages for later inspection.

    You can inspect the recorded messages via the ``messages`` attribute
    (a dict that maps log levels to lists of messages) or by using
    ``assert_log``.

    This class is rarely useful on its own, instead use
    :py:func:`recorded_logs` to temporarily record log messages.
    '''
    def __init__(self, *args, **kwargs):
        super(RecordingLogHandler, self).__init__(*args, **kwargs)
        self.clear()

    def emit(self, record):
        self.messages[record.levelname.lower()].append(record.getMessage())

    def assert_log(self, level, pattern, msg=None):
        u'''
        Assert that a certain message has been logged.

        :param string pattern: A regex which the message has to match.
            The match is done using ``re.search``.

        :param string level: The message level (``'debug'``, ...).

        :param string msg: Optional failure message in case the expected
            log message was not logged.

        :raises AssertionError: If the expected message was not logged.
        '''
        compiled_pattern = re.compile(pattern)
        for log_msg in self.messages[level]:
            if compiled_pattern.search(log_msg):
                return
        if not msg:
            if self.messages[level]:
                lines = u'\n    '.join(self.messages[level])
                msg = (u'Pattern "{}" was not found in the log messages for '
                       + u'level "{}":\n    {}').format(pattern, level, lines)
            else:
                msg = (u'Pattern "{}" was not found in the log messages for '
                       + u'level "{}" (no messages were recorded for that '
                       + u'level).').format(pattern, level)
        raise AssertionError(msg)

    def clear(self):
        u'''
        Clear all captured log messages.
        '''
        self.messages = collections.defaultdict(list)<|MERGE_RESOLUTION|>--- conflicted
+++ resolved
@@ -19,9 +19,6 @@
 This module is reserved for these very useful functions.
 
 '''
-<<<<<<< HEAD
-import urlparse
-=======
 
 import collections
 import contextlib
@@ -31,7 +28,6 @@
 import os
 import re
 
->>>>>>> a5408647
 import webtest
 import nose.tools
 from nose.tools import assert_in, assert_not_in
@@ -273,12 +269,6 @@
     Call webtest_submit with name/value passed expecting a redirect
     and return the response from following that redirect.
     '''
-    if extra_environ is None:
-        extra_environ = {}
-    if not extra_environ.get('HTTP_HOST'):
-        extra_environ['HTTP_HOST'] = str(
-            urlparse.urlparse(config['ckan.site_url']).netloc)
-
     response = webtest_submit(form, name, value=value, status=302,
                               extra_environ=extra_environ, **args)
     return app.get(url=response.headers['Location'],
