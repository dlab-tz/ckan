import re

from pylons import config
import formalchemy
from formalchemy import helpers as h
from sqlalchemy.util import OrderedDict
from pylons.i18n import _, ungettext, N_, gettext

from common import ResourcesField, TagField, ExtrasField, GroupSelectField, package_name_validator
from builder import FormBuilder
import ckan.model as model
import ckan.lib.helpers
from ckan.lib.helpers import literal

__all__ = ['prettify', 'build_package_form', 'get_standard_fieldset']


def prettify(field_name):
    field_name = re.sub('(?<!\w)[Uu]rl(?!\w)', 'URL', field_name.replace('_', ' ').capitalize())
    return _(field_name.replace('_', ' '))

<<<<<<< HEAD
def build_package_form(is_admin=False, user_editable_groups=None):
=======
def build_package_form(is_admin=False, **params):
>>>>>>> fbefd582
    builder = FormBuilder(model.Package)

    # Extra fields
    builder.add_field(GroupSelectField('groups', allow_empty=True, user_editable_groups=user_editable_groups))
    builder.add_field(ResourcesField('resources', hidden_label=True))
    builder.add_field(TagField('tags'))
    builder.add_field(ExtrasField('extras', hidden_label=True))

    # Labels and instructions
    builder.set_field_text('name', '%s %s' % (_('Name'), _('(required)')), hints=literal(_("<strong>Unique identifier</strong> for package.<br/>2+ chars, lowercase, using only 'a-z0-9' and '-_'")))
    builder.set_field_text('license_id', _('License'))
    builder.set_field_text('tags', _('Tags'), _('(space separated list)'))
    builder.set_field_text('notes', _('Notes'), hints=literal(_('You can use <a href="http://daringfireball.net/projects/markdown/syntax">Markdown formatting</a> here.')))

    # Options/settings
    builder.set_field_option('name', 'validate', package_name_validator)
    builder.set_field_option('license_id', 'dropdown', {'options':[('', None)] + model.Package.get_license_options()})
    builder.set_field_option('state', 'dropdown', {'options':model.State.all})
    builder.set_field_option('notes', 'textarea', {'size':'60x15'})

    # Layout
    field_groups = OrderedDict([
        (_('Basic information'), ['name', 'title', 'version', 'url',
                               'notes', 'tags']),
        (_('Resources'), ['resources']),
        (_('Groups'), ['groups']),
        (_('Detail'), ['author', 'author_email',
                    'maintainer', 'maintainer_email',
                    'license_id']),
        (_('Extras'), ['extras']),
        ])
    if is_admin:
        field_groups[_('Detail')].append('state')
    builder.set_displayed_fields(field_groups)
    builder.set_label_prettifier(prettify)
    return builder
    # Strings for i18n:
    [_('Name'),  _('Title'), _('Version'), _('URL'),
     _('Notes'), _('Resources'), _('Author'), _('Author email'), _('Maintainer'),
     _('Maintainer email'), _('License'), _('Tags'), _('Extras'), _('State')]

def get_standard_fieldset(is_admin=False, user_editable_groups=None, **kwargs):
    '''Returns the package fieldset (optionally with admin fields)'''

    return build_package_form(is_admin=is_admin, user_editable_groups=user_editable_groups).get_fieldset()<|MERGE_RESOLUTION|>--- conflicted
+++ resolved
@@ -19,11 +19,7 @@
     field_name = re.sub('(?<!\w)[Uu]rl(?!\w)', 'URL', field_name.replace('_', ' ').capitalize())
     return _(field_name.replace('_', ' '))
 
-<<<<<<< HEAD
-def build_package_form(is_admin=False, user_editable_groups=None):
-=======
 def build_package_form(is_admin=False, **params):
->>>>>>> fbefd582
     builder = FormBuilder(model.Package)
 
     # Extra fields
