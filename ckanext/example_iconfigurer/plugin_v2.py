# encoding: utf-8

<<<<<<< HEAD
from ckan.types import Schema
from ckan.common import CKANConfig
from six import text_type
=======

>>>>>>> c5c529d1
import ckan.plugins as plugins
import ckan.plugins.toolkit as toolkit


class ExampleIConfigurerPlugin(plugins.SingletonPlugin):

    plugins.implements(plugins.IConfigurer)

    # IConfigurer

    def update_config(self, config: CKANConfig):
        # Add extension templates directory
        toolkit.add_template_directory(config, 'templates')

    def update_config_schema(self, schema: Schema):

        ignore_missing = toolkit.get_validator('ignore_missing')
        unicode_safe = toolkit.get_validator('unicode_safe')
        is_positive_integer = toolkit.get_validator('is_positive_integer')

        schema.update({
            # This is an existing CKAN core configuration option, we are just
            # making it available to be editable at runtime
            'ckan.datasets_per_page': [ignore_missing, is_positive_integer],

            # This is a custom configuration option
            'ckanext.example_iconfigurer.test_conf': [ignore_missing,
                                                      unicode_safe],
        })

        return schema<|MERGE_RESOLUTION|>--- conflicted
+++ resolved
@@ -1,14 +1,9 @@
 # encoding: utf-8
 
-<<<<<<< HEAD
+import ckan.plugins as plugins
+import ckan.plugins.toolkit as toolkit
 from ckan.types import Schema
 from ckan.common import CKANConfig
-from six import text_type
-=======
-
->>>>>>> c5c529d1
-import ckan.plugins as plugins
-import ckan.plugins.toolkit as toolkit
 
 
 class ExampleIConfigurerPlugin(plugins.SingletonPlugin):
