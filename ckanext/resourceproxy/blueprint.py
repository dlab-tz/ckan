--- conflicted
+++ resolved
@@ -5,11 +5,7 @@
 from logging import getLogger
 
 import requests
-<<<<<<< HEAD
-from six.moves.urllib.parse import urlsplit  # type: ignore
-=======
 from urllib.parse import urlsplit
->>>>>>> c5c529d1
 from flask import Blueprint, make_response
 
 import ckan.model as model
