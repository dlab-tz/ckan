--- conflicted
+++ resolved
@@ -38,20 +38,13 @@
 
 # See http://www.postgresql.org/docs/9.2/static/errcodes-appendix.html
 _PG_ERR_CODE = {
-<<<<<<< HEAD
     'unique_violation': 23505,
     'query_canceled': 57014,
     'undefined_object': 42704,
     'syntax_error': 42601,
-    'permission_denied': 42501
-=======
-    'unique_violation': '23505',
-    'query_canceled': '57014',
-    'undefined_object': '42704',
-    'syntax_error': '42601',
+    'permission_denied': 42501,
     'duplicate_table': '42P07',
     'duplicate_alias': '42712',
->>>>>>> 93272c59
 }
 
 _DATE_FORMATS = ['%Y-%m-%d',
@@ -917,21 +910,12 @@
     sql_string = u'''SELECT {select}, count(*) over() AS "_full_count" {rank}
                     FROM "{resource}" {ts_query}
                     {where} {sort} LIMIT {limit} OFFSET {offset}'''.format(
-<<<<<<< HEAD
-                select=select_columns,
-                rank=rank_column,
-                resource=data_dict['resource_id'],
-                ts_query=ts_query,
-                where=where_clause,
-                sort=sort, limit=limit, offset=offset)
-=======
         select=select_columns,
         rank=rank_column,
         resource=data_dict['resource_id'],
         ts_query=ts_query,
         where=where_clause,
         sort=sort, limit=limit, offset=offset)
->>>>>>> 93272c59
     results = context['connection'].execute(sql_string, [where_values])
 
     _insert_links(data_dict, limit, offset)
@@ -1103,19 +1087,6 @@
     trans = context['connection'].begin()
     try:
         # check if table exists
-<<<<<<< HEAD
-        trans = context['connection'].begin()
-        result = context['connection'].execute(
-            u'SELECT 1 FROM pg_tables WHERE tablename = %s',
-            data_dict['resource_id']
-        ).fetchone()
-        if not result:
-            raise ValidationError({
-                'resource_id': [u'table for resource "{0}" does not exist'.format(
-                    data_dict['resource_id'])]
-            })
-=======
->>>>>>> 93272c59
         if not 'filters' in data_dict:
             context['connection'].execute(
                 u'DROP TABLE "{0}" CASCADE'.format(data_dict['resource_id'])
@@ -1141,19 +1112,6 @@
     try:
         context['connection'].execute(
             u'SET LOCAL statement_timeout TO {0}'.format(timeout))
-<<<<<<< HEAD
-        id = data_dict['resource_id']
-        result = context['connection'].execute(
-            u"(SELECT 1 FROM pg_tables where tablename = '{0}') union"
-            u"(SELECT 1 FROM pg_views where viewname = '{0}')".format(id)
-        ).fetchone()
-        if not result:
-            raise ValidationError({
-                'resource_id': [u'table for resource "{0}" does not exist'.format(
-                    data_dict['resource_id'])]
-            })
-=======
->>>>>>> 93272c59
         return search_data(context, data_dict)
     except DBAPIError, e:
         if e.orig.pgcode == _PG_ERR_CODE['query_canceled']:
@@ -1189,15 +1147,9 @@
         raise ValidationError({
             'query': [str(e)],
             'info': {
-<<<<<<< HEAD
-                'statement': e.statement,
-                'orig': str(e.orig),
-                'pgcode': e.orig.pgcode
-=======
                 'statement': [e.statement],
                 'params': [e.params],
                 'orig': [str(e.orig)]
->>>>>>> 93272c59
             }
         })
     except DBAPIError, e:
