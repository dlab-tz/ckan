--- conflicted
+++ resolved
@@ -1,24 +1,19 @@
 # encoding: utf-8
 
-from ckan.types import Context
 import json
 import logging
 from typing import (
     Any, Dict, Iterable, List, Optional, Sequence, Tuple, Union, cast, overload
 )
-
-import ckan.common as converters
+from typing_extensions import Literal
+
 import sqlparse
 import six
 
-<<<<<<< HEAD
-from six import string_types
-from typing_extensions import Literal
-=======
-from ckan.plugins.toolkit import get_action, ObjectNotFound, NotAuthorized
->>>>>>> c5c529d1
-
+import ckan.common as converters
 import ckan.plugins.toolkit as tk
+from ckan.types import Context
+
 
 log = logging.getLogger(__name__)
 
@@ -80,13 +75,8 @@
     return i >= 0 or not non_negative
 
 
-<<<<<<< HEAD
 def _strip(s: Any):
-    if isinstance(s, string_types) and len(s) and s[0] == s[-1]:
-=======
-def _strip(s):
     if isinstance(s, str) and len(s) and s[0] == s[-1]:
->>>>>>> c5c529d1
         return s.strip().strip('"')
     return s
 
