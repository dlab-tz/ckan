# -*- coding: utf-8 -*-

from sqlalchemy.engine.base import Engine
from ckan.types import Context, ErrorDict
import copy
import logging
import sys
from typing import (
    Any, Callable, Container, Dict, Iterable, List, Optional, Tuple, Union,
    cast)
import sqlalchemy
import os
import pprint
import sqlalchemy.engine.url as sa_url
import datetime
import hashlib
import json
from collections import OrderedDict

import six
from six.moves.urllib.parse import (  # type: ignore
    urlencode, unquote, urlunparse, parse_qsl, urlparse
)
from six import string_types, text_type, StringIO

import ckan.plugins as p
import ckan.plugins.toolkit as toolkit
from ckan.lib.lazyjson import LazyJSONObject

import ckanext.datastore.helpers as datastore_helpers
import ckanext.datastore.interfaces as interfaces

from psycopg2.extras import register_default_json, register_composite
import distutils.version
from sqlalchemy.exc import (ProgrammingError, IntegrityError,
                            DBAPIError, DataError)

import ckan.model as model
import ckan.plugins as plugins
from ckan.common import CKANConfig, config

from ckanext.datastore.backend import (
    DatastoreBackend,
    DatastoreException,
    _parse_sort_clause
)
from ckanext.datastore.backend import InvalidDataError

log = logging.getLogger(__name__)

_pg_types = {}
_type_names = set()
_engines = {}

_TIMEOUT = 60000  # milliseconds

# See http://www.postgresql.org/docs/9.2/static/errcodes-appendix.html
_PG_ERR_CODE = {
    'unique_violation': '23505',
    'query_canceled': '57014',
    'undefined_object': '42704',
    'syntax_error': '42601',
    'permission_denied': '42501',
    'duplicate_table': '42P07',
    'duplicate_alias': '42712',
}

_DATE_FORMATS = ['%Y-%m-%d',
                 '%Y-%m-%d %H:%M:%S',
                 '%Y-%m-%dT%H:%M:%S',
                 '%Y-%m-%dT%H:%M:%SZ',
                 '%d/%m/%Y',
                 '%m/%d/%Y',
                 '%d-%m-%Y',
                 '%m-%d-%Y']

_INSERT = 'insert'
_UPSERT = 'upsert'
_UPDATE = 'update'

_SQL_FUNCTIONS_ALLOWLIST_FILE = os.path.join(
    os.path.dirname(os.path.realpath(__file__)), u"..", "allowed_functions.txt"
)


if not os.environ.get('DATASTORE_LOAD'):
    ValidationError = toolkit.ValidationError  # type: ignore
else:
    log.warn("Running datastore without CKAN")

    class ValidationError(Exception):
        def __init__(self, error_dict: ErrorDict):
            pprint.pprint(error_dict)

is_single_statement = datastore_helpers.is_single_statement

_engines = {}


def literal_string(s: str):
    """
    Return s as a postgres literal string
    """
    return u"'" + s.replace(u"'", u"''").replace(u'\0', '') + u"'"


def identifier(s: str):
    """
    Return s as a quoted postgres identifier
    """
    return u'"' + s.replace(u'"', u'""').replace(u'\0', '') + u'"'


def get_read_engine():
    return _get_engine_from_url(config['ckan.datastore.read_url'], 
        isolation_level= 'READ_UNCOMMITTED')

def get_write_engine():
    return _get_engine_from_url(config['ckan.datastore.write_url'])


<<<<<<< HEAD
def _get_engine_from_url(connection_url: str) -> Engine:
=======
def _get_engine_from_url(connection_url, **kwargs):
>>>>>>> c14ef260
    '''Get either read or write engine.'''
    engine = _engines.get(connection_url)
    if not engine:
        extras = {'url': connection_url}
        config.setdefault('ckan.datastore.sqlalchemy.pool_pre_ping', True)
        for key, value in kwargs.items():
            config.setdefault(key, value)
        engine = sqlalchemy.engine_from_config(config,
                                               'ckan.datastore.sqlalchemy.',
                                               **extras)
        _engines[connection_url] = engine

    # don't automatically convert to python objects
    # when using native json types in 9.2+
    # http://initd.org/psycopg/docs/extras.html#adapt-json
    _loads: Callable[[Any], Any] = lambda x: x
    register_default_json(conn_or_curs=engine.raw_connection().connection,
                          globally=False,
                          loads=_loads)

    return engine


def _dispose_engines():
    '''Dispose all database engines.'''
    global _engines
    for url, engine in _engines.items():
        engine.dispose()
    _engines = {}


def _pluck(field: str, arr: List[Dict[str, Any]]):
    return [x[field] for x in arr]


def _rename_json_field(data_dict: Dict[str, Any]):
    '''Rename json type to a corresponding type for the datastore since
    pre 9.2 postgres versions do not support native json'''
    return _rename_field(data_dict, 'json', 'nested')


def _unrename_json_field(data_dict: Dict[str, Any]):
    return _rename_field(data_dict, 'nested', 'json')


def _rename_field(data_dict: Dict[str, Any], term: Any, replace: Any):
    fields = data_dict.get('fields', [])
    for i, field in enumerate(fields):
        if 'type' in field and field['type'] == term:
            data_dict['fields'][i]['type'] = replace
    return data_dict


def _get_fields_types(
        connection: Any, resource_id: str) -> 'OrderedDict[str, str]':
    u'''
    return a OrderedDict([(column_name, column_type)...]) for the passed
    resource_id including '_id' but excluding other '_'-prefixed columns.
    '''
    all_fields = _get_fields(connection, resource_id)
    all_fields.insert(0, {'id': '_id', 'type': 'int'})
    field_types = OrderedDict([(f['id'], f['type']) for f in all_fields])
    return field_types


def _result_fields(fields_types: 'OrderedDict[str, str]',
                   field_info: Dict[str, Any], fields: Optional[List[str]]
                   ) -> List[Dict[str, Any]]:
    u'''
    return a list of field information based on the fields present,
    passed and query passed.

    :param fields_types: OrderedDict returned from _get_fields_types(..)
        with rank column types added by plugins' datastore_search
    :param field_info: dict returned from _get_field_info(..)
    :param fields: list of field names passed to datastore_search
        or None for all
    '''
    result_fields = []

    if fields is None:
        fields = list(fields_types)

    for field_id in fields:
        f = {u'id': field_id, u'type': fields_types[field_id]}
        if field_id in field_info:
            f[u'info'] = field_info[f['id']]
        result_fields.append(f)
    return result_fields


def _get_type(connection: Any, oid: str) -> str:
    _cache_types(connection)
    return _pg_types[oid]


def _guess_type(field: Any):
    '''Simple guess type of field, only allowed are
    integer, numeric and text'''
    data_types = set([int, float])
    if isinstance(field, (dict, list)):
        return 'nested'
    if isinstance(field, int):
        return 'int'
    if isinstance(field, float):
        return 'float'
    for data_type in list(data_types):
        try:
            data_type(field)
        except (TypeError, ValueError):
            data_types.discard(data_type)
            if not data_types:
                break
    if int in data_types:
        return 'integer'
    elif float in data_types:
        return 'numeric'

    # try iso dates
    for format in _DATE_FORMATS:
        try:
            datetime.datetime.strptime(field, format)
            return 'timestamp'
        except (ValueError, TypeError):
            continue
    return 'text'


def _get_unique_key(context: Context, data_dict: Dict[str, Any]) -> List[str]:
    sql_get_unique_key = '''
    SELECT
        a.attname AS column_names
    FROM
        pg_class t,
        pg_index idx,
        pg_attribute a
    WHERE
        t.oid = idx.indrelid
        AND a.attrelid = t.oid
        AND a.attnum = ANY(idx.indkey)
        AND t.relkind = 'r'
        AND idx.indisunique = true
        AND idx.indisprimary = false
        AND t.relname = %s
    '''
    key_parts = context['connection'].execute(sql_get_unique_key,
                                              data_dict['resource_id'])
    return [x[0] for x in key_parts]


def _get_field_info(connection: Any, resource_id: str):
    u'''return a dictionary mapping column names to their info data,
    when present'''
    qtext = sqlalchemy.text(u'''
        select pa.attname as name, pd.description as info
        from pg_class pc, pg_attribute pa, pg_description pd
        where pa.attrelid = pc.oid and pd.objoid = pc.oid
            and pd.objsubid = pa.attnum and pc.relname = :res_id
            and pa.attnum > 0
    ''')
    try:
        return dict(
            (n, json.loads(v)) for (n, v) in
            connection.execute(qtext, res_id=resource_id).fetchall())
    except ValueError:  # don't die on non-json comments
        return {}


def _get_fields(connection: Any, resource_id: str):
    u'''
    return a list of {'id': column_name, 'type': column_type} dicts
    for the passed resource_id, excluding '_'-prefixed columns.
    '''
    fields: List[Dict[str, Any]] = []
    all_fields = connection.execute(
        u'SELECT * FROM "{0}" LIMIT 1'.format(resource_id)
    )
    for field in all_fields.cursor.description:
        if not field[0].startswith('_'):
            fields.append({
                'id': six.ensure_text(field[0]),
                'type': _get_type(connection, field[1])
            })
    return fields


def _cache_types(connection: Any) -> None:
    if not _pg_types:
        results = connection.execute(
            'SELECT oid, typname FROM pg_type;'
        )
        for result in results:
            _pg_types[result[0]] = result[1]
            _type_names.add(result[1])
        if 'nested' not in _type_names:
            native_json = _pg_version_is_at_least(connection, '9.2')

            log.info("Create nested type. Native JSON: {0!r}".format(
                native_json))

            backend = DatastorePostgresqlBackend.get_active_backend()
            engine = backend._get_write_engine()  # type: ignore
            with engine.begin() as write_connection:
                write_connection.execute(
                    'CREATE TYPE "nested" AS (json {0}, extra text)'.format(
                        'json' if native_json else 'text'))
            _pg_types.clear()

            # redo cache types with json now available.
            return _cache_types(connection)

        register_composite('nested', connection.connection.connection, True)


def _pg_version_is_at_least(connection: Any, version: Any):
    try:
        v = distutils.version.LooseVersion(version)
        pg_version = connection.execute('select version();').fetchone()
        pg_version_number = pg_version[0].split()[1]
        pv = distutils.version.LooseVersion(pg_version_number)
        return v <= pv
    except ValueError:
        return False


def _is_array_type(field_type: str):
    return field_type.startswith('_')


def _validate_record(record: Any, num: int, field_names: Iterable[str]):
    # check record for sanity
    if not isinstance(record, dict):
        raise ValidationError({
            'records': [u'row "{0}" is not a json object'.format(num)]
        })
    # check for extra fields in data
    extra_keys = set(record.keys()) - set(field_names)

    if extra_keys:
        raise ValidationError({
            'records': [u'row "{0}" has extra keys "{1}"'.format(
                num + 1,
                ', '.join(list(extra_keys))
            )]
        })


def _where_clauses(
        data_dict: Dict[str, Any], fields_types: Dict[str, Any]
) -> List[Any]:
    filters = data_dict.get('filters', {})
    clauses = []

    for field, value in six.iteritems(filters):
        if field not in fields_types:
            continue
        field_array_type = _is_array_type(fields_types[field])
        # "%" needs to be escaped as "%%" in any query going to
        # connection.execute, otherwise it will think the "%" is for
        # substituting a bind parameter
        field = field.replace('%', '%%')
        if isinstance(value, list) and not field_array_type:
            clause_str = (u'"{0}" in ({1})'.format(field,
                          ','.join(['%s'] * len(value))))
            clause = (clause_str,) + tuple(value)
        else:
            clause = (u'"{0}" = %s'.format(field), value)
        clauses.append(clause)

    # add full-text search where clause
    q = data_dict.get('q')
    full_text = data_dict.get('full_text')
    if q and not full_text:
        if isinstance(q, string_types):
            ts_query_alias = _ts_query_alias()
            clause_str = u'_full_text @@ {0}'.format(ts_query_alias)
            clauses.append((clause_str,))
        elif isinstance(q, dict):
            lang = _fts_lang(data_dict.get('language'))
            for field, value in six.iteritems(q):
                if field not in fields_types:
                    continue
                query_field = _ts_query_alias(field)

                ftyp = fields_types[field]
                if not datastore_helpers.should_fts_index_field_type(ftyp):
                    clause_str = u'_full_text @@ {0}'.format(query_field)
                    clauses.append((clause_str,))

                clause_str = (
                    u'to_tsvector({0}, cast({1} as text)) @@ {2}').format(
                        literal_string(lang),
                        identifier(field),
                        query_field)
                clauses.append((clause_str,))
    elif (full_text and not q):
        ts_query_alias = _ts_query_alias()
        clause_str = u'_full_text @@ {0}'.format(ts_query_alias)
        clauses.append((clause_str,))

    elif full_text and isinstance(q, dict):
        ts_query_alias = _ts_query_alias()
        clause_str = u'_full_text @@ {0}'.format(ts_query_alias)
        clauses.append((clause_str,))
        # update clauses with q dict
        _update_where_clauses_on_q_dict(data_dict, fields_types, q, clauses)

    elif full_text and isinstance(q, string_types):
        ts_query_alias = _ts_query_alias()
        clause_str = u'_full_text @@ {0}'.format(ts_query_alias)
        clauses.append((clause_str,))

    return clauses


def _update_where_clauses_on_q_dict(
        data_dict: Dict[str, str], fields_types: Dict[str, str],
        q: Dict[str, str], clauses: List[Tuple[str]]) -> None:
    lang = _fts_lang(data_dict.get('language'))
    for field, value in six.iteritems(q):
        if field not in fields_types:
            continue
        query_field = _ts_query_alias(field)

        ftyp = fields_types[field]
        if not datastore_helpers.should_fts_index_field_type(ftyp):
            clause_str = u'_full_text @@ {0}'.format(query_field)
            clauses.append((clause_str,))

        clause_str = (
            u'to_tsvector({0}, cast({1} as text)) @@ {2}').format(
                literal_string(lang),
                identifier(field),
                query_field)
        clauses.append((clause_str,))


def _textsearch_query(
        lang: str, q: Optional[Union[str, Dict[str, str], Any]], plain: bool,
        full_text: Optional[str]) -> Tuple[str, Dict[str, str]]:
    u'''
    :param lang: language for to_tsvector
    :param q: string to search _full_text or dict to search columns
    :param plain: True to use plainto_tsquery, False for to_tsquery
    :param full_text: string to search _full_text

    return (query, rank_columns) based on passed text/dict query
    rank_columns is a {alias: statement} dict where alias is "rank" for
    _full_text queries, and "rank <column-name>" for column search
    '''
    if not (q or full_text):
        return '', {}

    statements: List[str] = []
    rank_columns: Dict[str, str] = {}
    if q and not full_text:
        if isinstance(q, string_types):
            query, rank = _build_query_and_rank_statements(
                lang, q, plain)
            statements.append(query)
            rank_columns[u'rank'] = rank
        elif isinstance(q, dict):
            for field, value in six.iteritems(q):
                query, rank = _build_query_and_rank_statements(
                    lang, value, plain, field)
                statements.append(query)
                rank_columns[u'rank ' + field] = rank
    elif full_text and not q:
        _update_rank_statements_and_columns(
            statements, rank_columns, lang, full_text, plain
        )
    elif full_text and isinstance(q, dict):
        _update_rank_statements_and_columns(
            statements, rank_columns, lang, full_text, plain)
        for field, value in six.iteritems(q):
            _update_rank_statements_and_columns(
                statements, rank_columns, lang, value, plain, field
            )
    elif full_text and isinstance(q, string_types):
        _update_rank_statements_and_columns(
            statements, rank_columns, lang, full_text, plain
        )

    statements_str = ', ' + ', '.join(statements)
    return statements_str, rank_columns


def _update_rank_statements_and_columns(
        statements: List[str], rank_columns: Dict[str, str], lang: str,
        query: str, plain: bool, field: Optional[str] = None):
    query, rank = _build_query_and_rank_statements(
        lang, query, plain, field)
    statements.append(query)
    if field:
        rank_columns[u'rank ' + field] = rank
    else:
        rank_columns[u'rank'] = rank


def _build_query_and_rank_statements(
        lang: str, query: str, plain: bool, field: Optional[str] = None):
    query_alias = _ts_query_alias(field)
    lang_literal = literal_string(lang)
    query_literal = literal_string(query)
    if plain:
        statement = u"plainto_tsquery({lang_literal}, {literal}) {alias}"
    else:
        statement = u"to_tsquery({lang_literal}, {literal}) {alias}"
    statement = statement.format(
        lang_literal=lang_literal,
        literal=query_literal, alias=query_alias)
    if field is None:
        rank_field = u'_full_text'
    else:
        rank_field = u'to_tsvector({0}, cast({1} as text))'.format(
            lang_literal, identifier(field))
    rank_statement = u'ts_rank({0}, {1}, 32)'.format(
        rank_field, query_alias)
    return statement, rank_statement


def _fts_lang(lang: Optional[str] = None) -> str:
    default_fts_lang = config.get('ckan.datastore.default_fts_lang')
    if default_fts_lang is None:
        default_fts_lang = u'english'
    return lang or default_fts_lang


def _sort(sort: Union[None, str, List[str]], fields_types: Container[str],
          rank_columns: Dict[str, Any]) -> List[str]:
    u'''
    :param sort: string or list sort parameter passed to datastore_search,
        use None if not given
    :param fields_types: OrderedDict returned from _get_fields_types(..)
    :param rank_columns: rank_columns returned from _ts_query(..)

    returns sort expression as a string. When sort is None use rank_columns
    to order by best text search match
    '''
    if not sort:
        rank_sorting = []
        for column in rank_columns.values():
            rank_sorting.append(u'{0} DESC'.format(column))
        return rank_sorting

    clauses = datastore_helpers.get_list(sort, False) or []

    clause_parsed = []

    for clause in clauses:
        parsed = _parse_sort_clause(clause, fields_types)
        if parsed:
            field, sort = parsed
            clause_parsed.append(
                u'{0} {1}'.format(identifier(field), sort))
    return clause_parsed


def _ts_query_alias(field: Optional[str] = None):
    query_alias = u'query'
    if field:
        query_alias += u' ' + field
    return identifier(query_alias)


def _get_aliases(context: Context, data_dict: Dict[str, Any]):
    '''Get a list of aliases for a resource.'''
    res_id = data_dict['resource_id']
    alias_sql = sqlalchemy.text(
        u'SELECT name FROM "_table_metadata" WHERE alias_of = :id')
    results = context['connection'].execute(alias_sql, id=res_id).fetchall()
    return [x[0] for x in results]


def _get_resources(context: Context, alias: str):
    '''Get a list of resources for an alias. There could be more than one alias
    in a resource_dict.'''
    alias_sql = sqlalchemy.text(
        u'''SELECT alias_of FROM "_table_metadata"
        WHERE name = :alias AND alias_of IS NOT NULL''')
    results = context['connection'].execute(alias_sql, alias=alias).fetchall()
    return [x[0] for x in results]


def create_alias(context: Context, data_dict: Dict[str, Any]):
    values: Optional[str] = data_dict.get('aliases')
    aliases = datastore_helpers.get_list(values)
    alias = None
    if aliases is not None:
        # delete previous aliases
        previous_aliases = _get_aliases(context, data_dict)
        for alias in previous_aliases:
            sql_alias_drop_string = u'DROP VIEW "{0}"'.format(alias)
            context['connection'].execute(sql_alias_drop_string)

        try:
            for alias in aliases:
                sql_alias_string = u'''CREATE VIEW "{alias}"
                    AS SELECT * FROM "{main}"'''.format(
                    alias=alias,
                    main=data_dict['resource_id']
                )

                res_ids = _get_resources(context, alias)
                if res_ids:
                    raise ValidationError({
                        'alias': [(u'The alias "{0}" already exists.').format(
                            alias)]
                    })

                context['connection'].execute(sql_alias_string)
        except DBAPIError as e:
            if e.orig.pgcode in [_PG_ERR_CODE['duplicate_table'],
                                 _PG_ERR_CODE['duplicate_alias']]:
                raise ValidationError({
                    'alias': [u'"{0}" already exists'.format(alias)]
                })


def _generate_index_name(resource_id: str, field: str):
    value = (resource_id + field).encode('utf-8')
    return hashlib.sha1(value).hexdigest()


def _get_fts_index_method() -> str:
    method = config.get('ckan.datastore.default_fts_index_method')
    return method or 'gist'


def _build_fts_indexes(
        connection: Any, data_dict: Dict[str, Any],
        sql_index_str_method: str, fields: List[Dict[str, Any]]):
    fts_indexes: List[str] = []
    resource_id = data_dict['resource_id']
    # FIXME: This is repeated on the plugin.py, we should keep it DRY
    default_fts_lang = config.get('ckan.datastore.default_fts_lang')
    if default_fts_lang is None:
        default_fts_lang = u'english'
    fts_lang = data_dict.get('language', default_fts_lang)

    # create full-text search indexes
    def to_tsvector(x: str):
        return u"to_tsvector('{0}', {1})".format(fts_lang, x)

    def cast_as_text(x: str):
        return u'cast("{0}" AS text)'.format(x)

    full_text_field = {'type': 'tsvector', 'id': '_full_text'}
    for field in [full_text_field] + fields:
        if not datastore_helpers.should_fts_index_field_type(field['type']):
            continue

        field_str = field['id']
        if field['type'] not in ['text', 'tsvector']:
            field_str = cast_as_text(field_str)
        else:
            field_str = u'"{0}"'.format(field_str)
        if field['type'] != 'tsvector':
            field_str = to_tsvector(field_str)
        fts_indexes.append(sql_index_str_method.format(
            res_id=resource_id,
            unique='',
            name=_generate_index_name(resource_id, field_str),
            method=_get_fts_index_method(), fields=field_str))

    return fts_indexes


def _drop_indexes(context: Context, data_dict: Dict[str, Any],
                  unique: bool = False):
    sql_drop_index = u'DROP INDEX "{0}" CASCADE'
    sql_get_index_string = u"""
        SELECT
            i.relname AS index_name
        FROM
            pg_class t,
            pg_class i,
            pg_index idx
        WHERE
            t.oid = idx.indrelid
            AND i.oid = idx.indexrelid
            AND t.relkind = 'r'
            AND idx.indisunique = {unique}
            AND idx.indisprimary = false
            AND t.relname = %s
        """.format(unique='true' if unique else 'false')
    indexes_to_drop = context['connection'].execute(
        sql_get_index_string, data_dict['resource_id']).fetchall()
    for index in indexes_to_drop:
        context['connection'].execute(
            sql_drop_index.format(index[0]).replace('%', '%%'))


def _get_index_names(connection: Any, resource_id: str):
    sql = u"""
        SELECT
            i.relname AS index_name
        FROM
            pg_class t,
            pg_class i,
            pg_index idx
        WHERE
            t.oid = idx.indrelid
            AND i.oid = idx.indexrelid
            AND t.relkind = 'r'
            AND t.relname = %s
        """
    results = connection.execute(sql, resource_id).fetchall()
    return [result[0] for result in results]


def _is_valid_pg_type(context: Context, type_name: str):
    if type_name in _type_names:
        return True
    else:
        connection = context['connection']
        try:
            connection.execute('SELECT %s::regtype', type_name)
        except ProgrammingError as e:
            if e.orig.pgcode in [_PG_ERR_CODE['undefined_object'],
                                 _PG_ERR_CODE['syntax_error']]:
                return False
            raise
        else:
            return True


def _execute_single_statement(
        context: Context, sql_string: str, where_values: Any):
    if not datastore_helpers.is_single_statement(sql_string):
        raise ValidationError({
            'query': ['Query is not a single statement.']
        })

    results = context['connection'].execute(sql_string, [where_values])

    return results


def _insert_links(data_dict: Dict[str, Any], limit: int, offset: int):
    '''Adds link to the next/prev part (same limit, offset=offset+limit)
    and the resource page.'''
    data_dict['_links'] = {}

    # get the url from the request
    try:
        urlstring = toolkit.request.environ['CKAN_CURRENT_URL']
    except (KeyError, TypeError, RuntimeError):
        return  # no links required for local actions

    # change the offset in the url
    parsed = list(urlparse(urlstring))
    query = unquote(parsed[4])

    arguments = dict(parse_qsl(query))
    arguments_start = dict(arguments)
    arguments_prev: Dict[str, Any] = dict(arguments)
    arguments_next: Dict[str, Any] = dict(arguments)
    if 'offset' in arguments_start:
        arguments_start.pop('offset')
    arguments_next['offset'] = int(offset) + int(limit)
    arguments_prev['offset'] = int(offset) - int(limit)

    parsed_start = parsed[:]
    parsed_prev = parsed[:]
    parsed_next = parsed[:]
    parsed_start[4] = urlencode(arguments_start)
    parsed_next[4] = urlencode(arguments_next)
    parsed_prev[4] = urlencode(arguments_prev)

    # add the links to the data dict
    data_dict['_links']['start'] = urlunparse(parsed_start)
    data_dict['_links']['next'] = urlunparse(parsed_next)
    if int(offset) - int(limit) > 0:
        data_dict['_links']['prev'] = urlunparse(parsed_prev)


def _where(
        where_clauses_and_values: List[Tuple[Any, ...]]
) -> Tuple[str, List[Any]]:
    '''Return a SQL WHERE clause from list with clauses and values

    :param where_clauses_and_values: list of tuples with format
        (where_clause, param1, ...)
    :type where_clauses_and_values: list of tuples

    :returns: SQL WHERE string with placeholders for the parameters, and list
        of parameters
    :rtype: string
    '''
    where_clauses = []
    values = []

    for clause_and_values in where_clauses_and_values:
        where_clauses.append('(' + clause_and_values[0] + ')')
        values += clause_and_values[1:]

    where_clause = u' AND '.join(where_clauses)
    if where_clause:
        where_clause = u'WHERE ' + where_clause

    return where_clause, values


def convert(data: Any, type_name: str) -> Any:
    if data is None:
        return None
    if type_name == 'nested':
        return json.loads(data[0])
    # array type
    if type_name.startswith('_'):
        sub_type = type_name[1:]
        return [convert(item, sub_type) for item in data]
    if type_name == 'tsvector':
        return six.ensure_text(data)
    if isinstance(data, datetime.datetime):
        return data.isoformat()
    if isinstance(data, (int, float)):
        return data
    return text_type(data)


def check_fields(context: Context, fields: Iterable[Dict[str, Any]]):
    '''Check if field types are valid.'''
    for field in fields:
        if field.get('type') and not _is_valid_pg_type(context, field['type']):
            raise ValidationError({
                'fields': [u'"{0}" is not a valid field type'.format(
                    field['type'])]
            })
        elif not datastore_helpers.is_valid_field_name(field['id']):
            raise ValidationError({
                'fields': [u'"{0}" is not a valid field name'.format(
                    field['id'])]
            })


Indexes = Optional[List[Union[str, List[str]]]]


def create_indexes(context: Context, data_dict: Dict[str, Any]):
    connection = context['connection']

    indexes: Indexes = cast(Indexes, datastore_helpers.get_list(
        data_dict.get('indexes', None)))
    # primary key is not a real primary key
    # it's just a unique key
    primary_key = datastore_helpers.get_list(data_dict.get('primary_key'))

    sql_index_tmpl = u'CREATE {unique} INDEX "{name}" ON "{res_id}"'
    sql_index_string_method = sql_index_tmpl + u' USING {method}({fields})'
    sql_index_string = sql_index_tmpl + u' ({fields})'
    sql_index_strings = []

    fields = _get_fields(connection, data_dict['resource_id'])
    field_ids = _pluck('id', fields)
    json_fields = [x['id'] for x in fields if x['type'] == 'nested']

    fts_indexes = _build_fts_indexes(connection,
                                     data_dict,
                                     sql_index_string_method,
                                     fields)
    sql_index_strings = sql_index_strings + fts_indexes

    if indexes is not None:
        _drop_indexes(context, data_dict, False)
    else:
        indexes = []

    if primary_key is not None:
        unique_keys = _get_unique_key(context, data_dict)
        if sorted(unique_keys) != sorted(primary_key):
            _drop_indexes(context, data_dict, True)
            indexes.append(primary_key)

    for index in indexes:
        if not index:
            continue

        index_fields = datastore_helpers.get_list(index)
        assert index_fields is not None
        for field in index_fields:
            if field not in field_ids:
                raise ValidationError({
                    'index': [
                        u'The field "{0}" is not a valid column name.'.format(
                            index)]
                })
        fields_string = u', '.join(
            ['(("{0}").json::text)'.format(field)
                if field in json_fields else
                '"%s"' % field
                for field in index_fields])
        sql_index_strings.append(sql_index_string.format(
            res_id=data_dict['resource_id'],
            unique='unique' if index == primary_key else '',
            name=_generate_index_name(data_dict['resource_id'], fields_string),
            fields=fields_string))

    sql_index_strings = [x.replace('%', '%%') for x in sql_index_strings]
    current_indexes = _get_index_names(context['connection'],
                                       data_dict['resource_id'])
    for sql_index_string in sql_index_strings:
        has_index = [c for c in current_indexes
                     if sql_index_string.find(c) != -1]
        if not has_index:
            connection.execute(sql_index_string)


def create_table(context: Context, data_dict: Dict[str, Any]):
    '''Creates table, columns and column info (stored as comments).

    :param resource_id: The resource ID (i.e. postgres table name)
    :type resource_id: string
    :param fields: details of each field/column, each with properties:
        id - field/column name
        type - optional, otherwise it is guessed from the first record
        info - some field/column properties, saved as a JSON string in postgres
            as a column comment. e.g. "type_override", "label", "notes"
    :type fields: list of dicts
    :param records: records, of which the first is used when a field type needs
        guessing.
    :type records: list of dicts
    '''

    datastore_fields = [
        {'id': '_id', 'type': 'serial primary key'},
        {'id': '_full_text', 'type': 'tsvector'},
    ]

    # check first row of data for additional fields
    extra_fields = []
    supplied_fields = data_dict.get('fields', [])
    check_fields(context, supplied_fields)
    field_ids = _pluck('id', supplied_fields)
    records = data_dict.get('records')

    fields_errors = []

    for field_id in field_ids:
        # Postgres has a limit of 63 characters for a column name
        if len(field_id) > 63:
            message = 'Column heading "{0}" exceeds limit of 63 '\
                'characters.'.format(field_id)
            fields_errors.append(message)

    if fields_errors:
        raise ValidationError({
            'fields': fields_errors
        })

    # if type is field is not given try and guess or throw an error
    for field in supplied_fields:
        if 'type' not in field:
            if not records or field['id'] not in records[0]:
                raise ValidationError({
                    'fields': [u'"{0}" type not guessable'.format(field['id'])]
                })
            field['type'] = _guess_type(records[0][field['id']])

    # Check for duplicate fields
    unique_fields = {f['id'] for f in supplied_fields}
    if not len(unique_fields) == len(supplied_fields):
        raise ValidationError({
            'field': ['Duplicate column names are not supported']
        })

    if records:
        # check record for sanity
        if not isinstance(records[0], dict):
            raise ValidationError({
                'records': ['The first row is not a json object']
            })
        supplied_field_ids = records[0].keys()
        for field_id in supplied_field_ids:
            if field_id not in field_ids:
                extra_fields.append({
                    'id': field_id,
                    'type': _guess_type(records[0][field_id])
                })

    fields = datastore_fields + supplied_fields + extra_fields
    sql_fields = u", ".join([u'{0} {1}'.format(
        identifier(f['id']), f['type']) for f in fields])

    sql_string = u'CREATE TABLE {0} ({1});'.format(
        identifier(data_dict['resource_id']),
        sql_fields
    )

    info_sql = []
    for f in supplied_fields:
        info = f.get(u'info')
        if isinstance(info, dict):
            info_sql.append(u'COMMENT ON COLUMN {0}.{1} is {2}'.format(
                identifier(data_dict['resource_id']),
                identifier(f['id']),
                literal_string(
                    json.dumps(info, ensure_ascii=False))))

    context['connection'].execute(
        (sql_string + u';'.join(info_sql)).replace(u'%', u'%%'))


def alter_table(context: Context, data_dict: Dict[str, Any]):
    '''Adds new columns and updates column info (stored as comments).

    :param resource_id: The resource ID (i.e. postgres table name)
    :type resource_id: string
    :param fields: details of each field/column, each with properties:
        id - field/column name
        type - optional, otherwise it is guessed from the first record
        info - some field/column properties, saved as a JSON string in postgres
            as a column comment. e.g. "type_override", "label", "notes"
    :type fields: list of dicts
    :param records: records, of which the first is used when a field type needs
        guessing.
    :type records: list of dicts
    '''
    supplied_fields = data_dict.get('fields', [])
    current_fields = _get_fields(
        context['connection'], data_dict['resource_id'])
    if not supplied_fields:
        supplied_fields = current_fields
    check_fields(context, supplied_fields)
    field_ids = _pluck('id', supplied_fields)
    records = data_dict.get('records')
    new_fields = []

    for num, field in enumerate(supplied_fields):
        # check to see if field definition is the same or and
        # extension of current fields
        if num < len(current_fields):
            if field['id'] != current_fields[num]['id']:
                raise ValidationError({
                    'fields': [(u'Supplied field "{0}" not '
                                u'present or in wrong order').format(
                        field['id'])]
                })
            # no need to check type as field already defined.
            continue

        if 'type' not in field:
            if not records or field['id'] not in records[0]:
                raise ValidationError({
                    'fields': [u'"{0}" type not guessable'.format(field['id'])]
                })
            field['type'] = _guess_type(records[0][field['id']])
        new_fields.append(field)

    if records:
        # check record for sanity as they have not been
        # checked during validation
        if not isinstance(records, list):
            raise ValidationError({
                'records': ['Records has to be a list of dicts']
            })
        if not isinstance(records[0], dict):
            raise ValidationError({
                'records': ['The first row is not a json object']
            })
        supplied_field_ids = records[0].keys()
        for field_id in supplied_field_ids:
            if field_id not in field_ids:
                new_fields.append({
                    'id': field_id,
                    'type': _guess_type(records[0][field_id])
                })

    alter_sql = []
    for f in new_fields:
        alter_sql.append(u'ALTER TABLE {0} ADD {1} {2};'.format(
            identifier(data_dict['resource_id']),
            identifier(f['id']),
            f['type']))

    for f in supplied_fields:
        if u'info' in f:
            info = f.get(u'info')
            if isinstance(info, dict):
                info_sql = literal_string(
                    json.dumps(info, ensure_ascii=False))
            else:
                info_sql = 'NULL'
            alter_sql.append(u'COMMENT ON COLUMN {0}.{1} is {2}'.format(
                identifier(data_dict['resource_id']),
                identifier(f['id']),
                info_sql))

    if alter_sql:
        context['connection'].execute(
            u';'.join(alter_sql).replace(u'%', u'%%'))


def insert_data(context: Context, data_dict: Dict[str, Any]):
    """

    :raises InvalidDataError: if there is an invalid value in the given data

    """
    data_dict['method'] = _INSERT
    result = upsert_data(context, data_dict)
    return result


def upsert_data(context: Context, data_dict: Dict[str, Any]):
    '''insert all data from records'''
    if not data_dict.get('records'):
        return

    method = data_dict.get('method', _UPSERT)

    fields = _get_fields(context['connection'], data_dict['resource_id'])
    field_names = _pluck('id', fields)
    records = data_dict['records']
    sql_columns = ", ".join(
        identifier(name) for name in field_names)

    if method == _INSERT:
        rows = []
        for num, record in enumerate(records):
            _validate_record(record, num, field_names)

            row = []
            for field in fields:
                value = record.get(field['id'])
                if value is not None and field['type'].lower() == 'nested':
                    # a tuple with an empty second value
                    value = (json.dumps(value), '')
                row.append(value)
            rows.append(row)

        sql_string = u'''INSERT INTO {res_id} ({columns})
            VALUES ({values});'''.format(
            res_id=identifier(data_dict['resource_id']),
            columns=sql_columns.replace('%', '%%'),
            values=', '.join(['%s' for field in field_names])
        )

        try:
            context['connection'].execute(sql_string, rows)
        except sqlalchemy.exc.DataError as err:
            raise InvalidDataError(
                toolkit._("The data was invalid: {}"
                          ).format(_programming_error_summary(err)))
        except sqlalchemy.exc.DatabaseError as err:
            raise ValidationError(
                {u'records': [_programming_error_summary(err)]})

    elif method in [_UPDATE, _UPSERT]:
        unique_keys = _get_unique_key(context, data_dict)
        if len(unique_keys) < 1:
            raise ValidationError({
                'table': [u'table does not have a unique key defined']
            })

        for num, record in enumerate(records):
            # all key columns have to be defined
            missing_fields = [field for field in unique_keys
                              if field not in record]
            if missing_fields:
                raise ValidationError({
                    'key': [u'''fields "{fields}" are missing
                        but needed as key'''.format(
                            fields=', '.join(missing_fields))]
                })

            for field in fields:
                value = record.get(field['id'])
                if value is not None and field['type'].lower() == 'nested':
                    # a tuple with an empty second value
                    record[field['id']] = (json.dumps(value), '')

            non_existing_filed_names = [field for field in record
                                        if field not in field_names]
            if non_existing_filed_names:
                raise ValidationError({
                    'fields': [u'fields "{0}" do not exist'.format(
                        ', '.join(non_existing_filed_names))]
                })

            unique_values = [record[key] for key in unique_keys]

            used_fields = [field for field in fields
                           if field['id'] in record]

            used_field_names = _pluck('id', used_fields)

            used_values = [record[field] for field in used_field_names]

            if method == _UPDATE:
                sql_string = u'''
                    UPDATE "{res_id}"
                    SET ({columns}, "_full_text") = ({values}, NULL)
                    WHERE ({primary_key}) = ({primary_value});
                '''.format(
                    res_id=data_dict['resource_id'],
                    columns=u', '.join(
                        [identifier(field)
                         for field in used_field_names]).replace('%', '%%'),
                    values=u', '.join(
                        ['%s' for _ in used_field_names]),
                    primary_key=u','.join(
                        [u'"{0}"'.format(part) for part in unique_keys]),
                    primary_value=u','.join(["%s"] * len(unique_keys))
                )
                try:
                    results = context['connection'].execute(
                        sql_string, used_values + unique_values)
                except sqlalchemy.exc.DatabaseError as err:
                    raise ValidationError({
                        u'records': [_programming_error_summary(err)],
                        u'_records_row': num})

                # validate that exactly one row has been updated
                if results.rowcount != 1:
                    raise ValidationError({
                        'key': [u'key "{0}" not found'.format(unique_values)]
                    })

            elif method == _UPSERT:
                sql_string = u'''
                    UPDATE "{res_id}"
                    SET ({columns}, "_full_text") = ({values}, NULL)
                    WHERE ({primary_key}) = ({primary_value});
                    INSERT INTO "{res_id}" ({columns})
                           SELECT {values}
                           WHERE NOT EXISTS (SELECT 1 FROM "{res_id}"
                                    WHERE ({primary_key}) = ({primary_value}));
                '''.format(
                    res_id=data_dict['resource_id'],
                    columns=u', '.join([
                        u'"{0}"'.format(field.replace('%', '%%'))
                        for field in used_field_names]),
                    values=u', '.join(['%s::nested'
                                       if field['type'] == 'nested' else '%s'
                                       for field in used_fields]),
                    primary_key=u','.join([u'"{0}"'.format(part)
                                           for part in unique_keys]),
                    primary_value=u','.join(["%s"] * len(unique_keys))
                )
                try:
                    context['connection'].execute(
                        sql_string,
                        (used_values + unique_values) * 2)
                except sqlalchemy.exc.DatabaseError as err:
                    raise ValidationError({
                        u'records': [_programming_error_summary(err)],
                        u'_records_row': num})


def validate(context: Context, data_dict: Dict[str, Any]):
    fields_types = _get_fields_types(
        context['connection'], data_dict['resource_id'])
    data_dict_copy = copy.deepcopy(data_dict)

    # TODO: Convert all attributes that can be a comma-separated string to
    # lists
    if 'fields' in data_dict_copy:
        fields = datastore_helpers.get_list(data_dict_copy['fields'])
        data_dict_copy['fields'] = fields
    if 'sort' in data_dict_copy:
        fields = datastore_helpers.get_list(data_dict_copy['sort'], False)
        data_dict_copy['sort'] = fields

    for plugin in plugins.PluginImplementations(interfaces.IDatastore):
        data_dict_copy = plugin.datastore_validate(context,
                                                   data_dict_copy,
                                                   fields_types)

    # Remove default elements in data_dict
    data_dict_copy.pop('connection_url', None)
    data_dict_copy.pop('resource_id', None)

    data_dict_copy.pop('id', None)
    data_dict_copy.pop('include_total', None)
    data_dict_copy.pop('total_estimation_threshold', None)
    data_dict_copy.pop('records_format', None)
    data_dict_copy.pop('calculate_record_count', None)

    for key, values in six.iteritems(data_dict_copy):
        if not values:
            continue
        if isinstance(values, string_types):
            value = values
        elif isinstance(values, (list, tuple)):
            value = values[0]
        elif isinstance(values, dict):
            value = list(values.keys())[0]
        else:
            value = values

        raise ValidationError({
            key: [u'invalid value "{0}"'.format(value)]
        })

    return True


def search_data(context: Context, data_dict: Dict[str, Any]):
    validate(context, data_dict)
    fields_types = _get_fields_types(
        context['connection'], data_dict['resource_id'])

    query_dict: Dict[str, Any] = {
        'select': [],
        'sort': [],
        'where': []
    }

    for plugin in p.PluginImplementations(interfaces.IDatastore):
        query_dict = plugin.datastore_search(context, data_dict,
                                             fields_types, query_dict)

    where_clause, where_values = _where(query_dict['where'])

    # FIXME: Remove duplicates on select columns
    select_columns = ', '.join(query_dict['select']).replace('%', '%%')
    ts_query = cast(str, query_dict['ts_query']).replace('%', '%%')
    resource_id = data_dict['resource_id'].replace('%', '%%')
    sort = query_dict['sort']
    limit = query_dict['limit']
    offset = query_dict['offset']

    if query_dict.get('distinct'):
        distinct = 'DISTINCT'
    else:
        distinct = ''

    if not sort and not distinct:
        sort = ['_id']

    if sort:
        sort_clause = 'ORDER BY %s' % (', '.join(sort)).replace('%', '%%')
    else:
        sort_clause = ''

    records_format = data_dict['records_format']
    if records_format == u'objects':
        sql_fmt = u'''
            SELECT array_to_json(array_agg(j))::text FROM (
                SELECT {distinct} {select}
                FROM "{resource}" {ts_query}
                {where} {sort} LIMIT {limit} OFFSET {offset}
            ) AS j'''
    elif records_format == u'lists':
        select_columns = u" || ',' || ".join(
            s for s in query_dict['select']
        ).replace('%', '%%')
        sql_fmt = u'''
            SELECT '[' || array_to_string(array_agg(j.v), ',') || ']' FROM (
                SELECT {distinct} '[' || {select} || ']' v
                FROM (
                    SELECT * FROM "{resource}" {ts_query}
                    {where} {sort} LIMIT {limit} OFFSET {offset}) as z
            ) AS j'''
    elif records_format == u'csv':
        sql_fmt = u'''
            COPY (
                SELECT {distinct} {select}
                FROM "{resource}" {ts_query}
                {where} {sort} LIMIT {limit} OFFSET {offset}
            ) TO STDOUT csv DELIMITER ',' '''
    elif records_format == u'tsv':
        sql_fmt = u'''
            COPY (
                SELECT {distinct} {select}
                FROM "{resource}" {ts_query}
                {where} {sort} LIMIT {limit} OFFSET {offset}
            ) TO STDOUT csv DELIMITER '\t' '''
    else:
        sql_fmt = u''
    sql_string = sql_fmt.format(
        distinct=distinct,
        select=select_columns,
        resource=resource_id,
        ts_query=ts_query,
        where=where_clause,
        sort=sort_clause,
        limit=limit,
        offset=offset)
    if records_format == u'csv' or records_format == u'tsv':
        buf = StringIO()
        _execute_single_statement_copy_to(
            context, sql_string, where_values, buf)
        records = buf.getvalue()
    else:
        v = list(_execute_single_statement(
            context, sql_string, where_values))[0][0]
        if v is None:
            records = []
        else:
            records = LazyJSONObject(v)
    data_dict['records'] = records

    data_dict['fields'] = _result_fields(
        fields_types,
        _get_field_info(context['connection'], data_dict['resource_id']),
        datastore_helpers.get_list(data_dict.get('fields')))

    _unrename_json_field(data_dict)

    _insert_links(data_dict, limit, offset)

    if data_dict.get('include_total', True):
        total_estimation_threshold = \
            data_dict.get('total_estimation_threshold')
        estimated_total = None
        if total_estimation_threshold is not None and \
                not (where_clause or distinct):
            # there are no filters, so we can try to use the estimated table
            # row count from pg stats
            # See: https://wiki.postgresql.org/wiki/Count_estimate
            # (We also tried using the EXPLAIN to estimate filtered queries but
            #  it didn't estimate well in tests)
            analyze_count_sql = sqlalchemy.text('''
            SELECT reltuples::BIGINT AS approximate_row_count
            FROM pg_class
            WHERE relname=:resource;
            ''')
            count_result = context['connection'].execute(analyze_count_sql,
                                                         resource=resource_id)
            try:
                estimated_total = count_result.fetchall()[0][0]
            except ValueError:
                # the table doesn't have the stats calculated yet. (This should
                # be done by xloader/datapusher at the end of loading.)
                # We could provoke their creation with an ANALYZE, but that
                # takes 10x the time to run, compared to SELECT COUNT(*) so
                # we'll just revert to the latter. At some point the autovacuum
                # will run and create the stats so we can use an estimate in
                # future.
                pass

        if estimated_total is not None \
                and estimated_total >= total_estimation_threshold:
            data_dict['total'] = estimated_total
            data_dict['total_was_estimated'] = True
        else:
            # this is slow for large results
            count_sql_string = u'''SELECT count(*) FROM (
                SELECT {distinct} {select}
                FROM "{resource}" {ts_query} {where}) as t;'''.format(
                distinct=distinct,
                select=select_columns,
                resource=resource_id,
                ts_query=ts_query,
                where=where_clause)
            count_result = _execute_single_statement(
                context, count_sql_string, where_values)
            data_dict['total'] = count_result.fetchall()[0][0]
            data_dict['total_was_estimated'] = False

    return data_dict


def _execute_single_statement_copy_to(
        context: Context, sql_string: str,
        where_values: Any, buf: Any):
    if not datastore_helpers.is_single_statement(sql_string):
        raise ValidationError({
            'query': ['Query is not a single statement.']
        })

    cursor = context['connection'].connection.cursor()
    cursor.copy_expert(cursor.mogrify(sql_string, where_values), buf)
    cursor.close()


def format_results(context: Context, results: Any, data_dict: Dict[str, Any],
                   rows_max: int):
    result_fields = []
    for field in results.cursor.description:
        result_fields.append({
            'id': six.ensure_text(field[0]),
            'type': _get_type(context['connection'], field[1])
        })

    records = []
    for row in results:
        converted_row = {}
        for field in result_fields:
            converted_row[field['id']] = convert(row[field['id']],
                                                 field['type'])
        records.append(converted_row)
    data_dict['records'] = records
    if data_dict.get('records_truncated', False):
        data_dict['records'].pop()
    data_dict['fields'] = result_fields

    return _unrename_json_field(data_dict)


def delete_data(context: Context, data_dict: Dict[str, Any]):
    validate(context, data_dict)
    fields_types = _get_fields_types(
        context['connection'], data_dict['resource_id'])

    query_dict = {
        'where': []
    }

    for plugin in plugins.PluginImplementations(interfaces.IDatastore):
        query_dict = plugin.datastore_delete(context, data_dict,
                                             fields_types, query_dict)

    where_clause, where_values = _where(query_dict['where'])
    sql_string = u'DELETE FROM "{0}" {1}'.format(
        data_dict['resource_id'],
        where_clause
    )

    _execute_single_statement(context, sql_string, where_values)


def _create_triggers(connection: Any, resource_id: str,
                     triggers: Iterable[Dict[str, Any]]):
    u'''
    Delete existing triggers on table then create triggers

    Currently our schema requires "before insert or update"
    triggers run on each row, so we're not reading "when"
    or "for_each" parameters from triggers list.
    '''
    existing = connection.execute(
        u"""SELECT tgname FROM pg_trigger
        WHERE tgrelid = %s::regclass AND tgname LIKE 't___'""",
        resource_id)
    sql_list = (
        [u'DROP TRIGGER {name} ON {table}'.format(
            name=identifier(r[0]),
            table=identifier(resource_id))
         for r in existing] +
        [u'''CREATE TRIGGER {name}
        BEFORE INSERT OR UPDATE ON {table}
        FOR EACH ROW EXECUTE PROCEDURE {function}()'''.format(
            # 1000 triggers per table should be plenty
            name=identifier(u't%03d' % i),
            table=identifier(resource_id),
            function=identifier(t['function']))
         for i, t in enumerate(triggers)])
    try:
        if sql_list:
            connection.execute(u';\n'.join(sql_list))
    except ProgrammingError as pe:
        raise ValidationError({u'triggers': [_programming_error_summary(pe)]})


def _create_fulltext_trigger(connection: Any, resource_id: str):
    connection.execute(
        u'''CREATE TRIGGER zfulltext
        BEFORE INSERT OR UPDATE ON {table}
        FOR EACH ROW EXECUTE PROCEDURE populate_full_text_trigger()'''.format(
            table=identifier(resource_id)))


def upsert(context: Context, data_dict: Dict[str, Any]):
    '''
    This method combines upsert insert and update on the datastore. The method
    that will be used is defined in the mehtod variable.

    Any error results in total failure! For now pass back the actual error.
    Should be transactional.
    '''
    backend = DatastorePostgresqlBackend.get_active_backend()
    engine = backend._get_write_engine()  # type: ignore
    context['connection'] = engine.connect()
    timeout = context.get('query_timeout', _TIMEOUT)

    trans = context['connection'].begin()
    try:
        # check if table already existes
        context['connection'].execute(
            u'SET LOCAL statement_timeout TO {0}'.format(timeout))
        upsert_data(context, data_dict)
        if data_dict.get(u'dry_run', False):
            trans.rollback()
        else:
            trans.commit()
        return _unrename_json_field(data_dict)
    except IntegrityError as e:
        if e.orig.pgcode == _PG_ERR_CODE['unique_violation']:
            raise ValidationError(cast(ErrorDict, {
                'constraints': ['Cannot insert records or create index because'
                                ' of uniqueness constraint'],
                'info': {
                    'orig': str(e.orig),
                    'pgcode': e.orig.pgcode
                }
            }))
        raise
    except DataError as e:
        raise ValidationError(cast(ErrorDict, {
            'data': str(e),
            'info': {
                'orig': [str(e.orig)]
            }}))
    except DBAPIError as e:
        if e.orig.pgcode == _PG_ERR_CODE['query_canceled']:
            raise ValidationError({
                'query': ['Query took too long']
            })
        raise
    except Exception as e:
        trans.rollback()
        raise
    finally:
        context['connection'].close()


def search(context: Context, data_dict: Dict[str, Any]):
    backend = DatastorePostgresqlBackend.get_active_backend()
    engine = backend._get_read_engine()  # type: ignore
    context['connection'] = engine.connect()
    timeout = context.get('query_timeout', _TIMEOUT)
    _cache_types(context['connection'])

    try:
        context['connection'].execute(
            u'SET LOCAL statement_timeout TO {0}'.format(timeout))
        return search_data(context, data_dict)
    except DBAPIError as e:
        if e.orig.pgcode == _PG_ERR_CODE['query_canceled']:
            raise ValidationError({
                'query': ['Search took too long']
            })
        raise ValidationError(cast(ErrorDict, {
            'query': ['Invalid query'],
            'info': {
                'statement': [e.statement],
                'params': [e.params],
                'orig': [str(e.orig)]
            }
        }))
    finally:
        context['connection'].close()


def search_sql(context: Context, data_dict: Dict[str, Any]):
    backend = DatastorePostgresqlBackend.get_active_backend()
    engine = backend._get_read_engine()  # type: ignore

    context['connection'] = engine.connect()
    timeout = context.get('query_timeout', _TIMEOUT)
    _cache_types(context['connection'])

    sql = data_dict['sql'].replace('%', '%%')

    # limit the number of results to ckan.datastore.search.rows_max + 1
    # (the +1 is so that we know if the results went over the limit or not)
    rows_max = int(config.get('ckan.datastore.search.rows_max', 32000))
    sql = 'SELECT * FROM ({0}) AS blah LIMIT {1} ;'.format(sql, rows_max + 1)

    try:

        context['connection'].execute(
            u'SET LOCAL statement_timeout TO {0}'.format(timeout))

        get_names = datastore_helpers.get_table_and_function_names_from_sql
        table_names, function_names = get_names(context, sql)
        log.debug('Tables involved in input SQL: {0!r}'.format(table_names))
        log.debug('Functions involved in input SQL: {0!r}'.format(
            function_names))

        if any(t.startswith('pg_') for t in table_names):
            raise toolkit.NotAuthorized(
                'Not authorized to access system tables'
            )
        context['check_access'](table_names)

        for f in function_names:
            for name_variant in [f.lower(), '"{}"'.format(f)]:
                if name_variant in \
                   backend.allowed_sql_functions:  # type: ignore
                    break
            else:
                raise toolkit.NotAuthorized(
                    'Not authorized to call function {}'.format(f)
                )

        results = context['connection'].execute(sql)

        if results.rowcount == rows_max + 1:
            data_dict['records_truncated'] = True

        return format_results(context, results, data_dict, rows_max)

    except ProgrammingError as e:
        if e.orig.pgcode == _PG_ERR_CODE['permission_denied']:
            raise toolkit.NotAuthorized('Not authorized to read resource.')

        def _remove_explain(msg: str):
            return (msg.replace('EXPLAIN (VERBOSE, FORMAT JSON) ', '')
                       .replace('EXPLAIN ', ''))

        raise ValidationError(cast(ErrorDict, {
            'query': [_remove_explain(str(e))],
            'info': {
                'statement': [_remove_explain(e.statement)],
                'params': [e.params],
                'orig': [_remove_explain(str(e.orig))]
            }
        }))
    except DBAPIError as e:
        if e.orig.pgcode == _PG_ERR_CODE['query_canceled']:
            raise ValidationError({
                'query': ['Query took too long']
            })
        raise
    finally:
        context['connection'].close()


class DatastorePostgresqlBackend(DatastoreBackend):

    def _get_write_engine(self):
        return _get_engine_from_url(self.write_url)

    def _get_read_engine(self):
        return _get_engine_from_url(self.read_url)

    def _log_or_raise(self, message: str):
        if self.config.get('debug'):
            log.critical(message)
        else:
            raise DatastoreException(message)

    def _check_urls_and_permissions(self):
        # Make sure that the right permissions are set
        # so that no harmful queries can be made

        if self._same_ckan_and_datastore_db():
            self._log_or_raise(
                'CKAN and DataStore database cannot be the same.')

        if self._same_read_and_write_url():
            self._log_or_raise('The write and read-only database '
                               'connection urls are the same.')

        if not self._read_connection_has_correct_privileges():
            self._log_or_raise('The read-only user has write privileges.')

    def _is_read_only_database(self):
        ''' Returns True if no connection has CREATE privileges on the public
        schema. This is the case if replication is enabled.'''
        for url in [self.ckan_url, self.write_url, self.read_url]:
            connection = _get_engine_from_url(url).connect()
            try:
                sql = u"SELECT has_schema_privilege('public', 'CREATE')"
                is_writable = connection.execute(sql).first()[0]
            finally:
                connection.close()
            if is_writable:
                return False
        return True

    def _same_ckan_and_datastore_db(self):
        '''Returns True if the CKAN and DataStore db are the same'''
        return self._get_db_from_url(self.ckan_url) == self._get_db_from_url(
            self.read_url)

    def _get_db_from_url(self, url: str):
        db_url = sa_url.make_url(url)
        return db_url.host, db_url.port, db_url.database

    def _same_read_and_write_url(self) -> bool:
        return self.write_url == self.read_url

    def _read_connection_has_correct_privileges(self):
        ''' Returns True if the right permissions are set for the read
        only user. A table is created by the write user to test the
        read only user.
        '''
        write_connection = self._get_write_engine().connect()
        read_connection_user = sa_url.make_url(self.read_url).username

        drop_foo_sql = u'DROP TABLE IF EXISTS _foo'

        write_connection.execute(drop_foo_sql)

        try:
            write_connection.execute(u'CREATE TEMP TABLE _foo ()')
            for privilege in ['INSERT', 'UPDATE', 'DELETE']:
                privilege_sql = u"SELECT has_table_privilege(%s, '_foo', %s)"
                have_privilege = write_connection.execute(
                    privilege_sql,
                    (read_connection_user, privilege)
                ).first()[0]
                if have_privilege:
                    return False
        finally:
            write_connection.execute(drop_foo_sql)
            write_connection.close()
        return True

    def configure(self, config: CKANConfig):
        self.config = config
        # check for ckan.datastore.write_url and ckan.datastore.read_url
        if ('ckan.datastore.write_url' not in config):
            error_msg = 'ckan.datastore.write_url not found in config'
            raise DatastoreException(error_msg)
        if ('ckan.datastore.read_url' not in config):
            error_msg = 'ckan.datastore.read_url not found in config'
            raise DatastoreException(error_msg)

        # Check whether users have disabled datastore_search_sql
        self.enable_sql_search = toolkit.asbool(
            self.config.get('ckan.datastore.sqlsearch.enabled', False))

        if self.enable_sql_search:
            allowed_sql_functions_file = self.config.get(
                'ckan.datastore.sqlsearch.allowed_functions_file',
                _SQL_FUNCTIONS_ALLOWLIST_FILE
            )

            def format_entry(line: str):
                '''Prepare an entry from the 'allowed_functions' file
                to be used in the whitelist.

                Leading and trailing whitespace is removed, and the
                entry is lowercased unless enclosed in "double quotes".
                '''
                entry = line.strip()
                if not entry.startswith('"'):
                    entry = entry.lower()
                return entry

            with open(allowed_sql_functions_file, 'r') as f:
                self.allowed_sql_functions = set(format_entry(line)
                                                 for line in f)

        # Check whether we are running one of the paster commands which means
        # that we should ignore the following tests.
        args = sys.argv
        if args[0].split('/')[-1] == 'paster' and 'datastore' in args[1:]:
            log.warn('Omitting permission checks because you are '
                     'running paster commands.')
            return

        self.ckan_url = self.config['sqlalchemy.url']
        self.write_url = self.config['ckan.datastore.write_url']
        self.read_url = self.config['ckan.datastore.read_url']

        self.read_engine = self._get_read_engine()
        if not model.engine_is_pg(self.read_engine):
            log.warn('We detected that you do not use a PostgreSQL '
                     'database. The DataStore will NOT work and DataStore '
                     'tests will be skipped.')
            return

        if self._is_read_only_database():
            log.warn('We detected that CKAN is running on a read '
                     'only database. Permission checks and the creation '
                     'of _table_metadata are skipped.')
        else:
            self._check_urls_and_permissions()

        # check rows_max is valid on CKAN start-up
        rows_max = config.get('ckan.datastore.search.rows_max')
        if rows_max is not None:
            int(rows_max)

    def datastore_delete(
            self, context: Context, data_dict: Dict[str, Any],
            fields_types: Dict[str, Any], query_dict: Dict[str, Any]):
        query_dict['where'] += _where_clauses(data_dict, fields_types)
        return query_dict

    def datastore_search(
            self, context: Context, data_dict: Dict[str, Any],
            fields_types: Dict[str, Any], query_dict: Dict[str, Any]):

        fields: str = data_dict.get('fields', '')

        ts_query, rank_columns = _textsearch_query(
            _fts_lang(data_dict.get('language')),
            data_dict.get('q'),
            data_dict.get('plain', True),
            data_dict.get('full_text'))
        # mutate parameter to add rank columns for _result_fields
        for rank_alias in rank_columns:
            fields_types[rank_alias] = u'float'
        fts_q = data_dict.get('full_text')
        if fields and not fts_q:
            field_ids = datastore_helpers.get_list(fields)
        elif fields and fts_q:
            field_ids = datastore_helpers.get_list(fields)
            all_field_ids = list(fields_types.keys())
            field_intersect = [x for x in field_ids
                               if x not in all_field_ids]
            field_ids = all_field_ids + field_intersect
        else:
            field_ids = fields_types.keys()

        # add default limit here just in case - already defaulted in the schema
        limit = data_dict.get('limit', 100)
        offset = data_dict.get('offset', 0)

        sort = _sort(
            data_dict.get('sort'),
            fields_types,
            rank_columns)
        where = _where_clauses(data_dict, fields_types)
        select_cols = []
        records_format = data_dict.get(u'records_format')
        for field_id in field_ids:
            fmt = u'to_json({0})' if records_format == u'lists' else u'{0}'
            typ = fields_types.get(field_id, '')
            if typ == u'nested':
                fmt = u'({0}).json'
            elif typ == u'timestamp':
                fmt = u"to_char({0}, 'YYYY-MM-DD\"T\"HH24:MI:SS')"
                if records_format == u'lists':
                    fmt = u"to_json({0})".format(fmt)
            elif typ.startswith(u'_') or typ.endswith(u'[]'):
                fmt = u'array_to_json({0})'

            if field_id in rank_columns:
                select_cols.append((fmt + ' as {1}').format(
                    rank_columns[field_id], identifier(field_id)))
                continue

            if records_format == u'objects':
                fmt += u' as {0}'
            select_cols.append(fmt.format(identifier(field_id)))

        query_dict['distinct'] = data_dict.get('distinct', False)
        query_dict['select'] += select_cols
        query_dict['ts_query'] = ts_query
        query_dict['sort'] += sort
        query_dict['where'] += where
        query_dict['limit'] = limit
        query_dict['offset'] = offset

        return query_dict

    def delete(self, context: Context, data_dict: Dict[str, Any]):
        engine = self._get_write_engine()
        context['connection'] = engine.connect()
        _cache_types(context['connection'])

        trans = context['connection'].begin()
        try:
            # check if table exists
            if 'filters' not in data_dict:
                context['connection'].execute(
                    u'DROP TABLE "{0}" CASCADE'.format(
                        data_dict['resource_id'])
                )
            else:
                delete_data(context, data_dict)

            trans.commit()
            return _unrename_json_field(data_dict)
        except Exception:
            trans.rollback()
            raise
        finally:
            context['connection'].close()

    def create(self, context: Context, data_dict: Dict[str, Any]):
        '''
        The first row will be used to guess types not in the fields and the
        guessed types will be added to the headers permanently.
        Consecutive rows have to conform to the field definitions.
        rows can be empty so that you can just set the fields.
        fields are optional but needed if you want to do type hinting or
        add extra information for certain columns or to explicitly
        define ordering.
        eg: [{"id": "dob", "type": "timestamp"},
             {"id": "name", "type": "text"}]
        A header items values can not be changed after it has been defined
        nor can the ordering of them be changed. They can be extended though.
        Any error results in total failure! For now pass back the actual error.
        Should be transactional.
        :raises InvalidDataError: if there is an invalid value in the given
                                  data
        '''
        engine = get_write_engine()
        context['connection'] = engine.connect()
        timeout = context.get('query_timeout', _TIMEOUT)
        _cache_types(context['connection'])

        _rename_json_field(data_dict)

        trans = context['connection'].begin()
        try:
            # check if table already exists
            context['connection'].execute(
                u'SET LOCAL statement_timeout TO {0}'.format(timeout))
            result = context['connection'].execute(
                u'SELECT * FROM pg_tables WHERE tablename = %s',
                data_dict['resource_id']
            ).fetchone()
            if not result:
                create_table(context, data_dict)
                _create_fulltext_trigger(
                    context['connection'],
                    data_dict['resource_id'])
            else:
                alter_table(context, data_dict)
            if 'triggers' in data_dict:
                _create_triggers(
                    context['connection'],
                    data_dict['resource_id'],
                    data_dict['triggers'])
            insert_data(context, data_dict)
            create_indexes(context, data_dict)
            create_alias(context, data_dict)
            trans.commit()
            return _unrename_json_field(data_dict)
        except IntegrityError as e:
            if e.orig.pgcode == _PG_ERR_CODE['unique_violation']:
                raise ValidationError(cast(ErrorDict, {
                    'constraints': ['Cannot insert records or create index'
                                    'because of uniqueness constraint'],
                    'info': {
                        'orig': str(e.orig),
                        'pgcode': e.orig.pgcode
                    }
                }))
            raise
        except DataError as e:
            raise ValidationError(cast(ErrorDict, {
                'data': str(e),
                'info': {
                    'orig': [str(e.orig)]
                }}))
        except DBAPIError as e:
            if e.orig.pgcode == _PG_ERR_CODE['query_canceled']:
                raise ValidationError({
                    'query': ['Query took too long']
                })
            raise
        except Exception as e:
            trans.rollback()
            raise
        finally:
            context['connection'].close()

    def upsert(self, context: Context, data_dict: Dict[str, Any]):
        data_dict['connection_url'] = self.write_url
        return upsert(context, data_dict)

    def search(self, context: Context, data_dict: Dict[str, Any]):
        data_dict['connection_url'] = self.write_url
        return search(context, data_dict)

    def search_sql(self, context: Context, data_dict: Dict[str, Any]):
        sql = toolkit.get_or_bust(data_dict, 'sql')
        data_dict['connection_url'] = self.read_url

        if not is_single_statement(sql):
            raise toolkit.ValidationError({
                'query': ['Query is not a single statement.']
            })
        return search_sql(context, data_dict)

    def resource_exists(self, id: str):
        resources_sql = sqlalchemy.text(
            u'''SELECT 1 FROM "_table_metadata"
            WHERE name = :id AND alias_of IS NULL''')
        results = self._get_read_engine().execute(resources_sql, id=id)
        res_exists = results.rowcount > 0
        return res_exists

    def resource_id_from_alias(self, alias: str) -> Tuple[bool, Optional[str]]:
        real_id = None
        resources_sql = sqlalchemy.text(
            u'''SELECT alias_of FROM "_table_metadata" WHERE name = :id''')
        results = self._get_read_engine().execute(resources_sql, id=alias)

        res_exists = results.rowcount > 0
        if res_exists:
            real_id = results.fetchone()[0]  # type: ignore
        return res_exists, real_id

    # def resource_info(self, id):
    #     pass

    def resource_fields(self, id: str) -> Dict[str, Any]:

        info = {'meta': {}, 'fields': []}

        try:
            engine = self._get_read_engine()

            # resource id for deferencing aliases
            info['meta']['id'] = id

            # count of rows in table
            meta_sql = sqlalchemy.text(
                u'SELECT count(_id) FROM "{0}"'.format(id))
            meta_results = engine.execute(meta_sql)
            info['meta']['count'] = meta_results.fetchone()[0]  # type: ignore

            # table_type - BASE TABLE, VIEW, FOREIGN TABLE, MATVIEW
            tabletype_sql = sqlalchemy.text(u'''
                SELECT table_type FROM INFORMATION_SCHEMA.TABLES
                WHERE table_name = '{0}'
                '''.format(id))
            tabletype_results = engine.execute(tabletype_sql)
            info['meta']['table_type'] = \
                tabletype_results.fetchone()[0]  # type: ignore
            # MATERIALIZED VIEWS show as BASE TABLE, so
            # we check pg_matviews
            matview_sql = sqlalchemy.text(u'''
                SELECT count(*) FROM pg_matviews
                WHERE matviewname = '{0}'
                '''.format(id))
            matview_results = engine.execute(matview_sql)
            if matview_results.fetchone()[0]:  # type: ignore
                info['meta']['table_type'] = 'MATERIALIZED VIEW'

            # SIZE - size of table in bytes
            size_sql = sqlalchemy.text(
                u"SELECT pg_relation_size('{0}')".format(id))
            size_results = engine.execute(size_sql)
            info['meta']['size'] = size_results.fetchone()[0]  # type: ignore

            # DB_SIZE - size of database in bytes
            dbsize_sql = sqlalchemy.text(
                u"SELECT pg_database_size(current_database())".format(id))
            dbsize_results = engine.execute(dbsize_sql)
            info['meta']['db_size'] = \
                dbsize_results.fetchone()[0]  # type: ignore

            # IDXSIZE - size of all indices for table in bytes
            idxsize_sql = sqlalchemy.text(
                u"SELECT pg_indexes_size('{0}')".format(id))
            idxsize_results = engine.execute(idxsize_sql)
            info['meta']['idx_size'] = \
                idxsize_results.fetchone()[0]  # type: ignore

            # all the aliases for this resource
            alias_sql = sqlalchemy.text(u'''
                SELECT name FROM "_table_metadata" WHERE alias_of = '{0}'
            '''.format(id))
            alias_results = engine.execute(alias_sql)
            aliases = []
            for alias in alias_results.fetchall():
                aliases.append(alias[0])
            info['meta']['aliases'] = aliases

            # get the data dictionary for the resource
            data_dictionary = datastore_helpers.datastore_dictionary(id)

            schema_sql = sqlalchemy.text(u'''
                SELECT
                f.attname AS column_name,
                pg_catalog.format_type(f.atttypid,f.atttypmod) AS native_type,
                f.attnotnull AS notnull,
                i.relname as index_name,
                CASE
                    WHEN i.oid<>0 THEN True
                    ELSE False
                END AS is_index,
                CASE
                    WHEN p.contype = 'u' THEN True
                    WHEN p.contype = 'p' THEN True
                    ELSE False
                END AS uniquekey
                FROM pg_attribute f
                JOIN pg_class c ON c.oid = f.attrelid
                JOIN pg_type t ON t.oid = f.atttypid
                LEFT JOIN pg_constraint p ON p.conrelid = c.oid
                          AND f.attnum = ANY (p.conkey)
                LEFT JOIN pg_index AS ix ON f.attnum = ANY(ix.indkey)
                          AND c.oid = f.attrelid AND c.oid = ix.indrelid
                LEFT JOIN pg_class AS i ON ix.indexrelid = i.oid
                WHERE c.relkind = 'r'::char
                      AND c.relname = '{0}'
                      AND f.attnum > 0
                ORDER BY c.relname,f.attnum;
            '''.format(id))
            schema_results = engine.execute(schema_sql)
            schemainfo = {}
            for row in schema_results.fetchall():
                colname = row.column_name
                if colname.startswith('_'):  # Skip internal rows
                    continue
                colinfo = {'native_type': row.native_type,
                           'notnull': row.notnull,
                           'index_name': row.index_name,
                           'is_index': row.is_index,
                           'uniquekey': row.uniquekey}
                schemainfo[colname] = colinfo

            for field in data_dictionary:
                field.update({'schema': schemainfo[field['id']]})
                info['fields'].append(field)

        except Exception:
            pass
        return info

    def get_all_ids(self):
        resources_sql = sqlalchemy.text(
            u'''SELECT name FROM "_table_metadata"
            WHERE alias_of IS NULL''')
        query = self._get_read_engine().execute(resources_sql)
        return [q[0] for q in query.fetchall()]

    def create_function(self, *args: Any, **kwargs: Any):
        return create_function(*args, **kwargs)

    def drop_function(self, *args: Any, **kwargs: Any):
        return drop_function(*args, **kwargs)

    def before_fork(self):
        # Called by DatastorePlugin.before_fork. Dispose SQLAlchemy engines
        # to avoid sharing them between parent and child processes.
        _dispose_engines()

    def calculate_record_count(self, resource_id: str):
        '''
        Calculate an estimate of the record/row count and store it in
        Postgresql's pg_stat_user_tables. This number will be used when
        specifying `total_estimation_threshold`
        '''
        connection = get_write_engine().connect()
        sql = 'ANALYZE "{}"'.format(resource_id)
        try:
            connection.execute(sql)
        except sqlalchemy.exc.DatabaseError as err:
            raise DatastoreException(err)


def create_function(name: str, arguments: Iterable[Dict[str, Any]],
                    rettype: Any, definition: str, or_replace: bool):
    sql = u'''
        CREATE {or_replace} FUNCTION
            {name}({args}) RETURNS {rettype} AS {definition}
            LANGUAGE plpgsql;'''.format(
        or_replace=u'OR REPLACE' if or_replace else u'',
        name=identifier(name),
        args=u', '.join(
            u'{argname} {argtype}'.format(
                argname=identifier(a['argname']),
                argtype=identifier(a['argtype']))
            for a in arguments),
        rettype=identifier(rettype),
        definition=literal_string(definition))

    try:
        _write_engine_execute(sql)
    except ProgrammingError as pe:
        already_exists = (
            u'function "{}" already exists with same argument types'
            .format(name)
            in pe.args[0])
        key = u'name' if already_exists else u'definition'
        raise ValidationError({key: [_programming_error_summary(pe)]})


def drop_function(name: str, if_exists: bool):
    sql = u'''
        DROP FUNCTION {if_exists} {name}();
        '''.format(
        if_exists=u'IF EXISTS' if if_exists else u'',
        name=identifier(name))

    try:
        _write_engine_execute(sql)
    except ProgrammingError as pe:
        raise ValidationError({u'name': [_programming_error_summary(pe)]})


def _write_engine_execute(sql: str):
    connection = get_write_engine().connect()
    # No special meaning for '%' in sql parameter:
    connection = connection.execution_options(no_parameters=True)
    trans = connection.begin()
    try:
        connection.execute(sql)
        trans.commit()
    except Exception:
        trans.rollback()
        raise
    finally:
        connection.close()


def _programming_error_summary(pe: Any):
    u'''
    return the text description of a sqlalchemy DatabaseError
    without the actual SQL included, for raising as a
    ValidationError to send back to API users
    '''
    # first line only, after the '(ProgrammingError)' text
    message = six.ensure_text(pe.args[0].split('\n')[0])
    return message.split(u') ', 1)[-1]<|MERGE_RESOLUTION|>--- conflicted
+++ resolved
@@ -112,18 +112,14 @@
 
 
 def get_read_engine():
-    return _get_engine_from_url(config['ckan.datastore.read_url'], 
+    return _get_engine_from_url(config['ckan.datastore.read_url'],
         isolation_level= 'READ_UNCOMMITTED')
 
 def get_write_engine():
     return _get_engine_from_url(config['ckan.datastore.write_url'])
 
 
-<<<<<<< HEAD
-def _get_engine_from_url(connection_url: str) -> Engine:
-=======
-def _get_engine_from_url(connection_url, **kwargs):
->>>>>>> c14ef260
+def _get_engine_from_url(connection_url: str, **kwargs: Any) -> Engine:
     '''Get either read or write engine.'''
     engine = _engines.get(connection_url)
     if not engine:
