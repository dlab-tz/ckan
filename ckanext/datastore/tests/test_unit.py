# encoding: utf-8

import unittest
import nose
import mock

from ckan.common import config

import ckan.tests.legacy as tests
import ckanext.datastore.backend.postgres as db
import ckanext.datastore.helpers as helpers
import ckanext.datastore.plugin as plugin
import ckanext.datastore.backend.postgres as backend

postgres_backend = backend.DatastorePostgresqlBackend()
postgres_backend.configure(config)


class TestTypeGetters(unittest.TestCase):
    def test_is_valid_field_name(self):
        assert helpers.is_valid_field_name("foo")
        assert helpers.is_valid_field_name("foo bar")
        assert helpers.is_valid_field_name("42")
        assert not helpers.is_valid_field_name('foo"bar')
        assert not helpers.is_valid_field_name('"')
        assert helpers.is_valid_field_name("'")
        assert not helpers.is_valid_field_name("")
        assert helpers.is_valid_field_name("foo%bar")

    def test_is_valid_table_name(self):
        assert helpers.is_valid_table_name("foo")
        assert helpers.is_valid_table_name("foo bar")
        assert helpers.is_valid_table_name("42")
        assert not helpers.is_valid_table_name('foo"bar')
        assert not helpers.is_valid_table_name('"')
        assert helpers.is_valid_table_name("'")
        assert not helpers.is_valid_table_name("")
        assert not helpers.is_valid_table_name("foo%bar")

    def test_pg_version_check(self):
        if not tests.is_datastore_supported():
            raise nose.SkipTest("Datastore not supported")
<<<<<<< HEAD
        engine = db._get_engine(config['sqlalchemy.url'])
=======
        engine = db._get_engine_from_url(config['sqlalchemy.url'])
>>>>>>> 782c9a5a
        connection = engine.connect()
        assert db._pg_version_is_at_least(connection, '8.0')
        assert not db._pg_version_is_at_least(connection, '10.0')


class TestLegacyModeSetting():

    @mock.patch('ckanext.datastore.backend.postgres._pg_version_is_at_least')
    def test_legacy_mode_set_if_no_read_url_and_pg_9(self, pgv):
        pgv.return_value = True

        test_config = {
            'ckan.datastore.write_url': config['ckan.datastore.write_url'],
        }
        assert postgres_backend.is_legacy_mode(test_config)

    @mock.patch('ckanext.datastore.backend.postgres._pg_version_is_at_least')
    def test_legacy_mode_set_if_no_read_url_and_pg_8(self, pgv):

        pgv.return_value = False

        test_config = {
            'ckan.datastore.write_url': config['ckan.datastore.write_url'],
        }
        assert postgres_backend.is_legacy_mode(test_config)

    @mock.patch('ckanext.datastore.backend.postgres._pg_version_is_at_least')
    def test_legacy_mode_set_if_read_url_and_pg_8(self, pgv):

        pgv.return_value = False

        test_config = {
            'ckan.datastore.write_url': config['ckan.datastore.write_url'],
            'ckan.datastore.read_url': 'some_test_read_url',
        }
        assert postgres_backend.is_legacy_mode(test_config)

    @mock.patch('ckanext.datastore.backend.postgres._pg_version_is_at_least')
    def test_legacy_mode_not_set_if_read_url_and_pg_9(self, pgv):

        pgv.return_value = True

        test_config = {
            'ckan.datastore.write_url': config['ckan.datastore.write_url'],
            'ckan.datastore.read_url': 'some_test_read_url',
        }

        assert not postgres_backend.is_legacy_mode(test_config)<|MERGE_RESOLUTION|>--- conflicted
+++ resolved
@@ -40,11 +40,7 @@
     def test_pg_version_check(self):
         if not tests.is_datastore_supported():
             raise nose.SkipTest("Datastore not supported")
-<<<<<<< HEAD
-        engine = db._get_engine(config['sqlalchemy.url'])
-=======
         engine = db._get_engine_from_url(config['sqlalchemy.url'])
->>>>>>> 782c9a5a
         connection = engine.connect()
         assert db._pg_version_is_at_least(connection, '8.0')
         assert not db._pg_version_is_at_least(connection, '10.0')
