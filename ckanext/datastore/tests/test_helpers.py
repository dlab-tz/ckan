# encoding: utf-8

import sqlalchemy.orm as orm
import nose

from ckan.common import config
import ckanext.datastore.helpers as datastore_helpers
import ckanext.datastore.backend.postgres as postgres_backend
import ckanext.datastore.tests.helpers as datastore_test_helpers
import ckanext.datastore.backend.postgres as db


eq_ = nose.tools.eq_


class TestTypeGetters(object):
    def test_get_list(self):
        get_list = datastore_helpers.get_list
        assert get_list(None) is None
        assert get_list([]) == []
        assert get_list('') == []
        assert get_list('foo') == ['foo']
        assert get_list('foo, bar') == ['foo', 'bar']
        assert get_list('foo_"bar, baz') == ['foo_"bar', 'baz']
        assert get_list('"foo", "bar"') == ['foo', 'bar']
        assert get_list(u'foo, bar') == ['foo', 'bar']
        assert get_list(['foo', 'bar']) == ['foo', 'bar']
        assert get_list([u'foo', u'bar']) == ['foo', 'bar']
        assert get_list(['foo', ['bar', 'baz']]) == ['foo', ['bar', 'baz']]

    def test_is_single_statement(self):
        singles = ['SELECT * FROM footable',
                   'SELECT * FROM "bartable"',
                   'SELECT * FROM "bartable";',
                   'SELECT * FROM "bart;able";',
                   "select 'foo'||chr(59)||'bar'"]

        multiples = ['SELECT * FROM abc; SET LOCAL statement_timeout to'
                     'SET LOCAL statement_timeout to; SELECT * FROM abc',
                     'SELECT * FROM "foo"; SELECT * FROM "abc"']

        for single in singles:
            assert postgres_backend.is_single_statement(single) is True

        for multiple in multiples:
            assert postgres_backend.is_single_statement(multiple) is False

    def test_should_fts_index_field_type(self):
        indexable_field_types = ['tsvector',
                                 'text',
                                 'number']

        non_indexable_field_types = ['nested',
                                     'timestamp',
                                     'date',
                                     '_text',
                                     'text[]']

        for indexable in indexable_field_types:
            assert datastore_helpers.should_fts_index_field_type(indexable) is True

        for non_indexable in non_indexable_field_types:
            assert datastore_helpers.should_fts_index_field_type(non_indexable) is False


class TestGetTables(object):

    @classmethod
    def setup_class(cls):

        if not config.get('ckan.datastore.read_url'):
            raise nose.SkipTest('Datastore runs on legacy mode, skipping...')

<<<<<<< HEAD
        engine = db._get_engine(config['ckan.datastore.write_url'])
=======
        engine = db.get_write_engine()
>>>>>>> 782c9a5a
        cls.Session = orm.scoped_session(orm.sessionmaker(bind=engine))

        datastore_test_helpers.clear_db(cls.Session)

        create_tables = [
            u'CREATE TABLE test_a (id_a text)',
            u'CREATE TABLE test_b (id_b text)',
            u'CREATE TABLE "TEST_C" (id_c text)',
            u'CREATE TABLE test_d ("α/α" integer)',
        ]
        for create_table_sql in create_tables:
            cls.Session.execute(create_table_sql)

    @classmethod
    def teardown_class(cls):
        datastore_test_helpers.clear_db(cls.Session)

    def test_get_table_names(self):

        test_cases = [
            (u'SELECT * FROM test_a', ['test_a']),
            (u'SELECT * FROM public.test_a', ['test_a']),
            (u'SELECT * FROM "TEST_C"', ['TEST_C']),
            (u'SELECT * FROM public."TEST_C"', ['TEST_C']),
            (u'SELECT * FROM pg_catalog.pg_database', ['pg_database']),
            (u'SELECT rolpassword FROM pg_roles', ['pg_authid']),
            (u'''SELECT p.rolpassword
                FROM pg_roles p
                JOIN test_b b
                ON p.rolpassword = b.id_b''', ['pg_authid', 'test_b']),
            (u'''SELECT id_a, id_b, id_c
                FROM (
                    SELECT *
                    FROM (
                        SELECT *
                        FROM "TEST_C") AS c,
                        test_b) AS b,
                    test_a AS a''', ['test_a', 'test_b', 'TEST_C']),
            (u'INSERT INTO test_a VALUES (\'a\')', ['test_a']),
            (u'SELECT "α/α" FROM test_d', ['test_d']),
            (u'SELECT "α/α" FROM test_d WHERE "α/α" > 1000', ['test_d']),
        ]

        context = {
            'connection': self.Session.connection()
        }
        for case in test_cases:
            eq_(sorted(datastore_helpers.get_table_names_from_sql(context,
                                                                  case[0])),
                sorted(case[1]))<|MERGE_RESOLUTION|>--- conflicted
+++ resolved
@@ -71,11 +71,7 @@
         if not config.get('ckan.datastore.read_url'):
             raise nose.SkipTest('Datastore runs on legacy mode, skipping...')
 
-<<<<<<< HEAD
-        engine = db._get_engine(config['ckan.datastore.write_url'])
-=======
         engine = db.get_write_engine()
->>>>>>> 782c9a5a
         cls.Session = orm.scoped_session(orm.sessionmaker(bind=engine))
 
         datastore_test_helpers.clear_db(cls.Session)
