--- conflicted
+++ resolved
@@ -819,24 +819,16 @@
             name='test_org',
             apikey=cls.sysadmin_user.apikey)
 
-<<<<<<< HEAD
-        cls.expected_records = [{u'_full_text': u"'-01':3 '-03':2 '2005':1 'annakarenina':7 'b':6 'moo':4 'tolstoy':5",
-=======
         cls.expected_records = [{u'_full_text': [u"'annakarenina'", u"'b'",
                                                  u"'moo'", u"'tolstoy'",
                                                  u"'2005'"],
->>>>>>> 3b16ca71
                                  u'_id': 1,
                                  u'author': u'tolstoy',
                                  u'b\xfck': u'annakarenina',
                                  u'nested': [u'b', {u'moo': u'moo'}],
                                  u'published': u'2005-03-01T00:00:00'},
-<<<<<<< HEAD
-                                {u'_full_text': u"'b':4 'tolstoy':3 'warandpeac':2",
-=======
                                 {u'_full_text': [u"'tolstoy'", u"'warandpeac'",
                                                  u"'b'"],
->>>>>>> 3b16ca71
                                  u'_id': 2,
                                  u'author': u'tolstoy',
                                  u'b\xfck': u'warandpeace',
