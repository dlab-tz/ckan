import sys
import logging

import ckan.plugins as p
import ckanext.datastore.logic.action as action
import ckanext.datastore.logic.auth as auth
import ckanext.datastore.db as db
import ckan.logic as logic
import ckan.model as model

log = logging.getLogger(__name__)
_get_or_bust = logic.get_or_bust


class DatastoreException(Exception):
    pass


class DatastorePlugin(p.SingletonPlugin):
    p.implements(p.IConfigurable, inherit=True)
    p.implements(p.IActions)
    p.implements(p.IAuthFunctions)
    p.implements(p.IDomainObjectModification, inherit=True)
    p.implements(p.IRoutes, inherit=True)

    legacy_mode = False
    resource_show_action = None

    def configure(self, config):
        self.config = config
        # check for ckan.datastore.write_url and ckan.datastore.read_url
        if (not 'ckan.datastore.write_url' in config):
            error_msg = 'ckan.datastore.write_url not found in config'
            raise DatastoreException(error_msg)

        # Legacy mode means that we have no read url. Consequently sql search is not
        # available and permissions do not have to be changed. In legacy mode, the
        # datastore runs on PG prior to 9.0 (for example 8.4).
        self.legacy_mode = 'ckan.datastore.read_url' not in self.config

        # Check whether we are running one of the paster commands which means
        # that we should ignore the following tests.
        if sys.argv[0].split('/')[-1] == 'paster' and 'datastore' in sys.argv[1:]:
            log.warn('Omitting permission checks because you are '
                     'running paster commands.')
            return

        self.ckan_url = self.config['sqlalchemy.url']
        self.write_url = self.config['ckan.datastore.write_url']
        if self.legacy_mode:
            self.read_url = self.write_url
            log.warn('Legacy mode active. '
                     'The sql search will not be available.')
        else:
            self.read_url = self.config['ckan.datastore.read_url']

        read_engine = db._get_engine(
            {'connection_url': self.read_url})
        if not model.engine_is_pg(read_engine):
            log.warn('We detected that you do not use a PostgreSQL '
                     'database. The DataStore will NOT work and DataStore '
                     'tests will be skipped.')
            return

        if self._is_read_only_database():
            log.warn('We detected that CKAN is running on a read '
                     'only database. Permission checks and the creation '
                     'of _table_metadata are skipped.')
        else:
            self._check_urls_and_permissions()

            self._create_alias_table()

        # update the resource_show action to have datastore_active property
        if self.resource_show_action is None:
            resource_show = p.toolkit.get_action('resource_show')

            @logic.side_effect_free
            def new_resource_show(context, data_dict):
                new_data_dict = resource_show(context, data_dict)
                try:
                    connection = read_engine.connect()
                    result = connection.execute(
                        'SELECT 1 FROM "_table_metadata" WHERE name = %s AND alias_of IS NULL',
                        new_data_dict['id']
                    ).fetchone()
                    if result:
                        new_data_dict['datastore_active'] = True
                    else:
                        new_data_dict['datastore_active'] = False
                finally:
                    connection.close()
                return new_data_dict

            self.resource_show_action = new_resource_show

    def notify(self, entity, operation):
        if not isinstance(entity, model.Package) or self.legacy_mode:
            return
        # if a resource is new, it cannot have a datastore resource, yet
        if operation == model.domain_object.DomainObjectOperation.changed:
            context = {'model': model, 'ignore_auth': True}
            if entity.private:
                func = p.toolkit.get_action('datastore_make_private')
            else:
                func = p.toolkit.get_action('datastore_make_public')
            for resource in entity.resources:
                try:
                    func(context, {
                        'connection_url': self.write_url,
                        'resource_id': resource.id})
                except p.toolkit.ObjectNotFound:
                    pass

    def _log_or_raise(self, message):
        if self.config.get('debug'):
            log.critical(message)
        else:
            raise DatastoreException(message)

    def _check_urls_and_permissions(self):
        # Make sure that the right permissions are set
        # so that no harmful queries can be made

        if self._same_ckan_and_datastore_db():
            self._log_or_raise('CKAN and DataStore database '
                               'cannot be the same.')

        # in legacy mode, the read and write url are ths same (both write url)
        # consequently the same url check and and write privilege check
        # don't make sense
        if not self.legacy_mode:
            if self._same_read_and_write_url():
                self._log_or_raise('The write and read-only database '
                                   'connection urls are the same.')

            if not self._read_connection_has_correct_privileges():
                self._log_or_raise('The read-only user has write privileges.')

    def _is_read_only_database(self):
        ''' Returns True if no connection has CREATE privileges on the public
        schema. This is the case if replication is enabled.'''
        for url in [self.ckan_url, self.write_url, self.read_url]:
            connection = db._get_engine({'connection_url': url}).connect()
            try:
                sql = u"SELECT has_schema_privilege('public', 'CREATE')"
                is_writable = connection.execute(sql).first()[0]
            finally:
                connection.close()
            if is_writable:
                return False
        return True

    def _same_ckan_and_datastore_db(self):
        '''Returns True if the CKAN and DataStore db are the same'''
        return self._get_db_from_url(self.ckan_url) == self._get_db_from_url(self.read_url)

    def _get_db_from_url(self, url):
        return url[url.rindex("@"):]

    def _same_read_and_write_url(self):
        return self.write_url == self.read_url

    def _read_connection_has_correct_privileges(self):
        ''' Returns True if the right permissions are set for the read
        only user. A table is created by the write user to test the
        read only user.
        '''
        write_connection = db._get_engine(
            {'connection_url': self.write_url}).connect()
        read_connection = db._get_engine(
            {'connection_url': self.read_url}).connect()

        drop_foo_sql = u'DROP TABLE IF EXISTS _foo'

        write_connection.execute(drop_foo_sql)

        try:
            try:
                write_connection.execute(u'CREATE TABLE _foo ()')
                for privilege in ['INSERT', 'UPDATE', 'DELETE']:
                    test_privilege_sql = u"SELECT has_table_privilege('_foo', '{privilege}')"
                    sql = test_privilege_sql.format(privilege=privilege)
                    have_privilege = read_connection.execute(sql).first()[0]
                    if have_privilege:
                        return False
            finally:
                write_connection.execute(drop_foo_sql)
        finally:
            write_connection.close()
            read_connection.close()
        return True

    def _create_alias_table(self):
        mapping_sql = '''
            SELECT DISTINCT
                substr(md5(dependee.relname || COALESCE(dependent.relname, '')), 0, 17) AS "_id",
                dependee.relname AS name,
                dependee.oid AS oid,
                dependent.relname AS alias_of
                -- dependent.oid AS oid
            FROM
                pg_class AS dependee
                LEFT OUTER JOIN pg_rewrite AS r ON r.ev_class = dependee.oid
                LEFT OUTER JOIN pg_depend AS d ON d.objid = r.oid
                LEFT OUTER JOIN pg_class AS dependent ON d.refobjid = dependent.oid
            WHERE
                (dependee.oid != dependent.oid OR dependent.oid IS NULL) AND
                (dependee.relname IN (SELECT tablename FROM pg_catalog.pg_tables)
                    OR dependee.relname IN (SELECT viewname FROM pg_catalog.pg_views)) AND
                dependee.relnamespace = (SELECT oid FROM pg_namespace WHERE nspname='public')
            ORDER BY dependee.oid DESC;
        '''
        create_alias_table_sql = u'CREATE OR REPLACE VIEW "_table_metadata" AS {0}'.format(mapping_sql)
        try:
            connection = db._get_engine(
                {'connection_url': self.write_url}).connect()
            connection.execute(create_alias_table_sql)
        finally:
            connection.close()

    def get_actions(self):
        actions = {'datastore_create': action.datastore_create,
                   'datastore_upsert': action.datastore_upsert,
                   'datastore_delete': action.datastore_delete,
                   'datastore_search': action.datastore_search,
<<<<<<< HEAD
                   'datapusher_submit': action.datapusher_submit}
=======
                   'resource_show': self.resource_show_action,
                  }
>>>>>>> ba9f6058
        if not self.legacy_mode:
            actions.update({
                'datastore_search_sql': action.datastore_search_sql,
                'datastore_make_private': action.datastore_make_private,
                'datastore_make_public': action.datastore_make_public})
        return actions

    def get_auth_functions(self):
        return {'datastore_create': auth.datastore_create,
                'datastore_upsert': auth.datastore_upsert,
                'datastore_delete': auth.datastore_delete,
                'datastore_search': auth.datastore_search,
                'datastore_change_permissions': auth.datastore_change_permissions}

    def before_map(self, m):
        m.connect('/datastore/dump/{resource_id}',
                  controller='ckanext.datastore.controller:DatastoreController',
                  action='dump')
        return m<|MERGE_RESOLUTION|>--- conflicted
+++ resolved
@@ -224,12 +224,9 @@
                    'datastore_upsert': action.datastore_upsert,
                    'datastore_delete': action.datastore_delete,
                    'datastore_search': action.datastore_search,
-<<<<<<< HEAD
-                   'datapusher_submit': action.datapusher_submit}
-=======
+				   'datapusher_submit': action.datapusher_submit,
                    'resource_show': self.resource_show_action,
                   }
->>>>>>> ba9f6058
         if not self.legacy_mode:
             actions.update({
                 'datastore_search_sql': action.datastore_search_sql,
