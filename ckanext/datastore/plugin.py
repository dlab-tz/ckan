# encoding: utf-8

import logging


import ckan.plugins as p
import ckan.logic as logic
import ckan.model as model
from ckan.model.core import State

import ckanext.datastore.helpers as datastore_helpers
import ckanext.datastore.logic.action as action
import ckanext.datastore.logic.auth as auth
import ckanext.datastore.interfaces as interfaces
from ckanext.datastore.backend import (
    DatastoreException,
    _parse_sort_clause,
    DatastoreBackend
)
from ckanext.datastore.backend.postgres import DatastorePostgresqlBackend
from ckanext.datastore.backend.example_sqlite import (
    DatastoreExampleSqliteBackend
)

log = logging.getLogger(__name__)
_get_or_bust = logic.get_or_bust

DEFAULT_FORMATS = []

ValidationError = p.toolkit.ValidationError


<<<<<<< HEAD
=======
def _is_legacy_mode(config):
    '''
        Decides if the DataStore should run on legacy mode

        Returns True if `ckan.datastore.read_url` is not set in the provided
        config object or CKAN is running on Postgres < 9.x
    '''
    engine = db.get_write_engine()
    connection = engine.connect()

    return (not config.get('ckan.datastore.read_url') or
            not db._pg_version_is_at_least(connection, '9.0'))


class DatastoreException(Exception):
    pass


>>>>>>> 782c9a5a
class DatastorePlugin(p.SingletonPlugin):
    p.implements(p.IConfigurable, inherit=True)
    p.implements(p.IConfigurer)
    p.implements(p.IActions)
    p.implements(p.IAuthFunctions)
    p.implements(p.IResourceUrlChange)
    p.implements(p.IDomainObjectModification, inherit=True)
    p.implements(p.IRoutes, inherit=True)
    p.implements(p.IResourceController, inherit=True)
    p.implements(p.ITemplateHelpers)
    p.implements(interfaces.IDatastore, inherit=True)
    p.implements(interfaces.IDatastoreBackend, inherit=True)

    legacy_mode = False
    resource_show_action = None

    def __new__(cls, *args, **kwargs):
        idatastore_extensions = p.PluginImplementations(interfaces.IDatastore)
        idatastore_extensions = idatastore_extensions.extensions()

        if idatastore_extensions and idatastore_extensions[0].__class__ != cls:
            msg = ('The "datastore" plugin must be the first IDatastore '
                   'plugin loaded. Change the order it is loaded in '
                   '"ckan.plugins" in your CKAN .ini file and try again.')
            raise DatastoreException(msg)

        return super(cls, cls).__new__(cls, *args, **kwargs)

    # IDatastoreBackend

    def register_backends(self):
        return {
            'postgresql': DatastorePostgresqlBackend,
            'example-sqlite': DatastoreExampleSqliteBackend
        }

    # IConfigurer

    def update_config(self, config):
        DatastoreBackend.register_backends()
        DatastoreBackend.set_active_backend(config)

        p.toolkit.add_template_directory(config, 'templates')
        self.backend = DatastoreBackend.get_active_backend()

    # IConfigurable

    def configure(self, config):
        self.config = config

<<<<<<< HEAD
        self.backend.configure(config)

        # Legacy mode means that we have no read url. Consequently sql search
        # is not available and permissions do not have to be changed. In
        # legacy mode, the datastore runs on PG prior to 9.0 (for
        # example 8.4).
        if hasattr(self.backend, 'is_legacy_mode'):
            self.legacy_mode = self.backend.is_legacy_mode(self.config)
=======
        self.ckan_url = self.config['sqlalchemy.url']
        self.write_url = self.config['ckan.datastore.write_url']
        if self.legacy_mode:
            self.read_url = self.write_url
            log.warn('Legacy mode active. '
                     'The sql search will not be available.')
        else:
            self.read_url = self.config['ckan.datastore.read_url']

        self.read_engine = db.get_read_engine()
        if not model.engine_is_pg(self.read_engine):
            log.warn('We detected that you do not use a PostgreSQL '
                     'database. The DataStore will NOT work and DataStore '
                     'tests will be skipped.')
            return
>>>>>>> 782c9a5a

    # IDomainObjectModification
    # IResourceUrlChange

    def notify(self, entity, operation=None):
        if not isinstance(entity, model.Package) or self.legacy_mode:
            return
        # if a resource is new, it cannot have a datastore resource, yet
        if operation == model.domain_object.DomainObjectOperation.changed:
            context = {'model': model, 'ignore_auth': True}
            if entity.private:
                func = p.toolkit.get_action('datastore_make_private')
            else:
                func = p.toolkit.get_action('datastore_make_public')
            for resource in entity.resources:
                try:
                    func(context, {
<<<<<<< HEAD
                        'connection_url': self.backend.write_url,
=======
>>>>>>> 782c9a5a
                        'resource_id': resource.id})
                except p.toolkit.ObjectNotFound:
                    pass

<<<<<<< HEAD
    # IActions
=======
    def _log_or_raise(self, message):
        if self.config.get('debug'):
            log.critical(message)
        else:
            raise DatastoreException(message)

    def _check_urls_and_permissions(self):
        # Make sure that the right permissions are set
        # so that no harmful queries can be made

        if self._same_ckan_and_datastore_db():
            self._log_or_raise('CKAN and DataStore database '
                               'cannot be the same.')

        # in legacy mode, the read and write url are the same (both write url)
        # consequently the same url check and and write privilege check
        # don't make sense
        if not self.legacy_mode:
            if self._same_read_and_write_url():
                self._log_or_raise('The write and read-only database '
                                   'connection urls are the same.')

            if not self._read_connection_has_correct_privileges():
                self._log_or_raise('The read-only user has write privileges.')

    def _is_read_only_database(self):
        ''' Returns True if no connection has CREATE privileges on the public
        schema. This is the case if replication is enabled.'''
        for url in [self.ckan_url, self.write_url, self.read_url]:
            connection = db._get_engine_from_url(url).connect()
            try:
                sql = u"SELECT has_schema_privilege('public', 'CREATE')"
                is_writable = connection.execute(sql).first()[0]
            finally:
                connection.close()
            if is_writable:
                return False
        return True

    def _same_ckan_and_datastore_db(self):
        '''Returns True if the CKAN and DataStore db are the same'''
        return self._get_db_from_url(self.ckan_url) == self._get_db_from_url(self.read_url)

    def _get_db_from_url(self, url):
        db_url = sa_url.make_url(url)
        return db_url.host, db_url.port, db_url.database

    def _same_read_and_write_url(self):
        return self.write_url == self.read_url

    def _read_connection_has_correct_privileges(self):
        ''' Returns True if the right permissions are set for the read
        only user. A table is created by the write user to test the
        read only user.
        '''
        write_connection = db.get_write_engine().connect()
        read_connection_user = sa_url.make_url(self.read_url).username

        drop_foo_sql = u'DROP TABLE IF EXISTS _foo'

        write_connection.execute(drop_foo_sql)

        try:
            write_connection.execute(u'CREATE TEMP TABLE _foo ()')
            for privilege in ['INSERT', 'UPDATE', 'DELETE']:
                test_privilege_sql = u"SELECT has_table_privilege(%s, '_foo', %s)"
                have_privilege = write_connection.execute(
                    test_privilege_sql, (read_connection_user, privilege)).first()[0]
                if have_privilege:
                    return False
        finally:
            write_connection.execute(drop_foo_sql)
            write_connection.close()
        return True
>>>>>>> 782c9a5a

    def get_actions(self):
        actions = {
            'datastore_create': action.datastore_create,
            'datastore_upsert': action.datastore_upsert,
            'datastore_delete': action.datastore_delete,
            'datastore_search': action.datastore_search,
            'datastore_info': action.datastore_info,
<<<<<<< HEAD
=======
            'datastore_function_create': action.datastore_function_create,
            'datastore_function_delete': action.datastore_function_delete,
            'datastore_run_triggers': action.datastore_run_triggers,
>>>>>>> 782c9a5a
        }
        if not self.legacy_mode:
            if getattr(self.backend, 'enable_sql_search', False):
                # Only enable search_sql if the config does not disable it
                actions.update({
                    'datastore_search_sql': action.datastore_search_sql,
                })
            actions.update({
                'datastore_make_private': action.datastore_make_private,
                'datastore_make_public': action.datastore_make_public})
        return actions

    # IAuthFunctions

    def get_auth_functions(self):
        return {
            'datastore_create': auth.datastore_create,
            'datastore_upsert': auth.datastore_upsert,
            'datastore_delete': auth.datastore_delete,
            'datastore_info': auth.datastore_info,
            'datastore_search': auth.datastore_search,
            'datastore_search_sql': auth.datastore_search_sql,
<<<<<<< HEAD
            'datastore_change_permissions': auth.datastore_change_permissions
        }

    # IRoutes
=======
            'datastore_change_permissions': auth.datastore_change_permissions,
            'datastore_function_create': auth.datastore_function_create,
            'datastore_function_delete': auth.datastore_function_delete,
            'datastore_run_triggers': auth.datastore_run_triggers,
        }
>>>>>>> 782c9a5a

    def before_map(self, m):
        m.connect(
            '/datastore/dump/{resource_id}',
            controller='ckanext.datastore.controller:DatastoreController',
            action='dump')
        m.connect(
            'resource_dictionary', '/dataset/{id}/dictionary/{resource_id}',
            controller='ckanext.datastore.controller:DatastoreController',
            action='dictionary', ckan_icon='book')
        return m

    # IResourceController

    def before_show(self, resource_dict):
        # Modify the resource url of datastore resources so that
        # they link to the datastore dumps.
        if resource_dict.get('url_type') == 'datastore':
            resource_dict['url'] = p.toolkit.url_for(
                controller='ckanext.datastore.controller:DatastoreController',
                action='dump', resource_id=resource_dict['id'],
                qualified=True)

        if 'datastore_active' not in resource_dict:
            resource_dict[u'datastore_active'] = False

        return resource_dict

    def after_delete(self, context, resources):
        model = context['model']
        pkg = context['package']
        res_query = model.Session.query(model.Resource)
        query = res_query.filter(
            model.Resource.package_id == pkg.id,
            model.Resource.state == State.DELETED
        )
        deleted = [
            res for res in query.all()
            if res.extras.get('datastore_active') is True]

        for res in deleted:
            self.backend.delete(context, {
                'resource_id': res.id,
            })
            res.extras['datastore_active'] = False
            res_query.update(
                {'extras': res.extras}, synchronize_session=False)

    # IDatastore

    def datastore_validate(self, context, data_dict, fields_types):
        column_names = fields_types.keys()
        fields = data_dict.get('fields')
        if fields:
            data_dict['fields'] = list(set(fields) - set(column_names))

        filters = data_dict.get('filters', {})
        for key in filters.keys():
            if key in fields_types:
                del filters[key]

        q = data_dict.get('q')
        if q:
            if isinstance(q, basestring):
                del data_dict['q']
            elif isinstance(q, dict):
                for key in q.keys():
                    if key in fields_types and isinstance(q[key], basestring):
                        del q[key]

        language = data_dict.get('language')
        if language:
            if isinstance(language, basestring):
                del data_dict['language']

        plain = data_dict.get('plain')
        if plain:
            if isinstance(plain, bool):
                del data_dict['plain']

        distinct = data_dict.get('distinct')
        if distinct:
            if isinstance(distinct, bool):
                del data_dict['distinct']

        sort_clauses = data_dict.get('sort')
        if sort_clauses:
            invalid_clauses = [
                c for c in sort_clauses
                if not _parse_sort_clause(
                    c, fields_types
                )
            ]
            data_dict['sort'] = invalid_clauses

        limit = data_dict.get('limit')
        if limit:
            is_positive_int = datastore_helpers.validate_int(limit,
                                                             non_negative=True)
            is_all = isinstance(limit, basestring) and limit.lower() == 'all'
            if is_positive_int or is_all:
                del data_dict['limit']

        offset = data_dict.get('offset')
        if offset:
            is_positive_int = datastore_helpers.validate_int(offset,
                                                             non_negative=True)
            if is_positive_int:
                del data_dict['offset']

        return data_dict

    def datastore_delete(self, context, data_dict, fields_types, query_dict):
        hook = getattr(self.backend, 'datastore_delete', None)
        if hook:
            query_dict = hook(context, data_dict, fields_types, query_dict)
        return query_dict

    def datastore_search(self, context, data_dict, fields_types, query_dict):
<<<<<<< HEAD
        hook = getattr(self.backend, 'datastore_search', None)
        if hook:
            query_dict = hook(context, data_dict, fields_types, query_dict)
=======
        fields = data_dict.get('fields')

        if fields:
            field_ids = datastore_helpers.get_list(fields)
        else:
            field_ids = fields_types.keys()

        ts_query, rank_column = self._textsearch_query(data_dict)
        limit = data_dict.get('limit', 100)
        offset = data_dict.get('offset', 0)

        sort = self._sort(data_dict, fields_types)
        where = self._where(data_dict, fields_types)

        select_cols = []
        records_format = data_dict.get(u'records_format')
        json_values = records_format in (u'objects', u'lists')
        for field_id in field_ids:
            fmt = u'to_json({0})' if records_format == u'lists' else u'{0}'
            typ = fields_types.get(field_id)
            if typ == u'nested':
                fmt = u'({0}).json'
            elif typ == u'timestamp':
                fmt = u"to_char({0}, 'YYYY-MM-DD\"T\"HH24:MI:SS')"
                if json_values:
                    fmt = u"to_json({0})".format(fmt)
            elif typ.startswith(u'_') or typ.endswith(u'[]'):
                fmt = u'array_to_json({0})'
            if records_format == u'objects':
                fmt += u' as {0}'
            select_cols.append(fmt.format(
                datastore_helpers.identifier(field_id)))
        if rank_column:
            select_cols.append(rank_column)

        query_dict['distinct'] = data_dict.get('distinct', False)
        query_dict['select'] += select_cols
        query_dict['ts_query'] = ts_query
        query_dict['sort'] += sort
        query_dict['where'] += where
        query_dict['limit'] = limit
        query_dict['offset'] = offset

>>>>>>> 782c9a5a
        return query_dict

    def get_helpers(self):
        return {
            'datastore_dictionary': datastore_helpers.datastore_dictionary}<|MERGE_RESOLUTION|>--- conflicted
+++ resolved
@@ -30,27 +30,6 @@
 ValidationError = p.toolkit.ValidationError
 
 
-<<<<<<< HEAD
-=======
-def _is_legacy_mode(config):
-    '''
-        Decides if the DataStore should run on legacy mode
-
-        Returns True if `ckan.datastore.read_url` is not set in the provided
-        config object or CKAN is running on Postgres < 9.x
-    '''
-    engine = db.get_write_engine()
-    connection = engine.connect()
-
-    return (not config.get('ckan.datastore.read_url') or
-            not db._pg_version_is_at_least(connection, '9.0'))
-
-
-class DatastoreException(Exception):
-    pass
-
-
->>>>>>> 782c9a5a
 class DatastorePlugin(p.SingletonPlugin):
     p.implements(p.IConfigurable, inherit=True)
     p.implements(p.IConfigurer)
@@ -100,8 +79,6 @@
 
     def configure(self, config):
         self.config = config
-
-<<<<<<< HEAD
         self.backend.configure(config)
 
         # Legacy mode means that we have no read url. Consequently sql search
@@ -110,23 +87,6 @@
         # example 8.4).
         if hasattr(self.backend, 'is_legacy_mode'):
             self.legacy_mode = self.backend.is_legacy_mode(self.config)
-=======
-        self.ckan_url = self.config['sqlalchemy.url']
-        self.write_url = self.config['ckan.datastore.write_url']
-        if self.legacy_mode:
-            self.read_url = self.write_url
-            log.warn('Legacy mode active. '
-                     'The sql search will not be available.')
-        else:
-            self.read_url = self.config['ckan.datastore.read_url']
-
-        self.read_engine = db.get_read_engine()
-        if not model.engine_is_pg(self.read_engine):
-            log.warn('We detected that you do not use a PostgreSQL '
-                     'database. The DataStore will NOT work and DataStore '
-                     'tests will be skipped.')
-            return
->>>>>>> 782c9a5a
 
     # IDomainObjectModification
     # IResourceUrlChange
@@ -144,92 +104,12 @@
             for resource in entity.resources:
                 try:
                     func(context, {
-<<<<<<< HEAD
                         'connection_url': self.backend.write_url,
-=======
->>>>>>> 782c9a5a
                         'resource_id': resource.id})
                 except p.toolkit.ObjectNotFound:
                     pass
 
-<<<<<<< HEAD
     # IActions
-=======
-    def _log_or_raise(self, message):
-        if self.config.get('debug'):
-            log.critical(message)
-        else:
-            raise DatastoreException(message)
-
-    def _check_urls_and_permissions(self):
-        # Make sure that the right permissions are set
-        # so that no harmful queries can be made
-
-        if self._same_ckan_and_datastore_db():
-            self._log_or_raise('CKAN and DataStore database '
-                               'cannot be the same.')
-
-        # in legacy mode, the read and write url are the same (both write url)
-        # consequently the same url check and and write privilege check
-        # don't make sense
-        if not self.legacy_mode:
-            if self._same_read_and_write_url():
-                self._log_or_raise('The write and read-only database '
-                                   'connection urls are the same.')
-
-            if not self._read_connection_has_correct_privileges():
-                self._log_or_raise('The read-only user has write privileges.')
-
-    def _is_read_only_database(self):
-        ''' Returns True if no connection has CREATE privileges on the public
-        schema. This is the case if replication is enabled.'''
-        for url in [self.ckan_url, self.write_url, self.read_url]:
-            connection = db._get_engine_from_url(url).connect()
-            try:
-                sql = u"SELECT has_schema_privilege('public', 'CREATE')"
-                is_writable = connection.execute(sql).first()[0]
-            finally:
-                connection.close()
-            if is_writable:
-                return False
-        return True
-
-    def _same_ckan_and_datastore_db(self):
-        '''Returns True if the CKAN and DataStore db are the same'''
-        return self._get_db_from_url(self.ckan_url) == self._get_db_from_url(self.read_url)
-
-    def _get_db_from_url(self, url):
-        db_url = sa_url.make_url(url)
-        return db_url.host, db_url.port, db_url.database
-
-    def _same_read_and_write_url(self):
-        return self.write_url == self.read_url
-
-    def _read_connection_has_correct_privileges(self):
-        ''' Returns True if the right permissions are set for the read
-        only user. A table is created by the write user to test the
-        read only user.
-        '''
-        write_connection = db.get_write_engine().connect()
-        read_connection_user = sa_url.make_url(self.read_url).username
-
-        drop_foo_sql = u'DROP TABLE IF EXISTS _foo'
-
-        write_connection.execute(drop_foo_sql)
-
-        try:
-            write_connection.execute(u'CREATE TEMP TABLE _foo ()')
-            for privilege in ['INSERT', 'UPDATE', 'DELETE']:
-                test_privilege_sql = u"SELECT has_table_privilege(%s, '_foo', %s)"
-                have_privilege = write_connection.execute(
-                    test_privilege_sql, (read_connection_user, privilege)).first()[0]
-                if have_privilege:
-                    return False
-        finally:
-            write_connection.execute(drop_foo_sql)
-            write_connection.close()
-        return True
->>>>>>> 782c9a5a
 
     def get_actions(self):
         actions = {
@@ -238,12 +118,9 @@
             'datastore_delete': action.datastore_delete,
             'datastore_search': action.datastore_search,
             'datastore_info': action.datastore_info,
-<<<<<<< HEAD
-=======
             'datastore_function_create': action.datastore_function_create,
             'datastore_function_delete': action.datastore_function_delete,
             'datastore_run_triggers': action.datastore_run_triggers,
->>>>>>> 782c9a5a
         }
         if not self.legacy_mode:
             if getattr(self.backend, 'enable_sql_search', False):
@@ -266,18 +143,13 @@
             'datastore_info': auth.datastore_info,
             'datastore_search': auth.datastore_search,
             'datastore_search_sql': auth.datastore_search_sql,
-<<<<<<< HEAD
-            'datastore_change_permissions': auth.datastore_change_permissions
-        }
-
-    # IRoutes
-=======
             'datastore_change_permissions': auth.datastore_change_permissions,
             'datastore_function_create': auth.datastore_function_create,
             'datastore_function_delete': auth.datastore_function_delete,
             'datastore_run_triggers': auth.datastore_run_triggers,
         }
->>>>>>> 782c9a5a
+
+    # IRoutes
 
     def before_map(self, m):
         m.connect(
@@ -397,55 +269,9 @@
         return query_dict
 
     def datastore_search(self, context, data_dict, fields_types, query_dict):
-<<<<<<< HEAD
         hook = getattr(self.backend, 'datastore_search', None)
         if hook:
             query_dict = hook(context, data_dict, fields_types, query_dict)
-=======
-        fields = data_dict.get('fields')
-
-        if fields:
-            field_ids = datastore_helpers.get_list(fields)
-        else:
-            field_ids = fields_types.keys()
-
-        ts_query, rank_column = self._textsearch_query(data_dict)
-        limit = data_dict.get('limit', 100)
-        offset = data_dict.get('offset', 0)
-
-        sort = self._sort(data_dict, fields_types)
-        where = self._where(data_dict, fields_types)
-
-        select_cols = []
-        records_format = data_dict.get(u'records_format')
-        json_values = records_format in (u'objects', u'lists')
-        for field_id in field_ids:
-            fmt = u'to_json({0})' if records_format == u'lists' else u'{0}'
-            typ = fields_types.get(field_id)
-            if typ == u'nested':
-                fmt = u'({0}).json'
-            elif typ == u'timestamp':
-                fmt = u"to_char({0}, 'YYYY-MM-DD\"T\"HH24:MI:SS')"
-                if json_values:
-                    fmt = u"to_json({0})".format(fmt)
-            elif typ.startswith(u'_') or typ.endswith(u'[]'):
-                fmt = u'array_to_json({0})'
-            if records_format == u'objects':
-                fmt += u' as {0}'
-            select_cols.append(fmt.format(
-                datastore_helpers.identifier(field_id)))
-        if rank_column:
-            select_cols.append(rank_column)
-
-        query_dict['distinct'] = data_dict.get('distinct', False)
-        query_dict['select'] += select_cols
-        query_dict['ts_query'] = ts_query
-        query_dict['sort'] += sort
-        query_dict['where'] += where
-        query_dict['limit'] = limit
-        query_dict['offset'] = offset
-
->>>>>>> 782c9a5a
         return query_dict
 
     def get_helpers(self):
