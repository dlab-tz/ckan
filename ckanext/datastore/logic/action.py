--- conflicted
+++ resolved
@@ -172,7 +172,6 @@
             })
 
     try:
-<<<<<<< HEAD
         if create_table_as_sql:
             backend.create_table_as(
                 resource.id,
@@ -181,12 +180,7 @@
         else:
             result = backend.create(context, data_dict)
     except InvalidDataError as err:
-        raise p.toolkit.ValidationError(unicode(err))
-=======
-        result = backend.create(context, data_dict)
-    except InvalidDataError as err:
         raise p.toolkit.ValidationError(text_type(err))
->>>>>>> 24c092c2
 
     # Set the datastore_active flag on the resource if necessary
     model = _get_or_bust(context, 'model')
