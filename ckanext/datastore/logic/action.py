# encoding: utf-8

from ckan.types import Context
import logging
import json
from typing import Any, Dict, List, cast

import sqlalchemy
import six


import ckan.lib.search as search
import ckan.lib.navl.dictization_functions
import ckan.logic as logic
import ckan.plugins as p
from ckan.common import config
import ckanext.datastore.logic.schema as dsschema
import ckanext.datastore.helpers as datastore_helpers
from ckanext.datastore.backend import (
    DatastoreBackend, InvalidDataError
)
from ckanext.datastore.backend.postgres import identifier

log = logging.getLogger(__name__)
_get_or_bust = logic.get_or_bust
_validate = ckan.lib.navl.dictization_functions.validate

WHITELISTED_RESOURCES = ['_table_metadata']


def datastore_create(context: Context, data_dict: Dict[str, Any]):
    '''Adds a new table to the DataStore.

    The datastore_create action allows you to post JSON data to be
    stored against a resource. This endpoint also supports altering tables,
    aliases and indexes and bulk insertion. This endpoint can be called
    multiple times to initially insert more data, add fields, change the
    aliases or indexes as well as the primary keys.

    To create an empty datastore resource and a CKAN resource at the same time,
    provide ``resource`` with a valid ``package_id`` and omit the
    ``resource_id``.

    If you want to create a datastore resource from the content of a file,
    provide ``resource`` with a valid ``url``.

    See :ref:`fields` and :ref:`records` for details on how to lay out records.

    :param resource_id: resource id that the data is going to be stored
                        against.
    :type resource_id: string
    :param force: set to True to edit a read-only resource
    :type force: bool (optional, default: False)
    :param resource: resource dictionary that is passed to
        :meth:`~ckan.logic.action.create.resource_create`.
        Use instead of ``resource_id`` (optional)
    :type resource: dictionary
    :param aliases: names for read only aliases of the resource. (optional)
    :type aliases: list or comma separated string
    :param fields: fields/columns and their extra metadata. (optional)
    :type fields: list of dictionaries
    :param records: the data, eg: [{"dob": "2005", "some_stuff": ["a", "b"]}]
                    (optional)
    :type records: list of dictionaries
    :param primary_key: fields that represent a unique key (optional)
    :type primary_key: list or comma separated string
    :param indexes: indexes on table (optional)
    :type indexes: list or comma separated string
    :param triggers: trigger functions to apply to this table on update/insert.
        functions may be created with
        :meth:`~ckanext.datastore.logic.action.datastore_function_create`.
        eg: [
        {"function": "trigger_clean_reference"},
        {"function": "trigger_check_codes"}]
    :type triggers: list of dictionaries
    :param calculate_record_count: updates the stored count of records, used to
        optimize datastore_search in combination with the
        `total_estimation_threshold` parameter. If doing a series of requests
        to change a resource, you only need to set this to True on the last
        request.
    :type calculate_record_count: bool (optional, default: False)

    Please note that setting the ``aliases``, ``indexes`` or ``primary_key``
    replaces the existing aliases or constraints. Setting ``records`` appends
    the provided records to the resource.

    **Results:**

    :returns: The newly created data object, excluding ``records`` passed.
    :rtype: dictionary

    See :ref:`fields` and :ref:`records` for details on how to lay out records.

    '''
    backend = DatastoreBackend.get_active_backend()
    schema = context.get('schema', dsschema.datastore_create_schema())
    records = data_dict.pop('records', None)
    resource = data_dict.pop('resource', None)
    data_dict, errors = _validate(data_dict, schema, context)
    resource_dict = None
    if records:
        data_dict['records'] = records
    if resource:
        data_dict['resource'] = resource
    if errors:
        raise p.toolkit.ValidationError(errors)

    p.toolkit.check_access('datastore_create', context, data_dict)

    if 'resource' in data_dict and 'resource_id' in data_dict:
        raise p.toolkit.ValidationError({
            'resource': ['resource cannot be used with resource_id']
        })

    if 'resource' not in data_dict and 'resource_id' not in data_dict:
        raise p.toolkit.ValidationError({
            'resource_id': ['resource_id or resource required']
        })

    if 'resource' in data_dict:
        has_url = 'url' in data_dict['resource']
        # A datastore only resource does not have a url in the db
        data_dict['resource'].setdefault('url', '_datastore_only_resource')
        resource_dict = p.toolkit.get_action('resource_create')(
            context, data_dict['resource'])
        data_dict['resource_id'] = resource_dict['id']
        # create resource from file
        if has_url:
            if not p.plugin_loaded('datapusher'):
                raise p.toolkit.ValidationError({'resource': [
                    'The datapusher has to be enabled.']})
            p.toolkit.get_action('datapusher_submit')(context, {
                'resource_id': resource_dict['id'],
                'set_url_type': True
            })
            # since we'll overwrite the datastore resource anyway, we
            # don't need to create it here
            return

        # create empty resource
        else:
            # no need to set the full url because it will be set in before_show
            resource_dict['url_type'] = 'datastore'
            p.toolkit.get_action('resource_update')(context, resource_dict)
    else:
        if not data_dict.pop('force', False):
            resource_id = data_dict['resource_id']
            _check_read_only(context, resource_id)

    # validate aliases
    aliases = datastore_helpers.get_list(data_dict.get('aliases', []))
    assert aliases is not None
    for alias in aliases:
        if not datastore_helpers.is_valid_table_name(alias):
            raise p.toolkit.ValidationError({
                'alias': [u'"{0}" is not a valid alias name'.format(alias)]
            })

    try:
        result = backend.create(context, data_dict)
    except InvalidDataError as err:
<<<<<<< HEAD
        raise p.toolkit.ValidationError({'message': text_type(err)})
=======
        raise p.toolkit.ValidationError(str(err))
>>>>>>> c5c529d1

    if data_dict.get('calculate_record_count', False):
        backend.calculate_record_count(data_dict['resource_id'])  # type: ignore

    # Set the datastore_active flag on the resource if necessary
    model = _get_or_bust(cast(Dict[str, Any], context), 'model')
    resobj = model.Resource.get(data_dict['resource_id'])
    if resobj.extras.get('datastore_active') is not True:
        log.debug(
            'Setting datastore_active=True on resource {0}'.format(resobj.id)
        )
        set_datastore_active_flag(model, data_dict, True)

    result.pop('id', None)
    result.pop('connection_url', None)
    result.pop('records', None)
    return result


def datastore_run_triggers(context: Context, data_dict: Dict[str, Any]) -> int:
    ''' update each record with trigger

    The datastore_run_triggers API action allows you to re-apply existing
    triggers to an existing DataStore resource.

    :param resource_id: resource id that the data is going to be stored under.
    :type resource_id: string

    **Results:**

    :returns: The rowcount in the table.
    :rtype: int

    '''
    res_id = data_dict['resource_id']
    p.toolkit.check_access('datastore_run_triggers', context, data_dict)
    backend = DatastoreBackend.get_active_backend()
    connection = backend._get_write_engine().connect()  # type: ignore

    sql = sqlalchemy.text(u'''update {0} set _id=_id '''.format(
                          identifier(res_id)))
    try:
        results = connection.execute(sql)
    except sqlalchemy.exc.DatabaseError as err:
        message = six.ensure_text(err.args[0].split('\n')[0])
        raise p.toolkit.ValidationError({
                u'records': [message.split(u') ', 1)[-1]]})
    return results.rowcount


def datastore_upsert(context: Context, data_dict: Dict[str, Any]):
    '''Updates or inserts into a table in the DataStore

    The datastore_upsert API action allows you to add or edit records to
    an existing DataStore resource. In order for the *upsert* and *update*
    methods to work, a unique key has to be defined via the datastore_create
    action. The available methods are:

    *upsert*
        Update if record with same key already exists, otherwise insert.
        Requires unique key.
    *insert*
        Insert only. This method is faster that upsert, but will fail if any
        inserted record matches an existing one. Does *not* require a unique
        key.
    *update*
        Update only. An exception will occur if the key that should be updated
        does not exist. Requires unique key.


    :param resource_id: resource id that the data is going to be stored under.
    :type resource_id: string
    :param force: set to True to edit a read-only resource
    :type force: bool (optional, default: False)
    :param records: the data, eg: [{"dob": "2005", "some_stuff": ["a","b"]}]
                    (optional)
    :type records: list of dictionaries
    :param method: the method to use to put the data into the datastore.
                   Possible options are: upsert, insert, update
                   (optional, default: upsert)
    :type method: string
    :param calculate_record_count: updates the stored count of records, used to
        optimize datastore_search in combination with the
        `total_estimation_threshold` parameter. If doing a series of requests
        to change a resource, you only need to set this to True on the last
        request.
    :type calculate_record_count: bool (optional, default: False)
    :param dry_run: set to True to abort transaction instead of committing,
                    e.g. to check for validation or type errors.
    :type dry_run: bool (optional, default: False)

    **Results:**

    :returns: The modified data object.
    :rtype: dictionary

    '''
    backend = DatastoreBackend.get_active_backend()
    schema = context.get('schema', dsschema.datastore_upsert_schema())
    records = data_dict.pop('records', None)
    data_dict, errors = _validate(data_dict, schema, context)
    if records:
        data_dict['records'] = records
    if errors:
        raise p.toolkit.ValidationError(errors)

    p.toolkit.check_access('datastore_upsert', context, data_dict)

    resource_id = data_dict['resource_id']

    if not data_dict.pop('force', False):
        _check_read_only(context, resource_id)

    res_exists = backend.resource_exists(resource_id)
    if not res_exists:
        raise p.toolkit.ObjectNotFound(p.toolkit._(
            u'Resource "{0}" was not found.'.format(resource_id)
        ))

    result = backend.upsert(context, data_dict)
    p.toolkit.signals.datastore_upsert.send(resource_id, records=records)

    result.pop('id', None)
    result.pop('connection_url', None)

    if data_dict.get('calculate_record_count', False):
        backend.calculate_record_count(data_dict['resource_id'])  # type: ignore

    return result


def datastore_info(context: Context, data_dict: Dict[str, Any]):
    '''
    Returns detailed metadata about a resource.

    :param resource_id: id or alias of the resource we want info about.
    :type resource_id: string

    **Results:**

    :rtype: dictionary
    :returns:
        **meta**: resource metadata dictionary with the following keys:

        - aliases - aliases (views) for the resource
        - count - row count
        - db_size - size of the datastore database (bytes)
        - id - resource id (useful for dereferencing aliases)
        - idx_size - size of all indices for the resource (bytes)
        - size - size of resource (bytes)
        - table_type - BASE TABLE, VIEW, FOREIGN TABLE or MATERIALIZED VIEW

        **fields**: A list of dictionaries based on :ref:`fields`, with an
        additional nested dictionary per field called **schema**, with the
        following keys:

        - native_type - native database data type
        - index_name
        - is_index
        - notnull
        - uniquekey

    '''
    backend = DatastoreBackend.get_active_backend()

    resource_id = _get_or_bust(data_dict, 'id')
    res_exists = backend.resource_exists(resource_id)
    if not res_exists:
        alias_exists, real_id = backend.resource_id_from_alias(resource_id)
        if not alias_exists:
            raise p.toolkit.ObjectNotFound(p.toolkit._(
                u'Resource/Alias "{0}" was not found.'.format(resource_id)
            ))
        else:
            id = real_id
    else:
        id = resource_id

    data_dict['id'] = id
    p.toolkit.check_access('datastore_info', context, data_dict)

    p.toolkit.get_action('resource_show')(context, {'id': id})

    info = backend.resource_fields(id)

    return info


def datastore_delete(context: Context, data_dict: Dict[str, Any]):
    '''Deletes a table or a set of records from the DataStore.

    :param resource_id: resource id that the data will be deleted from.
                        (optional)
    :type resource_id: string
    :param force: set to True to edit a read-only resource
    :type force: bool (optional, default: False)
    :param filters: filters to apply before deleting (eg {"name": "fred"}).
                   If missing delete whole table and all dependent views.
                   (optional)
    :type filters: dictionary
    :param calculate_record_count: updates the stored count of records, used to
        optimize datastore_search in combination with the
        `total_estimation_threshold` parameter. If doing a series of requests
        to change a resource, you only need to set this to True on the last
        request.
    :type calculate_record_count: bool (optional, default: False)

    **Results:**

    :returns: Original filters sent.
    :rtype: dictionary

    '''
    schema = context.get('schema', dsschema.datastore_delete_schema())
    backend = DatastoreBackend.get_active_backend()

    # Remove any applied filters before running validation.
    filters = data_dict.pop('filters', None)
    data_dict, errors = _validate(data_dict, schema, context)

    if filters is not None:
        if not isinstance(filters, dict):
            raise p.toolkit.ValidationError({
                'filters': [
                    'filters must be either a dict or null.'
                ]
            })
        data_dict['filters'] = filters

    if errors:
        raise p.toolkit.ValidationError(errors)

    p.toolkit.check_access('datastore_delete', context, data_dict)

    if not data_dict.pop('force', False):
        resource_id = data_dict['resource_id']
        _check_read_only(context, resource_id)

    res_id = data_dict['resource_id']

    res_exists = backend.resource_exists(res_id)

    if not res_exists:
        raise p.toolkit.ObjectNotFound(p.toolkit._(
            u'Resource "{0}" was not found.'.format(res_id)
        ))

    result = backend.delete(context, data_dict)
    p.toolkit.signals.datastore_delete.send(
        res_id, result=result, data_dict=data_dict)
    if data_dict.get('calculate_record_count', False):
        backend.calculate_record_count(data_dict['resource_id'])  # type: ignore

    # Set the datastore_active flag on the resource if necessary
    model = _get_or_bust(cast(Dict[str, Any], context), 'model')
    resource = model.Resource.get(data_dict['resource_id'])

    if (not data_dict.get('filters') and
            resource is not None and
            resource.extras.get('datastore_active') is True):
        log.debug(
            'Setting datastore_active=False on resource {0}'.format(
                resource.id)
        )
        set_datastore_active_flag(model, data_dict, False)

    result.pop('id', None)
    result.pop('connection_url', None)
    return result


@logic.side_effect_free
def datastore_search(context: Context, data_dict: Dict[str, Any]):
    '''Search a DataStore resource.

    The datastore_search action allows you to search data in a resource. By
    default 100 rows are returned - see the `limit` parameter for more info.

    A DataStore resource that belongs to a private CKAN resource can only be
    read by you if you have access to the CKAN resource and send the
    appropriate authorization.

    :param resource_id: id or alias of the resource to be searched against
    :type resource_id: string
    :param filters: matching conditions to select, e.g
                    {"key1": "a", "key2": "b"} (optional)
    :type filters: dictionary
    :param q: full text query. If it's a string, it'll search on all fields on
              each row. If it's a dictionary as {"key1": "a", "key2": "b"},
              it'll search on each specific field (optional)
    :type q: string or dictionary
    :param full_text: full text query. It search on all fields on each row.
                      This should be used in replace of ``q`` when performing
                      string search accross all fields
    :type full_text: string
    :param distinct: return only distinct rows (optional, default: false)
    :type distinct: bool
    :param plain: treat as plain text query (optional, default: true)
    :type plain: bool
    :param language: language of the full text query
                     (optional, default: english)
    :type language: string
    :param limit: maximum number of rows to return
        (optional, default: ``100``, unless set in the site's configuration
        ``ckan.datastore.search.rows_default``, upper limit: ``32000`` unless
        set in site's configuration ``ckan.datastore.search.rows_max``)
    :type limit: int
    :param offset: offset this number of rows (optional)
    :type offset: int
    :param fields: fields to return
                   (optional, default: all fields in original order)
    :type fields: list or comma separated string
    :param sort: comma separated field names with ordering
                 e.g.: "fieldname1, fieldname2 desc"
    :type sort: string
    :param include_total: True to return total matching record count
                          (optional, default: true)
    :type include_total: bool
    :param total_estimation_threshold: If "include_total" is True and
        "total_estimation_threshold" is not None and the estimated total
        (matching record count) is above the "total_estimation_threshold" then
        this datastore_search will return an *estimate* of the total, rather
        than a precise one. This is often good enough, and saves
        computationally expensive row counting for larger results (e.g. >100000
        rows). The estimated total comes from the PostgreSQL table statistics,
        generated when Express Loader or DataPusher finishes a load, or by
        autovacuum. NB Currently estimation can't be done if the user specifies
        'filters' or 'distinct' options. (optional, default: None)
    :type total_estimation_threshold: int or None
    :param records_format: the format for the records return value:
        'objects' (default) list of {fieldname1: value1, ...} dicts,
        'lists' list of [value1, value2, ...] lists,
        'csv' string containing comma-separated values with no header,
        'tsv' string containing tab-separated values with no header
    :type records_format: controlled list


    Setting the ``plain`` flag to false enables the entire PostgreSQL
    `full text search query language`_.

    A listing of all available resources can be found at the
    alias ``_table_metadata``.

    .. _full text search query language: http://www.postgresql.org/docs/9.1/static/datatype-textsearch.html#DATATYPE-TSQUERY

    If you need to download the full resource, read :ref:`dump`.

    **Results:**

    The result of this action is a dictionary with the following keys:

    :rtype: A dictionary with the following keys
    :param fields: fields/columns and their extra metadata
    :type fields: list of dictionaries
    :param offset: query offset value
    :type offset: int
    :param limit: queried limit value (if the requested ``limit`` was above the
        ``ckan.datastore.search.rows_max`` value then this response ``limit``
        will be set to the value of ``ckan.datastore.search.rows_max``)
    :type limit: int
    :param filters: query filters
    :type filters: list of dictionaries
    :param total: number of total matching records
    :type total: int
    :param total_was_estimated: whether or not the total was estimated
    :type total_was_estimated: bool
    :param records: list of matching results
    :type records: depends on records_format value passed

    '''
    backend = DatastoreBackend.get_active_backend()
    schema = context.get('schema', dsschema.datastore_search_schema())
    data_dict, errors = _validate(data_dict, schema, context)
    if errors:
        raise p.toolkit.ValidationError(errors)

    res_id = data_dict['resource_id']

    if data_dict['resource_id'] not in WHITELISTED_RESOURCES:
        res_exists, real_id = backend.resource_id_from_alias(res_id)
        # Resource only has to exist in the datastore (because it could be an
        # alias)

        if not res_exists:
            raise p.toolkit.ObjectNotFound(p.toolkit._(
                'Resource "{0}" was not found.'.format(res_id)
            ))

        # Replace potential alias with real id to simplify access checks
        if real_id:
            data_dict['resource_id'] = real_id

        p.toolkit.check_access('datastore_search', context, data_dict)

    result = backend.search(context, data_dict)
    result.pop('id', None)
    result.pop('connection_url', None)
    return result


@logic.side_effect_free
def datastore_search_sql(context: Context, data_dict: Dict[str, Any]):
    '''Execute SQL queries on the DataStore.

    The datastore_search_sql action allows a user to search data in a resource
    or connect multiple resources with join expressions. The underlying SQL
    engine is the
    `PostgreSQL engine <http://www.postgresql.org/docs/9.1/interactive/>`_.
    There is an enforced timeout on SQL queries to avoid an unintended DOS.
    The number of results returned is limited to 32000, unless set in the
    site's configuration ``ckan.datastore.search.rows_max``
    Queries are only allowed if you have access to the all the CKAN resources
    in the query and send the appropriate authorization.

    .. note:: This action is not available by default and needs to be enabled
        with the :ref:`ckan.datastore.sqlsearch.enabled` setting.

    .. note:: When source data columns (i.e. CSV) heading names are provided
        in all UPPERCASE you need to double quote them in the SQL select
        statement to avoid returning null results.

    :param sql: a single SQL select statement
    :type sql: string

    **Results:**

    The result of this action is a dictionary with the following keys:

    :rtype: A dictionary with the following keys
    :param fields: fields/columns and their extra metadata
    :type fields: list of dictionaries
    :param records: list of matching results
    :type records: list of dictionaries
    :param records_truncated: indicates whether the number of records returned
        was limited by the internal limit, which is 32000 records (or other
        value set in the site's configuration
        ``ckan.datastore.search.rows_max``). If records are truncated by this,
        this key has value True, otherwise the key is not returned at all.
    :type records_truncated: bool

    '''
    backend = DatastoreBackend.get_active_backend()

    def check_access(table_names: List[str]):
        '''
        Raise NotAuthorized if current user is not allowed to access
        any of the tables passed

        :type table_names: list strings
        '''
        p.toolkit.check_access(
            'datastore_search_sql',
            cast(Context, dict(context, table_names=table_names)),
            data_dict)

    result = backend.search_sql(
        cast(Context, dict(context, check_access=check_access)),
        data_dict)
    result.pop('id', None)
    result.pop('connection_url', None)
    return result


def set_datastore_active_flag(model: Any, data_dict: Dict[str, Any],
                              flag: bool):
    '''
    Set appropriate datastore_active flag on CKAN resource.

    Called after creation or deletion of DataStore table.
    '''
    # We're modifying the resource extra directly here to avoid a
    # race condition, see issue #3245 for details and plan for a
    # better fix
    update_dict = {'datastore_active': flag}

    # get extras(for entity update) and package_id(for search index update)
    res_query = model.Session.query(
        model.resource_table.c.extras,
        model.resource_table.c.package_id
    ).filter(
        model.Resource.id == data_dict['resource_id']
    )
    extras, package_id = res_query.one()

    # update extras in database for record
    extras.update(update_dict)
    res_query.update({'extras': extras}, synchronize_session=False)

    model.Session.commit()

    # get package with  updated resource from solr
    # find changed resource, patch it and reindex package
    psi = search.PackageSearchIndex()
    solr_query = search.PackageSearchQuery()
    q = {
        'q': 'id:"{0}"'.format(package_id),
        'fl': 'data_dict',
        'wt': 'json',
        'fq': 'site_id:"%s"' % config.get('ckan.site_id'),
        'rows': 1
    }
    for record in solr_query.run(q)['results']:
        solr_data_dict = json.loads(record['data_dict'])
        for resource in solr_data_dict['resources']:
            if resource['id'] == data_dict['resource_id']:
                resource.update(update_dict)
                psi.index_package(solr_data_dict)
                break


def _check_read_only(context: Context, resource_id: str):
    ''' Raises exception if the resource is read-only.
    Make sure the resource id is in resource_id
    '''
    res = p.toolkit.get_action('resource_show')(
        context, {'id': resource_id})
    if res.get('url_type') != 'datastore':
        raise p.toolkit.ValidationError({
            'read-only': ['Cannot edit read-only resource. Either pass'
                          '"force=True" or change url_type to "datastore"']
        })


@logic.validate(dsschema.datastore_function_create_schema)
def datastore_function_create(context: Context, data_dict: Dict[str, Any]):
    u'''
    Create a trigger function for use with datastore_create

    :param name: function name
    :type name: string
    :param or_replace: True to replace if function already exists
        (default: False)
    :type or_replace: bool
    :param rettype: set to 'trigger'
        (only trigger functions may be created at this time)
    :type rettype: string
    :param definition: PL/pgSQL function body for trigger function
    :type definition: string
    '''
    p.toolkit.check_access('datastore_function_create', context, data_dict)
    backend = DatastoreBackend.get_active_backend()
    backend.create_function(
        name=data_dict['name'],
        arguments=data_dict.get('arguments', []),
        rettype=data_dict['rettype'],
        definition=data_dict['definition'],
        or_replace=data_dict['or_replace'])


@logic.validate(dsschema.datastore_function_delete_schema)
def datastore_function_delete(context: Context, data_dict: Dict[str, Any]):
    u'''
    Delete a trigger function

    :param name: function name
    :type name: string
    '''
    p.toolkit.check_access('datastore_function_delete', context, data_dict)
    backend = DatastoreBackend.get_active_backend()
    backend.drop_function(data_dict['name'], data_dict['if_exists'])<|MERGE_RESOLUTION|>--- conflicted
+++ resolved
@@ -159,11 +159,7 @@
     try:
         result = backend.create(context, data_dict)
     except InvalidDataError as err:
-<<<<<<< HEAD
-        raise p.toolkit.ValidationError({'message': text_type(err)})
-=======
-        raise p.toolkit.ValidationError(str(err))
->>>>>>> c5c529d1
+        raise p.toolkit.ValidationError({'message': str(err)})
 
     if data_dict.get('calculate_record_count', False):
         backend.calculate_record_count(data_dict['resource_id'])  # type: ignore
