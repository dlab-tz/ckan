import os, logging
from ckan.authz import Authorizer
from ckan.logic import check_access
import ckan.logic.action.create as create
import ckan.logic.action.update as update
import ckan.logic.action.get as get
from ckan.logic.converters import date_to_db, date_to_form, convert_to_extras, convert_from_extras
from ckan.logic import NotFound, NotAuthorized, ValidationError
from ckan.logic import tuplize_dict, clean_dict, parse_params
import ckan.logic.schema as default_schema
from ckan.logic.schema import group_form_schema
from ckan.logic.schema import package_form_schema
import ckan.logic.validators as val
from ckan.lib.base import BaseController, render, c, model, abort, request
from ckan.lib.base import redirect, _, config, h
from ckan.lib.package_saver import PackageSaver
from ckan.lib.field_types import DateType, DateConvertError
from ckan.lib.navl.dictization_functions import Invalid
from ckan.lib.navl.dictization_functions import validate, missing
from ckan.lib.navl.dictization_functions import DataError, flatten_dict, unflatten
from ckan.plugins import IDatasetForm, IGroupForm, IConfigurer
from ckan.plugins import implements, SingletonPlugin
from ckan.logic import check_access

from ckan.lib.navl.validators import (ignore_missing,
                                      not_empty,
                                      empty,
                                      ignore,
                                      keep_extras,
                                     )

log = logging.getLogger(__name__)

class PublisherForm(SingletonPlugin):
    """
    This plugin implements an IGroupForm for form associated with a
    publisher group. ``IConfigurer`` is used to add the local template
    path and the IGroupForm supplies the custom form.
    """
    implements(IGroupForm, inherit=True)
    implements(IConfigurer, inherit=True)

    def update_config(self, config):
        """
        This IConfigurer implementation causes CKAN to look in the
        ```templates``` directory when looking for the group_form()
        """
        here = os.path.dirname(__file__)
        rootdir = os.path.dirname(os.path.dirname(here))
        template_dir = os.path.join(rootdir, 'ckanext',
                                    'publisher_form', 'templates')
        config['extra_template_paths'] = ','.join([template_dir,
                config.get('extra_template_paths', '')])

        # Override /group/* as the default groups urls
        config['ckan.default.group_type'] = 'publisher'

    def group_form(self):
        """
        Returns a string representing the location of the template to be
        rendered.  e.g. "forms/group_form.html".
        """
        return 'publisher_form.html'

    def group_types(self):
        """
        Returns an iterable of group type strings.

        If a request involving a group of one of those types is made, then
        this plugin instance will be delegated to.

        There must only be one plugin registered to each group type.  Any
        attempts to register more than one plugin instance to a given group
        type will raise an exception at startup.
        """
        return ["publisher"]

    def is_fallback(self):
        """
        Returns true iff this provides the fallback behaviour, when no other
        plugin instance matches a group's type.

        As this is not the fallback controller we should return False.  If
        we were wanting to act as the fallback, we'd return True
        """
        return False

    def form_to_db_schema(self):
        """
        Returns the schema for mapping group data from a form to a format
        suitable for the database.
        """
        return group_form_schema()

    def db_to_form_schema(self):
        """
        Returns the schema for mapping group data from the database into a
        format suitable for the form (optional)
        """
        return {}

    def check_data_dict(self, data_dict):
        """
        Check if the return data is correct.

        raise a DataError if not.
        """

    def setup_template_variables(self, context, data_dict):
        """
        Add variables to c just prior to the template being rendered. We should
        use the available groups for the current user, but should be optional
        in case this is a top level group
        """
        c.user_groups = c.userobj.get_groups('publisher')
        local_ctx = {'model': model, 'session': model.Session,
                   'user': c.user or c.author}

        try:
            check_access('group_create', local_ctx)
            c.is_superuser_or_groupadmin = True
        except NotAuthorized:
            c.is_superuser_or_groupadmin = False

        if 'group' in context:
            group = context['group']
            # Only show possible groups where the current user is a member
            c.possible_parents = c.userobj.get_groups('publisher', 'admin')

            c.parent = None
            grps = group.get_groups('publisher')
            if grps:
                c.parent = grps[0]
<<<<<<< HEAD
            c.users = group.members_of_type(model.User)

class PublisherDatasetForm(SingletonPlugin):
    """
        This plugin implements a new publisher form for cases where we
        want to enforce group (type=publisher) membership on a dataset.

    """
    implements(IDatasetForm, inherit=True)
    implements(IConfigurer, inherit=True)

    def update_config(self, config):
        """
        This IConfigurer implementation causes CKAN to look in the
        ```templates``` directory when looking for the package_form()
        """
        here = os.path.dirname(__file__)
        rootdir = os.path.dirname(os.path.dirname(here))
        template_dir = os.path.join(rootdir, 'ckanext',
                                    'publisher_form', 'templates')
        config['extra_template_paths'] = ','.join([template_dir,
                config.get('extra_template_paths', '')])

    def package_form(self):
        """
        Returns a string representing the location of the template to be
        rendered.  e.g. "package/new_package_form.html".
        """
        return 'dataset_form.html'

    def is_fallback(self):
        """
        Returns true iff this provides the fallback behaviour, when no other
        plugin instance matches a package's type.

        As this is not the fallback controller we should return False.  If
        we were wanting to act as the fallback, we'd return True
        """
        return True

    def package_types(self):
        """
        Returns an iterable of package type strings.

        If a request involving a package of one of those types is made, then
        this plugin instance will be delegated to.

        There must only be one plugin registered to each package type.  Any
        attempts to register more than one plugin instance to a given package
        type will raise an exception at startup.
        """
        return ["dataset"]

    def setup_template_variables(self, context, data_dict=None):
        """
        Adds variables to c just prior to the template being rendered that can
        then be used within the form
        """
        c.licences = [('', '')] + model.Package.get_license_options()
        c.is_sysadmin = Authorizer().is_sysadmin(c.user)
        c.resource_columns = model.Resource.get_columns()
        c.groups_available = c.userobj.get_groups('publisher') if c.userobj else []

        ## This is messy as auths take domain object not data_dict
        pkg = context.get('package') or c.pkg
        if pkg:
            c.auth_for_change_state = Authorizer().am_authorized(
                c, model.Action.CHANGE_STATE, pkg)
            gps = pkg.get_groups('publisher')
            c.parent = gps[0] if gps else None

    def form_to_db_schema(self):
        """
        Returns the schema for mapping package data from a form to a format
        suitable for the database.
        """
        schema =  package_form_schema()
        schema['groups'] = {
                'name': [not_empty, val.group_id_or_name_exists, unicode],
                'id':   [ignore_missing, unicode],
            }
        return schema

    def db_to_form_schema(data):
        """
        Returns the schema for mapping package data from the database into a
        format suitable for the form (optional)
        """
        return {}

    def check_data_dict(self, data_dict):
        """
        Check if the return data is correct and raises a DataError if not.
        """
        pass
=======
            c.users = group.members_of_type(model.User)
>>>>>>> 7ac2b675
<|MERGE_RESOLUTION|>--- conflicted
+++ resolved
@@ -131,102 +131,4 @@
             grps = group.get_groups('publisher')
             if grps:
                 c.parent = grps[0]
-<<<<<<< HEAD
-            c.users = group.members_of_type(model.User)
-
-class PublisherDatasetForm(SingletonPlugin):
-    """
-        This plugin implements a new publisher form for cases where we
-        want to enforce group (type=publisher) membership on a dataset.
-
-    """
-    implements(IDatasetForm, inherit=True)
-    implements(IConfigurer, inherit=True)
-
-    def update_config(self, config):
-        """
-        This IConfigurer implementation causes CKAN to look in the
-        ```templates``` directory when looking for the package_form()
-        """
-        here = os.path.dirname(__file__)
-        rootdir = os.path.dirname(os.path.dirname(here))
-        template_dir = os.path.join(rootdir, 'ckanext',
-                                    'publisher_form', 'templates')
-        config['extra_template_paths'] = ','.join([template_dir,
-                config.get('extra_template_paths', '')])
-
-    def package_form(self):
-        """
-        Returns a string representing the location of the template to be
-        rendered.  e.g. "package/new_package_form.html".
-        """
-        return 'dataset_form.html'
-
-    def is_fallback(self):
-        """
-        Returns true iff this provides the fallback behaviour, when no other
-        plugin instance matches a package's type.
-
-        As this is not the fallback controller we should return False.  If
-        we were wanting to act as the fallback, we'd return True
-        """
-        return True
-
-    def package_types(self):
-        """
-        Returns an iterable of package type strings.
-
-        If a request involving a package of one of those types is made, then
-        this plugin instance will be delegated to.
-
-        There must only be one plugin registered to each package type.  Any
-        attempts to register more than one plugin instance to a given package
-        type will raise an exception at startup.
-        """
-        return ["dataset"]
-
-    def setup_template_variables(self, context, data_dict=None):
-        """
-        Adds variables to c just prior to the template being rendered that can
-        then be used within the form
-        """
-        c.licences = [('', '')] + model.Package.get_license_options()
-        c.is_sysadmin = Authorizer().is_sysadmin(c.user)
-        c.resource_columns = model.Resource.get_columns()
-        c.groups_available = c.userobj.get_groups('publisher') if c.userobj else []
-
-        ## This is messy as auths take domain object not data_dict
-        pkg = context.get('package') or c.pkg
-        if pkg:
-            c.auth_for_change_state = Authorizer().am_authorized(
-                c, model.Action.CHANGE_STATE, pkg)
-            gps = pkg.get_groups('publisher')
-            c.parent = gps[0] if gps else None
-
-    def form_to_db_schema(self):
-        """
-        Returns the schema for mapping package data from a form to a format
-        suitable for the database.
-        """
-        schema =  package_form_schema()
-        schema['groups'] = {
-                'name': [not_empty, val.group_id_or_name_exists, unicode],
-                'id':   [ignore_missing, unicode],
-            }
-        return schema
-
-    def db_to_form_schema(data):
-        """
-        Returns the schema for mapping package data from the database into a
-        format suitable for the form (optional)
-        """
-        return {}
-
-    def check_data_dict(self, data_dict):
-        """
-        Check if the return data is correct and raises a DataError if not.
-        """
-        pass
-=======
-            c.users = group.members_of_type(model.User)
->>>>>>> 7ac2b675
+            c.users = group.members_of_type(model.User)