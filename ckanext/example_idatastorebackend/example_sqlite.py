--- conflicted
+++ resolved
@@ -3,10 +3,7 @@
 
 import logging
 from sqlalchemy import create_engine
-<<<<<<< HEAD
-=======
 
->>>>>>> c5c529d1
 
 from ckanext.datastore.backend import DatastoreBackend
 
