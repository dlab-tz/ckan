# encoding: utf-8

<<<<<<< HEAD
from ckan.types import Schema
from six import text_type

=======
>>>>>>> 93ef4724
import ckan.plugins as p
import ckanext.datastore.logic.schema as dsschema

get_validator = p.toolkit.get_validator

not_missing = get_validator('not_missing')
not_empty = get_validator('not_empty')
ignore_missing = get_validator('ignore_missing')
empty = get_validator('empty')
boolean_validator = get_validator('boolean_validator')
unicode_safe = get_validator('unicode_safe')


def datapusher_submit_schema() -> Schema:
    schema = {
        'resource_id': [not_missing, not_empty, unicode_safe],
        'id': [ignore_missing],
        'set_url_type': [ignore_missing, boolean_validator],
        'ignore_hash': [ignore_missing, boolean_validator],
        '__junk': [empty],
        '__before': [dsschema.rename('id', 'resource_id')]
    }
    return schema<|MERGE_RESOLUTION|>--- conflicted
+++ resolved
@@ -1,11 +1,7 @@
 # encoding: utf-8
 
-<<<<<<< HEAD
 from ckan.types import Schema
-from six import text_type
 
-=======
->>>>>>> 93ef4724
 import ckan.plugins as p
 import ckanext.datastore.logic.schema as dsschema
 
