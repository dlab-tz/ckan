--- conflicted
+++ resolved
@@ -7,11 +7,7 @@
 import time
 from typing import Any, Dict, cast
 
-<<<<<<< HEAD
-from six.moves.urllib.parse import urljoin  # type: ignore
-=======
 from urllib.parse import urljoin
->>>>>>> c5c529d1
 from dateutil.parser import parse as parse_date
 
 import requests
