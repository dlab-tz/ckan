# encoding: utf-8

from ckan.common import CKANConfig
from ckan.types import Action, AuthFunction, Context
import logging
from typing import Any, Callable, Dict, cast

import ckan.logic as logic
import ckan.model as model
import ckan.plugins as p
import ckan.plugins.toolkit as toolkit
import ckanext.datapusher.views as views
import ckanext.datapusher.helpers as helpers
import ckanext.datapusher.logic.action as action
import ckanext.datapusher.logic.auth as auth

log = logging.getLogger(__name__)

DEFAULT_FORMATS = [
    u'csv',
    u'xls',
    u'xlsx',
    u'tsv',
    u'application/csv',
    u'application/vnd.ms-excel',
    u'application/vnd.openxmlformats-officedocument.spreadsheetml.sheet',
    u'ods',
    u'application/vnd.oasis.opendocument.spreadsheet',
]


class DatastoreException(Exception):
    pass


class DatapusherPlugin(p.SingletonPlugin):
    p.implements(p.IConfigurer, inherit=True)
    p.implements(p.IConfigurable, inherit=True)
    p.implements(p.IActions)
    p.implements(p.IAuthFunctions)
    p.implements(p.IResourceUrlChange)
    p.implements(p.IResourceController, inherit=True)
    p.implements(p.ITemplateHelpers)
    p.implements(p.IBlueprint)

    legacy_mode = False
    resource_show_action = None

    def update_config(self, config: CKANConfig):
        templates_base = config.get(u'ckan.base_templates_folder', '')
        toolkit.add_template_directory(config, templates_base)

    def configure(self, config: CKANConfig):
        self.config = config

        datapusher_formats = config.get(u'ckan.datapusher.formats',
                                        u'').lower()
        self.datapusher_formats = datapusher_formats.split() or DEFAULT_FORMATS

        for config_option in (
            u'ckan.site_url',
            u'ckan.datapusher.url',
        ):
            if not config.get(config_option):
                raise Exception(
                    u'Config option `{0}` must be set to use the DataPusher.'.
                    format(config_option)
                )

    # IResourceUrlChange

    def notify(self, resource: model.Resource):
        context = cast(Context, {
            u'model': model,
            u'ignore_auth': True,
        })
        resource_dict = toolkit.get_action(u'resource_show')(
            context, {
                u'id': resource.id,
            }
        )
        self._submit_to_datapusher(resource_dict)

    # IResourceController

    def after_create(self, context: Context, resource_dict: Dict[str, Any]):

        self._submit_to_datapusher(resource_dict)

<<<<<<< HEAD
    def _submit_to_datapusher(self, resource_dict: Dict[str, Any]):

        context = cast(Context, {
=======
    def _submit_to_datapusher(self, resource_dict):
        context = {
>>>>>>> 37405b3a
            u'model': model,
            u'ignore_auth': True,
            u'defer_commit': True
        })

        resource_format = resource_dict.get('format')

        submit = (
            resource_format
            and resource_format.lower() in self.datapusher_formats
            and resource_dict.get('url_type') != u'datapusher'
        )

        if not submit:
            return

        try:
            task = toolkit.get_action(u'task_status_show')(
                context, {
                    u'entity_id': resource_dict['id'],
                    u'task_type': u'datapusher',
                    u'key': u'datapusher'
                }
            )

            if task.get(u'state') in (u'pending', u'submitting'):
                # There already is a pending DataPusher submission,
                # skip this one ...
                log.debug(
                    u'Skipping DataPusher submission for '
                    u'resource {0}'.format(resource_dict['id'])
                )
                return
        except toolkit.ObjectNotFound:
            pass

        try:
            log.debug(
                u'Submitting resource {0}'.format(resource_dict['id']) +
                u' to DataPusher'
            )
            toolkit.get_action(u'datapusher_submit')(
                context, {
                    u'resource_id': resource_dict['id']
                }
            )
        except toolkit.ValidationError as e:
            # If datapusher is offline want to catch error instead
            # of raising otherwise resource save will fail with 500
            log.critical(e)
            pass

    def get_actions(self) -> Dict[str, Action]:
        return {
            u'datapusher_submit': action.datapusher_submit,
            u'datapusher_hook': action.datapusher_hook,
            u'datapusher_status': action.datapusher_status
        }

    def get_auth_functions(self) -> Dict[str, AuthFunction]:
        return {
            u'datapusher_submit': auth.datapusher_submit,
            u'datapusher_status': auth.datapusher_status
        }

    def get_helpers(self) -> Dict[str, Callable[..., Any]]:
        return {
            u'datapusher_status': helpers.datapusher_status,
            u'datapusher_status_description': helpers.
            datapusher_status_description,
        }

    # IBlueprint

    def get_blueprint(self):
        return views.get_blueprints()<|MERGE_RESOLUTION|>--- conflicted
+++ resolved
@@ -87,14 +87,8 @@
 
         self._submit_to_datapusher(resource_dict)
 
-<<<<<<< HEAD
     def _submit_to_datapusher(self, resource_dict: Dict[str, Any]):
-
         context = cast(Context, {
-=======
-    def _submit_to_datapusher(self, resource_dict):
-        context = {
->>>>>>> 37405b3a
             u'model': model,
             u'ignore_auth': True,
             u'defer_commit': True
