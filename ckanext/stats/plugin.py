# encoding: utf-8

from ckan.common import CKANConfig
from logging import getLogger

import ckan.plugins as p
from ckanext.stats import blueprint

log = getLogger(__name__)


class StatsPlugin(p.SingletonPlugin):
    u'''Stats plugin.'''

    p.implements(p.IConfigurer)
    p.implements(p.IBlueprint)

<<<<<<< HEAD
    def get_blueprint(self):
        return blueprint.stats

    def update_config(self, config: CKANConfig):
=======
    def update_config(self, config):
>>>>>>> c14ef260
        p.toolkit.add_template_directory(config, u'templates')
        p.toolkit.add_public_directory(config, u'public')
        p.toolkit.add_resource(u'public/ckanext/stats', u'ckanext_stats')

    def get_blueprint(self):
        return blueprint.stats<|MERGE_RESOLUTION|>--- conflicted
+++ resolved
@@ -15,14 +15,7 @@
     p.implements(p.IConfigurer)
     p.implements(p.IBlueprint)
 
-<<<<<<< HEAD
-    def get_blueprint(self):
-        return blueprint.stats
-
     def update_config(self, config: CKANConfig):
-=======
-    def update_config(self, config):
->>>>>>> c14ef260
         p.toolkit.add_template_directory(config, u'templates')
         p.toolkit.add_public_directory(config, u'public')
         p.toolkit.add_resource(u'public/ckanext/stats', u'ckanext_stats')
