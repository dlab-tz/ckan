# encoding: utf-8

import datetime
import logging
from typing import Any, ClassVar, Iterable, List, Optional, Tuple, Union
from ckan.common import config

from sqlalchemy import Table, select, join, func, and_

import ckan.plugins as p
import ckan.model as model

log = logging.getLogger(__name__)
cache_enabled = p.toolkit.asbool(
    config.get("ckanext.stats.cache_enabled", False)
)

if cache_enabled:
    log.warn(
        "ckanext.stats does not support caching in current implementations"
    )

DATE_FORMAT = "%Y-%m-%d"


def table(name: str):
    return Table(name, model.meta.metadata, autoload=True)


def datetime2date(datetime_: datetime.datetime):
    return datetime.date(datetime_.year, datetime_.month, datetime_.day)


class Stats(object):
    _cumulative_num_pkgs: ClassVar[int]

    @classmethod
    def largest_groups(cls, limit: int = 10) -> List[Tuple[Optional[model.Group], int]]:
        package = table("package")
        activity = table("activity")

        j = join(activity, package, activity.c.object_id == package.c.id)

        s = (
            select([package.c.owner_org, func.count(package.c.id)])
            .select_from(j)
            .group_by(package.c.owner_org)
            .where(
                and_(
                    package.c.owner_org != None,
                    activity.c.activity_type == "new package",
                    package.c.private == False,
                    package.c.state == "active",
                )
            )
            .order_by(func.count(package.c.id).desc())
            .limit(limit)
        )

        res_ids: Iterable[Tuple[str, int]] = model.Session.execute(s).fetchall()
        res_groups = [
            (model.Session.query(model.Group).get(str(group_id)), val)
            for group_id, val in res_ids
        ]
        return res_groups

    @classmethod
    def top_tags(cls, limit: int = 10,
                 returned_tag_info: str = 'object'
                 ) -> Optional[List[Any]]:  # by package
        assert returned_tag_info in ("name", "id", "object")
        tag = table("tag")
        package_tag = table("package_tag")
        package = table("package")
        if returned_tag_info == "name":
            from_obj = [package_tag.join(tag)]
            tag_column = tag.c.name
        else:
            from_obj = None
            tag_column = package_tag.c.tag_id
        j = join(
            package_tag, package, package_tag.c.package_id == package.c.id
        )
        s = (
            select(
                [tag_column, func.count(package_tag.c.package_id)],
                from_obj=from_obj,
            )
            .select_from(j)
            .where(
                and_(
                    package_tag.c.state == "active",
                    package.c.private == False,
                    package.c.state == "active",
                )
            )
        )
        s = (
            s.group_by(tag_column)
            .order_by(func.count(package_tag.c.package_id).desc())
            .limit(limit)
        )
        res_col: List[Tuple[str, int]] = model.Session.execute(s).fetchall()
        if returned_tag_info in ("id", "name"):
            return res_col
        elif returned_tag_info == "object":
            res_tags = [
                (model.Session.query(model.Tag).get(str(tag_id)), val)
                for tag_id, val in res_col
            ]
            return res_tags

    @classmethod
    def top_package_creators(cls, limit: int = 10):
        userid_count = (
            model.Session.query(
                model.Package.creator_user_id,
                func.count(model.Package.creator_user_id),
            )
            .filter(model.Package.state == "active")
            .filter(model.Package.private == False)
            .group_by(model.Package.creator_user_id)
            .order_by(func.count(model.Package.creator_user_id).desc())
            .limit(limit)
            .all()
        )
        user_count = [
            (model.Session.query(model.User).get(str(user_id)), count)
            for user_id, count in userid_count
            if user_id
        ]
        return user_count

    @classmethod
    def most_edited_packages(cls, limit: int = 10) -> List[Tuple[model.Package, int]]:
        package = table("package")
        activity = table("activity")

        s = (
            select(
                [package.c.id, func.count(activity.c.id)],
                from_obj=[
                    activity.join(
                        package, activity.c.object_id == package.c.id
                    )
                ],
            )
            .where(
                and_(
                    package.c.private == False,
                    activity.c.activity_type == "changed package",
                    package.c.state == "active",
                )
            )
            .group_by(package.c.id)
            .order_by(func.count(activity.c.id).desc())
            .limit(limit)
        )
        res_ids = model.Session.execute(s).fetchall()
<<<<<<< HEAD

        res_pkgs = []
        for pkg_id, val in res_ids:
            pkg = model.Session.query(model.Package).get(text_type(pkg_id))
            assert pkg
            res_pkgs.append((pkg, val))

=======
        res_pkgs = [
            (model.Session.query(model.Package).get(str(pkg_id)), val)
            for pkg_id, val in res_ids
        ]
>>>>>>> c5c529d1
        return res_pkgs

    @classmethod
    def get_package_revisions(cls) -> List[Tuple[str, datetime.datetime]]:
        """
        @return: Returns list of revisions and date of them, in
                 format: [(id, date), ...]
        """
        package = table("package")
        activity = table("activity")
        s = select(
            [package.c.id, activity.c.timestamp],
            from_obj=[
                activity.join(package, activity.c.object_id == package.c.id)
            ],
        ).order_by(activity.c.timestamp)
        res = model.Session.execute(s).fetchall()  # [(id, datetime), ...]
        return res

    @classmethod
    def get_by_week(cls, object_type: str) -> List[Tuple[str, List[str], int, int]]:
        cls._object_type = object_type

        def objects_by_week() -> List[Tuple[str, List[str], int, int]]:
            if cls._object_type == "new_packages":
                objects = cls.get_new_packages()

                def get_date(object_date: int) -> datetime.date:  # type: ignore
                    return datetime.date.fromordinal(object_date)

            elif cls._object_type == "deleted_packages":
                objects = cls.get_deleted_packages()

                def get_date(object_date: int) -> datetime.date:  # type: ignore
                    return datetime.date.fromordinal(object_date)

            elif cls._object_type == "package_revisions":
                objects = cls.get_package_revisions()

                def get_date(object_date: datetime.datetime):
                    return datetime2date(object_date)

            else:
                raise NotImplementedError()
            first_date = (
                get_date(objects[0][1])  # type: ignore
                if objects else datetime.date.today()
            )
            week_commences = cls.get_date_week_started(first_date)
            week_ends = week_commences + datetime.timedelta(days=7)
            weekly_pkg_ids = []  # [(week_commences, [pkg_id1, pkg_id2, ...])]
            pkg_id_stack = []
            cls._cumulative_num_pkgs = 0

            def build_weekly_stats(week_commences: datetime.date, pkg_ids: List[str]) -> Tuple[str, List[str], int, int]:
                num_pkgs = len(pkg_ids)
                cls._cumulative_num_pkgs += num_pkgs
                return (
                    week_commences.strftime(DATE_FORMAT),
                    pkg_ids,
                    num_pkgs,
                    cls._cumulative_num_pkgs,
                )

            for pkg_id, date_field in objects:
                date_ = get_date(date_field)  # type: ignore
                if date_ >= week_ends:
                    weekly_pkg_ids.append(
                        build_weekly_stats(week_commences, pkg_id_stack)
                    )
                    pkg_id_stack = []
                    week_commences = week_ends
                    week_ends = week_commences + datetime.timedelta(days=7)
                pkg_id_stack.append(pkg_id)
            weekly_pkg_ids.append(
                build_weekly_stats(week_commences, pkg_id_stack)
            )
            today = datetime.date.today()
            while week_ends <= today:
                week_commences = week_ends
                week_ends = week_commences + datetime.timedelta(days=7)
                weekly_pkg_ids.append(build_weekly_stats(week_commences, []))
            return weekly_pkg_ids

        return objects_by_week()

    @classmethod
    def get_new_packages(cls) -> List[Tuple[str, int]]:
        """
        @return: Returns list of new pkgs and date when they were created, in
                 format: [(id, date_ordinal), ...]
        """

        def new_packages() -> List[Tuple[str, int]]:
            # Can't filter by time in select because 'min' function has to
            # be 'for all time' else you get first revision in the time period.
            package = table("package")
            activity = table("activity")
            s = (
                select(
                    [package.c.id, func.min(activity.c.timestamp)],
                    from_obj=[
                        activity.join(
                            package, activity.c.object_id == package.c.id
                        )
                    ],
                )
                .group_by(package.c.id)
                .order_by(func.min(activity.c.timestamp))
            )
            res = model.Session.execute(s).fetchall()  # [(id, datetime), ...]
            res_pickleable = []
            for pkg_id, created_datetime in res:
                res_pickleable.append((pkg_id, created_datetime.toordinal()))
            return res_pickleable

        return new_packages()

    @classmethod
    def get_date_week_started(cls, date_: Union[datetime.datetime, datetime.date]):
        assert isinstance(date_, datetime.date)
        if isinstance(date_, datetime.datetime):
            date_ = datetime2date(date_)
        return date_ - datetime.timedelta(days=datetime.date.weekday(date_))

    @classmethod
    def get_num_packages_by_week(cls):
        def num_packages() -> List[Tuple[str, int, int]]:
            new_packages_by_week = cls.get_by_week("new_packages")
            deleted_packages_by_week = cls.get_by_week("deleted_packages")
            first_date = (
                min(
                    datetime.datetime.strptime(
                        new_packages_by_week[0][0], DATE_FORMAT
                    ),
                    datetime.datetime.strptime(
                        deleted_packages_by_week[0][0], DATE_FORMAT
                    ),
                )
            ).date()
            cls._cumulative_num_pkgs = 0
            new_pkgs = []
            deleted_pkgs = []

            def build_weekly_stats(
                week_commences: datetime.date, new_pkg_ids: List[str], deleted_pkg_ids: List[str]
            ) -> Tuple[str, int, int]:
                num_pkgs = len(new_pkg_ids) - len(deleted_pkg_ids)
                new_pkgs.extend(
                    pkg.name for pkg in
                    [model.Session.query(model.Package).get(id)
                     for id in new_pkg_ids] if pkg
                )
                deleted_pkgs.extend(
                    pkg.name for pkg in
                    [model.Session.query(model.Package).get(id)
                     for id in deleted_pkg_ids] if pkg
                )
                cls._cumulative_num_pkgs += num_pkgs
                return (
                    week_commences.strftime(DATE_FORMAT),
                    num_pkgs,
                    cls._cumulative_num_pkgs,
                )

            week_ends = first_date
            today = datetime.date.today()
            new_package_week_index = 0
            deleted_package_week_index = 0
            # [(week_commences, num_packages, cumulative_num_pkgs])]
            weekly_numbers = []
            while week_ends <= today:
                week_commences = week_ends
                week_ends = week_commences + datetime.timedelta(days=7)
                if (
                    datetime.datetime.strptime(
                        new_packages_by_week[new_package_week_index][0],
                        DATE_FORMAT,
                    ).date()
                    == week_commences
                ):
                    new_pkg_ids = new_packages_by_week[new_package_week_index][
                        1
                    ]
                    new_package_week_index += 1
                else:
                    new_pkg_ids = []
                if (
                    datetime.datetime.strptime(
                        deleted_packages_by_week[deleted_package_week_index][
                            0
                        ],
                        DATE_FORMAT,
                    ).date()
                    == week_commences
                ):
                    deleted_pkg_ids = deleted_packages_by_week[
                        deleted_package_week_index
                    ][1]
                    deleted_package_week_index += 1
                else:
                    deleted_pkg_ids = []
                weekly_numbers.append(
                    build_weekly_stats(
                        week_commences, new_pkg_ids, deleted_pkg_ids
                    )
                )
            # just check we got to the end of each count
            assert new_package_week_index == len(new_packages_by_week)
            assert deleted_package_week_index == len(deleted_packages_by_week)
            return weekly_numbers

        return num_packages()

    @classmethod
    def get_deleted_packages(cls):
        """
        @return: Returns list of deleted pkgs and date when they were deleted,
                 in format: [(id, date_ordinal), ...]
        """

        def deleted_packages() -> List[Tuple[str, int]]:
            # Can't filter by time in select because 'min' function has to
            # be 'for all time' else you get first revision in the time period.
            package = table("package")
            activity = table("activity")

            s = (
                select(
                    [package.c.id, func.min(activity.c.timestamp)],
                    from_obj=[
                        activity.join(
                            package, activity.c.object_id == package.c.id
                        )
                    ],
                )
                .where(activity.c.activity_type == "deleted package")
                .group_by(package.c.id)
                .order_by(func.min(activity.c.timestamp))
            )
            res = model.Session.execute(s).fetchall()  # [(id, datetime), ...]
            res_pickleable = []
            for pkg_id, deleted_datetime in res:
                res_pickleable.append((pkg_id, deleted_datetime.toordinal()))
            return res_pickleable

        return deleted_packages()<|MERGE_RESOLUTION|>--- conflicted
+++ resolved
@@ -157,20 +157,13 @@
             .limit(limit)
         )
         res_ids = model.Session.execute(s).fetchall()
-<<<<<<< HEAD
 
         res_pkgs = []
         for pkg_id, val in res_ids:
-            pkg = model.Session.query(model.Package).get(text_type(pkg_id))
+            pkg = model.Session.query(model.Package).get(str(pkg_id))
             assert pkg
             res_pkgs.append((pkg, val))
 
-=======
-        res_pkgs = [
-            (model.Session.query(model.Package).get(str(pkg_id)), val)
-            for pkg_id, val in res_ids
-        ]
->>>>>>> c5c529d1
         return res_pkgs
 
     @classmethod
