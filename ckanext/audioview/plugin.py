--- conflicted
+++ resolved
@@ -1,14 +1,11 @@
 # encoding: utf-8
 
-<<<<<<< HEAD
 from typing import Any, Dict
+
+import ckan.plugins as p
 from ckan.types import Context, DataDict
 from ckan.common import CKANConfig
-from six import text_type
-=======
 
->>>>>>> c5c529d1
-import ckan.plugins as p
 
 ignore_empty = p.toolkit.get_validator('ignore_empty')
 unicode_safe = p.toolkit.get_validator('unicode_safe')
