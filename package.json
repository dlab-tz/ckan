{
  "name": "ckan",
  "version": "1.0.0",
  "description": "CKAN: The Open Source Data Portal Software ==========================================",
  "dependencies": {
    "@highlightjs/cdn-assets": "^10.7.3",
    "blueimp-file-upload": "^10.31.0",
    "bootstrap": "^3.4.1",
    "font-awesome": "^4.7.0",
    "gulp": "^4.0.2",
    "gulp-if": "^3.0.0",
    "gulp-less": "^4.0.1",
    "gulp-rename": "^2.0.0",
    "gulp-sourcemaps": "^2.6.5",
<<<<<<< HEAD
    "jquery": "^3.5.0",
    "less": "^3.11.2",
    "moment": "^2.24.0",
    "pyright": "^1.1.147",
    "qs": "^6.9.4"
=======
    "jquery": "^3.6.0",
    "less": "^3.13.1",
    "moment": "^2.29.1",
    "qs": "^6.10.1"
>>>>>>> 077656c5
  },
  "devDependencies": {
    "axe-core": "^4.3.0",
    "cypress": "^6.9.1",
    "cypress-axe": "^0.12.2"
  },
  "scripts": {
    "test": "echo \"Error: no test specified\" && exit 1",
    "watch": "gulp watch",
    "build": "gulp build",
    "postinstall": "gulp updateVendorLibs"
  },
  "repository": {
    "type": "git",
    "url": "git+https://github.com/ckan/ckan.git"
  },
  "keywords": [],
  "author": "",
  "license": "ISC",
  "bugs": {
    "url": "https://github.com/ckan/ckan/issues"
  },
  "homepage": "https://github.com/ckan/ckan#readme"
}<|MERGE_RESOLUTION|>--- conflicted
+++ resolved
@@ -12,18 +12,11 @@
     "gulp-less": "^4.0.1",
     "gulp-rename": "^2.0.0",
     "gulp-sourcemaps": "^2.6.5",
-<<<<<<< HEAD
-    "jquery": "^3.5.0",
-    "less": "^3.11.2",
-    "moment": "^2.24.0",
-    "pyright": "^1.1.147",
-    "qs": "^6.9.4"
-=======
     "jquery": "^3.6.0",
     "less": "^3.13.1",
     "moment": "^2.29.1",
+    "pyright": "^1.1.147",
     "qs": "^6.10.1"
->>>>>>> 077656c5
   },
   "devDependencies": {
     "axe-core": "^4.3.0",
